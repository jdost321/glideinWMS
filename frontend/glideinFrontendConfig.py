import string
import os.path
import urllib
import cPickle
import copy
import sys

from glideinwms.creation.lib.matchPolicy import MatchPolicy
from glideinwms.lib import hashCrypto

#
# Project:
#   glideinWMS
#
# File Version: 
#
# Description:
#   Frontend config related classes
#

############################################################
#
# Configuration
#
############################################################

class FrontendConfig:
    def __init__(self):
        # set default values
        # user should modify if needed

        self.frontend_descript_file = "frontend.descript"
        self.group_descript_file = "group.descript"
        self.params_descript_file = "params.cfg"
        self.attrs_descript_file = "attrs.cfg"
        self.signature_descript_file = "signatures.sha1"
        self.signature_type = "sha1"
        self.history_file = "history.pk"

# global configuration of the module
frontendConfig=FrontendConfig()


############################################################
#
# Helper function
#
############################################################
def get_group_dir(base_dir,group_name):
    return os.path.join(base_dir,"group_"+group_name)


############################################################
#
# Generic Class
# You most probably don't want to use these
#
############################################################

# loads a file or URL composed of
#   NAME VAL
# and creates
#   self.data[NAME]=VAL
# It also defines:
#   self.config_file="name of file"
# If validate is defined, also defines
#   self.hash_value
class ConfigFile:
    def __init__(self,config_dir,config_file,convert_function=repr,
                 validate=None): # if defined, must be (hash_algo,value)
        self.config_dir=config_dir
        self.config_file=config_file
        self.data={}
        self.load(os.path.join(config_dir,config_file),convert_function,validate)
        self.derive()

    def open(self,fname):
        if (fname[:5]=="http:") or (fname[:6]=="https:") or (fname[:4]=="ftp:"):
            # one of the supported URLs
            return urllib.urlopen(fname)
        else:
            # local file
            return open(fname,"r")
        

    def validate_func(self,data,validate,fname):
        if validate is not None:
            vhash=hashCrypto.get_hash(validate[0],data)
            self.hash_value=vhash
            if (validate[1] is not None) and (vhash!=validate[1]):
                raise IOError, "Failed validation of '%s'. Hash %s computed to '%s', expected '%s'"%(fname,validate[0],vhash,validate[1])

    def load(self,fname,convert_function,
             validate=None): # if defined, must be (hash_algo,value)
        self.data={}
        fd=self.open(fname)
        try:
            data=fd.read()
            self.validate_func(data,validate,fname)
            lines=data.splitlines()
            del data
            for line in lines:
                if line[0]=="#":
                    continue # comment
                if len(string.strip(line))==0:
                    continue # empty line
                self.split_func(line,convert_function)
        finally:
            fd.close()

    def split_func(self,line,convert_function):
        larr=string.split(line,None,1)
        lname=larr[0]
        if len(larr)==1:
            lval=""
        else:
            lval=larr[1]
        exec("self.data['%s']=%s"%(lname,convert_function(lval)))

    def derive(self):
        return # by default, do nothing
    
    def __str__(self):
        output = '\n'
        for key in self.data.keys():
            output += '%s = %s, (%s)\n' % (key, str(self.data[key]), type(self.data[key]))
        return output

# load from the group subdir
class GroupConfigFile(ConfigFile):
    def __init__(self,base_dir,group_name,config_file,convert_function=repr,
                 validate=None): # if defined, must be (hash_algo,value)
        ConfigFile.__init__(self,get_group_dir(base_dir,group_name),config_file,convert_function,validate)
        self.group_name=group_name

# load both the main and group subdir config file
# and join the results
# Also defines:
#   self.group_hash_value, if group_validate defined
class JoinConfigFile(ConfigFile):
    def __init__(self,base_dir,group_name,config_file,convert_function=repr,
                 main_validate=None,group_validate=None): # if defined, must be (hash_algo,value)
        ConfigFile.__init__(self,base_dir,config_file,convert_function,main_validate)
        self.group_name=group_name
        group_obj=GroupConfigFile(base_dir,group_name,config_file,convert_function,group_validate)
        if group_validate is not None:
            self.group_hash_value=group_obj.hash_value
        #merge by overriding whatever is found in the subdir
        for k in group_obj.data.keys():
            self.data[k]=group_obj.data[k]

############################################################
#
# Configuration
#
############################################################

class FrontendDescript(ConfigFile):
    def __init__(self,config_dir):
        global frontendConfig
        ConfigFile.__init__(self,config_dir,frontendConfig.frontend_descript_file,
                            repr) # convert everything in strings
        

class ElementDescript(GroupConfigFile):
    def __init__(self,base_dir,group_name):
        global frontendConfig
        GroupConfigFile.__init__(self,base_dir,group_name,frontendConfig.group_descript_file,
                                 repr) # convert everything in strings

class ParamsDescript(JoinConfigFile):
    def __init__(self,base_dir,group_name):
        global frontendConfig
        JoinConfigFile.__init__(self,base_dir,group_name,frontendConfig.params_descript_file,
                                lambda s:"('%s',%s)"%tuple(s.split(None,1))) # split the array
        self.const_data={}
        self.expr_data={} # original string
        self.expr_objs={}  # compiled object
        for k in self.data.keys():
            type_str,val=self.data[k]
            if type_str=='EXPR':
                self.expr_objs[k]=compile(val,"<string>","eval")
                self.expr_data[k]=val
            elif type_str=='CONST':
                self.const_data[k]=val
            else:
                raise RuntimeError, "Unknown parameter type '%s' for '%s'!"%(type_str,k)

class AttrsDescript(JoinConfigFile):
    def __init__(self,base_dir,group_name):
        global frontendConfig
        JoinConfigFile.__init__(self,base_dir,group_name,frontendConfig.attrs_descript_file,
                                str)  # they are already in python form

# this one is the special frontend work dir signature file
class SignatureDescript(ConfigFile):
    def __init__(self,config_dir):
        global frontendConfig
        ConfigFile.__init__(self,config_dir,frontendConfig.signature_descript_file,
                            None) # Not used, redefining split_func
        self.signature_type=frontendConfig.signature_type

    def split_func(self,line,convert_function):
        larr=string.split(line,None)
        if len(larr)!=3:
            raise RuntimeError, "Invalid line (expected 3 elements, found %i)"%len(larr)
        self.data[larr[2]]=(larr[0],larr[1])

# this one is the generic hash descript file
class BaseSignatureDescript(ConfigFile):
    def __init__(self,config_dir,signature_fname,signature_type,validate=None):
        ConfigFile.__init__(self,config_dir,signature_fname,
                            None, # Not used, redefining split_func
                            validate)
        self.signature_type=signature_type

    def split_func(self,line,convert_function):
        larr=string.split(line,None,1)
        if len(larr)!=2:
            raise RuntimeError, "Invalid line (expected 2 elements, found %i)"%len(larr)
        lval=larr[1]
        self.data[lval]=larr[0]

############################################################
#
# Processed configuration
#
############################################################

# not everything is merged
# the old element can still be accessed
class ElementMergedDescript:
    def __init__(self,base_dir,group_name):
        self.frontend_data=FrontendDescript(base_dir).data
        if not (group_name in string.split(self.frontend_data['Groups'],',')):
            raise RuntimeError, "Group '%s' not supported: %s"%(group_name,self.frontend_data['Groups'])
        
        self.element_data=ElementDescript(base_dir,group_name).data
        self.group_name=group_name

        self.merge()

    #################
    # Private
    def merge(self):
        self.merged_data={}

        for t in ('JobSchedds',):
            self.merged_data[t]=self.split_list(self.frontend_data[t])+self.split_list(self.element_data[t])
            if len(self.merged_data[t])==0:
                raise RuntimeError,"Found empty %s!"%t

        for t in ('FactoryCollectors',):
            self.merged_data[t]=eval(self.frontend_data[t])+eval(self.element_data[t])
            if len(self.merged_data[t])==0:
                raise RuntimeError,"Found empty %s!"%t

        for t in ('FactoryQueryExpr','JobQueryExpr'):
            self.merged_data[t]="(%s) && (%s)"%(self.frontend_data[t],self.element_data[t])
            for data in (self.frontend_data, self.element_data):
                if 'MatchPolicyModule%s'%t in data:
                    self.merged_data[t] = '(%s) && (%s)' % (
                        self.merged_data[t], data['MatchPolicyModule%s'%t])

        # PM: TODO: Not sure why FactoryMatchAttrs was not in the list below
        #     To get complete list of FactoryMatchAttrs you need to merge it
        for t in ('JobMatchAttrs','FactoryMatchAttrs'):
            attributes=[]
            names=[]
            match_attrs_list = eval(self.frontend_data[t]) + eval(self.element_data[t])

            for data in (self.frontend_data, self.element_data):
                if 'MatchPolicyModule%s'%t in data:
                    match_attrs_list += eval(data['MatchPolicyModule%s'%t])

            for el in match_attrs_list:
                el_name=el[0]
                if not (el_name in names):
                    attributes.append(el)
                    names.append(el_name)
            self.merged_data[t]=attributes

        for t in ('MatchExpr',):
            self.merged_data[t]="(%s) and (%s)"%(self.frontend_data[t],self.element_data[t])
            self.merged_data[t+'CompiledObj']=compile(self.merged_data[t],"<string>","eval")

        self.merged_data['MatchPolicyModules'] = []
        if 'MatchPolicyFile' in self.frontend_data:
            self.merged_data['MatchPolicyModules'].append(MatchPolicy(self.frontend_data['MatchPolicyFile']))
        if 'MatchPolicyFile' in self.element_data:
            self.merged_data['MatchPolicyModules'].append(MatchPolicy(self.element_data['MatchPolicyFile']))

        # We use default ProxySelectionPlugin
        self.merged_data['ProxySelectionPlugin']='ProxyAll'

        for t in ('ProxySelectionPlugin','SecurityName'):
            for data in (self.frontend_data,self.element_data):
                if data.has_key(t):
                    self.merged_data[t]=data[t]

        proxies=[]
        for data in (self.frontend_data,self.element_data):
            if data.has_key('Proxies'):
                proxies+=eval(data['Proxies'])
        self.merged_data['Proxies']=proxies

        proxy_descript_attrs=['ProxySecurityClasses','ProxyTrustDomains',
            'ProxyTypes','ProxyKeyFiles','ProxyPilotFiles','ProxyVMIds',
<<<<<<< HEAD
            'ProxyVMTypes','ProxyCreationScripts','ProxyUpdateFrequency', 'ProxyVMIdFname', 'ProxyVMTypeFname']
=======
            'ProxyVMTypes','ProxyCreationScripts','ProxyUpdateFrequency',
            'ProxyProjectIds']
>>>>>>> de543a77

        for attr in proxy_descript_attrs:
            proxy_descript_data={}
            for data in (self.frontend_data,self.element_data):
                if data.has_key(attr):
                    dprs=eval(data[attr])
                    for k in dprs.keys():
                        proxy_descript_data[k]=dprs[k]
            self.merged_data[attr]=proxy_descript_data
        
        return

    def split_list(self,val):
        if val=='None':
            return []
        elif val=='':
            return []
        else:
            return string.split(val,',')
        
class GroupSignatureDescript:
    def __init__(self,base_dir,group_name):
        self.group_name=group_name
        
        sd=SignatureDescript(base_dir)
        self.signature_data=sd.data
        self.signature_type=sd.signature_type

        fd=sd.data['main']
        self.frontend_descript_fname=fd[1]
        self.frontend_descript_signature=fd[0]

        gd=sd.data['group_%s'%group_name]
        self.group_descript_fname=gd[1]
        self.group_descript_signature=gd[0]

class StageFiles:
    def __init__(self,base_URL,descript_fname,validate_algo,signature_hash):
        self.base_URL=base_URL
        self.validate_algo=validate_algo
        self.stage_descript=ConfigFile(base_URL, descript_fname, repr,
                                       (validate_algo,None)) # just get the hash value... will validate later

        self.signature_descript=BaseSignatureDescript(base_URL,self.stage_descript.data['signature'],validate_algo,(validate_algo,signature_hash))
        
        if self.stage_descript.hash_value!=self.signature_descript.data[descript_fname]:
            raise IOError, "Descript file %s signature invalid, expected'%s' got '%s'"%(descript_fname,self.signature_descript.data[descript_fname],self.stage_descript.hash_value)

    def get_stage_file(self,fname,repr):
        return ConfigFile(self.base_URL,fname,repr,
                          (self.validate_algo,self.signature_descript.data[fname]))

    def get_file_list(self,list_type): # example list_type == 'preentry_file_list'
        if not self.stage_descript.data.has_key(list_type):
            raise KeyError,"Unknown list type '%s'; valid typtes are %s"%(list_type,self.stage_descript.data.keys())

        list_fname=self.stage_descript.data[list_type]
        return self.get_stage_file(self.stage_descript.data[list_type],
                                   lambda x:string.split(x,None,4))

# this class knows how to interpret some of the files in the Stage area
class ExtStageFiles(StageFiles):
    def __init__(self,base_URL,descript_fname,validate_algo,signature_hash):
        StageFiles.__init__(self,base_URL,descript_fname,validate_algo,signature_hash)
        self.preentry_file_list=None

    def get_constants(self):
        self.load_preentry_file_list()
        return self.get_stage_file(self.preentry_file_list.data['constants.cfg'][0],repr)

    def get_condor_vars(self):
        self.load_preentry_file_list()
        return self.get_stage_file(self.preentry_file_list.data['condor_vars.lst'][0],lambda x:string.split(x,None,6))

    # internal
    def load_preentry_file_list(self):
        if self.preentry_file_list is None:
            self.preentry_file_list=self.get_file_list('preentry_file_list')
        # else, nothing to do

# this class knows how to interpret some of the files in the Stage area
# Will parrpopriately merge the main and the group ones
class MergeStageFiles:
    def __init__(self,base_URL,validate_algo,
                 main_descript_fname,main_signature_hash,
                 group_name,group_descript_fname,group_signature_hash):
        self.group_name=group_name
        self.main_stage=ExtStageFiles(base_URL,main_descript_fname,validate_algo,main_signature_hash)
        self.group_stage=ExtStageFiles(get_group_dir(base_URL,group_name),group_descript_fname,validate_algo,group_signature_hash)

    def get_constants(self):
        main_consts=self.main_stage.get_constants()
        group_consts=self.group_stage.get_constants()
        # group constants override the main ones
        for k in group_consts.data.keys():
            main_consts.data[k]=group_consts.data[k]
        main_consts.group_name=self.group_name
        main_consts.group_hash_value=group_consts.hash_value

        return main_consts
    
    def get_condor_vars(self):
        main_cv=self.main_stage.get_condor_vars()
        group_cv=self.group_stage.get_condor_vars()
        # group condor_vars override the main ones
        for k in group_cv.data.keys():
            main_cv.data[k]=group_cv.data[k]
        main_cv.group_name=self.group_name
        main_cv.group_hash_value=group_cv.hash_value

        return main_cv

############################################################
#
# The FrontendGroups may want to preserve some state between
# iterations/invocations. The HistoryFile class provides
# the needed support for this.
#
# There is no fixed schema in the class itself;
# the FrontedGroup is free to store any arbitrary dictionary
# in it.
#
############################################################

class HistoryFile:
    def __init__(self, base_dir, group_name, load_on_init = True,
                 default_factory=None):
        """
        The default_factory semantics is the same as the one in collections.defaultdict
        """
        self.base_dir = base_dir
        self.group_name = group_name
        self.fname = os.path.join(get_group_dir(base_dir, group_name), frontendConfig.history_file)
        self.default_factory = default_factory

        # cannot use collections.defaultdict directly
        # since it is only supported starting python 2.5
        self.data = {}

        if load_on_init:
            self.load()

    def load(self, raise_on_error = False):
        try:
            fd = open(self.fname,'r')
            try:
                data = cPickle.load(fd)
            finally:
                fd.close()
        except:
            if raise_on_error:
                raise
            else:
                # default to empty history on error
                data = {}

        if type(data) != type({}):
            if raise_on_error:
                raise TypeError, "History object not a dictionary: %s" % str(type(data))
            else:
                # default to empty history on error
                data = {}

        self.data = data

    def save(self, raise_on_error = False):
        try:
            # there is no concurrency, so does not need to be done atomically
            fd = open(self.fname, 'w')
            try:
                cPickle.dump(self.data, fd, cPickle.HIGHEST_PROTOCOL)
            finally:
                fd.close()
        except:
            if raise_on_error:
                raise
            #else, just ignore

    def has_key(self, keyid):
        return (keyid in self.data)

    def __contains__(self, keyid):
        return (keyid in self.data)

    def __getitem__(self, keyid):
        try:
            return self.data[keyid]
        except KeyError,e:
            if self.default_factory is None:
                raise # no default initialization, just fail
            # i have the initialization function, use it
            self.data[keyid] = self.default_factory()
            return self.data[keyid]

    def __setitem__(self, keyid, val):
        self.data[keyid] = val

    def __delitem__(self, keyid):
        del self.data[keyid]

    def empty(self):
        self.data = {}

    def get(self, keyid, defaultval=None):
        return self.data.get(keyid, defaultval)<|MERGE_RESOLUTION|>--- conflicted
+++ resolved
@@ -306,12 +306,8 @@
 
         proxy_descript_attrs=['ProxySecurityClasses','ProxyTrustDomains',
             'ProxyTypes','ProxyKeyFiles','ProxyPilotFiles','ProxyVMIds',
-<<<<<<< HEAD
-            'ProxyVMTypes','ProxyCreationScripts','ProxyUpdateFrequency', 'ProxyVMIdFname', 'ProxyVMTypeFname']
-=======
             'ProxyVMTypes','ProxyCreationScripts','ProxyUpdateFrequency',
-            'ProxyProjectIds']
->>>>>>> de543a77
+            'ProxyVMIdFname', 'ProxyVMTypeFname', 'ProxyProjectIds']
 
         for attr in proxy_descript_attrs:
             proxy_descript_data={}
@@ -321,7 +317,7 @@
                     for k in dprs.keys():
                         proxy_descript_data[k]=dprs[k]
             self.merged_data[attr]=proxy_descript_data
-        
+
         return
 
     def split_list(self,val):
@@ -331,11 +327,11 @@
             return []
         else:
             return string.split(val,',')
-        
+
 class GroupSignatureDescript:
     def __init__(self,base_dir,group_name):
         self.group_name=group_name
-        
+
         sd=SignatureDescript(base_dir)
         self.signature_data=sd.data
         self.signature_type=sd.signature_type
