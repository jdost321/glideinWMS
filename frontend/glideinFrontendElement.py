#!/usr/bin/env python
#
# Project:
#   glideinWMS
#
# File Version: 
#
# Description:
#   This is the main of the glideinFrontend
#
# Arguments:
#   $1 = parent PID
#   $2 = work dir
#   $3 = group_name
#   $4 = operation type (optional, defaults to "run")
#
# Author:
#   Igor Sfiligoi (was glideinFrontend.py until Nov 21, 2008)
#

import signal
import sys
import os
import copy
import traceback
import time
import string
import logging
import cPickle
import re

sys.path.append(os.path.join(sys.path[0],"../.."))

from glideinwms.lib import symCrypto,pubCrypto
from glideinwms.lib import glideinWMSVersion
from glideinwms.lib import logSupport
from glideinwms.lib import cleanupSupport
from glideinwms.lib.fork import fork_in_bg
from glideinwms.lib.fork import register_sighandler

from glideinwms.frontend import glideinFrontendConfig
from glideinwms.frontend import glideinFrontendInterface
from glideinwms.frontend import glideinFrontendLib
from glideinwms.frontend import glideinFrontendPidLib
from glideinwms.frontend import glideinFrontendMonitoring
from glideinwms.frontend import glideinFrontendPlugins

class glideinFrontendElement:
    def __init__(self, parent_pid, work_dir, group_name):
        self.parent_pid = parent_pid
        self.work_dir = work_dir
        self.group_name = group_name

        self.elementDescript = glideinFrontendConfig.ElementMergedDescript(self.work_dir, self.group_name)
        self.paramsDescript = glideinFrontendConfig.ParamsDescript(self.work_dir, self.group_name)
        self.signatureDescript = glideinFrontendConfig.GroupSignatureDescript(self.work_dir, self.group_name)
        self.attr_dict = glideinFrontendConfig.AttrsDescript(self.work_dir,self.group_name).data
        self.startup_time = time.time()

        self.sleep_time = int(self.elementDescript.frontend_data['LoopDelay'])
        self.frontend_name = self.elementDescript.frontend_data['FrontendName']
        self.web_url = self.elementDescript.frontend_data['WebURL']
        self.monitoring_web_url = self.elementDescript.frontend_data['MonitoringWebURL']

        self.security_name = self.elementDescript.merged_data['SecurityName']
        self.factory_pools = self.elementDescript.merged_data['FactoryCollectors']

        self.max_running = int(self.elementDescript.element_data['MaxRunningPerEntry'])
        self.fraction_running = float(self.elementDescript.element_data['FracRunningPerEntry'])
        self.max_idle = int(self.elementDescript.element_data['MaxIdlePerEntry'])
        self.reserve_idle = int(self.elementDescript.element_data['ReserveIdlePerEntry'])
        self.max_vms_idle = int(self.elementDescript.element_data['MaxIdleVMsPerEntry'])
        self.curb_vms_idle = int(self.elementDescript.element_data['CurbIdleVMsPerEntry'])
        self.total_max_glideins=int(self.elementDescript.element_data['MaxRunningTotal'])
        self.total_curb_glideins=int(self.elementDescript.element_data['CurbRunningTotal'])
        # Default bahavior: Use factory proxies unless configure overrides it
        self.x509_proxy_plugin = None

    def configure(self):
        ''' Do some initial configuration of the element. '''

        # the log dir is shared between the frontend main and the groups, so use a subdir
        logSupport.log_dir = os.path.join(self.elementDescript.frontend_data['LogDir'], "group_%s" % self.group_name)

        # Configure frontend group process logging
        process_logs = eval(self.elementDescript.frontend_data['ProcessLogs'])
        for plog in process_logs:
            logSupport.add_processlog_handler(self.group_name,
                                              logSupport.log_dir,
                                              plog['msg_types'],
                                              plog['extension'],
                                              int(float(plog['max_days'])),
                                              int(float(plog['min_days'])),
                                              int(float(plog['max_mbytes'])))
        logSupport.log = logging.getLogger(self.group_name)
        logSupport.log.info("Logging initialized")
        logSupport.log.debug("Frontend Element startup time: %s" % str(self.startup_time))

        glideinFrontendMonitoring.monitoringConfig.monitor_dir = os.path.join(self.work_dir, "monitor/group_%s" % self.group_name)
        glideinFrontendInterface.frontendConfig.advertise_use_tcp = (self.elementDescript.frontend_data['AdvertiseWithTCP'] in ('True', '1'))
        glideinFrontendInterface.frontendConfig.advertise_use_multi = (self.elementDescript.frontend_data['AdvertiseWithMultiple'] in ('True', '1'))

        try:
            glideinwms_dir = os.path.dirname(os.path.dirname(sys.argv[0]))
            glideinFrontendInterface.frontendConfig.glideinwms_version = glideinWMSVersion.GlideinWMSDistro(glideinwms_dir, 'checksum.frontend').version()
        except:
            logSupport.log.exception("Exception occurred while trying to retrieve the glideinwms version: ")

        if self.elementDescript.merged_data['Proxies']:
            proxy_plugins = glideinFrontendPlugins.proxy_plugins
            if not proxy_plugins.get(self.elementDescript.merged_data['ProxySelectionPlugin']):
                logSupport.log.warning("Invalid ProxySelectionPlugin '%s', supported plugins are %s" % (
                    self.elementDescript.merged_data['ProxySelectionPlugin']),
                    proxy_plugins.keys())
                return 1
            self.x509_proxy_plugin = proxy_plugins[self.elementDescript.merged_data['ProxySelectionPlugin']](
                os.path.join(self.work_dir, "group_%s" % self.group_name),
                glideinFrontendPlugins.createCredentialList(self.elementDescript))

        # set the condor configuration and GSI setup globally, so I don't need to worry about it later on
        os.environ['CONDOR_CONFIG'] = self.elementDescript.frontend_data['CondorConfig']
        os.environ['_CONDOR_CERTIFICATE_MAPFILE'] = self.elementDescript.element_data['MapFile']
        os.environ['X509_USER_PROXY'] = self.elementDescript.frontend_data['ClassAdProxy']


    def main(self):
        self.configure()
        # create lock file
        pid_obj = glideinFrontendPidLib.ElementPidSupport(self.work_dir,
                                                          self.group_name)
        pid_obj.register(self.parent_pid)
        try:
            try:
                logSupport.log.info("Starting up")
                self.iterate()
            except KeyboardInterrupt:
                logSupport.log.info("Received signal...exit")
            except:
                logSupport.log.exception("Unhandled exception, dying: ")
        finally:
            pid_obj.relinquish()


    def iterate(self):
        self.stats = {}
        self.history_obj = {}

        if not self.elementDescript.frontend_data.has_key('X509Proxy'):
            self.published_frontend_name = '%s.%s' % (self.frontend_name,
                                                      self.group_name)
        else:
            # if using a VO proxy, label it as such
            # this way we don't risk of using the wrong proxy on the other side
            # if/when we decide to stop using the proxy
            self.published_frontend_name = '%s.XPVO_%s' % (self.frontend_name,
                                                           self.group_name)

        try:
            is_first = 1
            while 1: # will exit by exception
                check_parent(self.parent_pid)
                logSupport.log.info("Iteration at %s" % time.ctime())
                try:
                    # recreate every time to start from a clean state
                    self.stats['group'] = glideinFrontendMonitoring.groupStats()

                    done_something = self.iterate_one()
                    logSupport.log.info("iterate_one status: %s" % str(done_something))

                    logSupport.log.info("Writing stats")
                    try:
                        write_stats(self.stats)
                    except KeyboardInterrupt:
                        raise # this is an exit signal, pass through
                    except:
                        # never fail for stats reasons!
                        logSupport.log.exception("Exception occurred writing stats: " )
                except KeyboardInterrupt:
                    raise # this is an exit signal, pass trough
                except:
                    if is_first:
                        raise
                    else:
                        # if not the first pass, just warn
                        logSupport.log.exception("Exception occurred iteration: ")
                is_first = 0

                # do it just before the sleep
                cleanupSupport.cleaners.cleanup()

                logSupport.log.info("Sleeping %s sec" % self.sleep_time)
                time.sleep(self.sleep_time)
        finally:
            logSupport.log.info("Deadvertize my ads")
            self.deadvertiseAllClassads()


    def deadvertiseAllClassads(self):
        # Invalidate all glideclient glideclientglobal classads
        for factory_pool in self.factory_pools:
            factory_pool_node = factory_pool[0]
            try:
                glideinFrontendInterface.deadvertizeAllWork(factory_pool_node, self.published_frontend_name)
            except:
                # Ignore errors
                pass

            try:
                glideinFrontendInterface.deadvertizeAllGlobals(factory_pool_node, self.published_frontend_name)
            except:
                # Ignore errors
                pass

        # Invalidate all glideresource classads
        try:
            resource_advertiser = glideinFrontendInterface.ResourceClassadAdvertiser()
            resource_advertiser.invalidateConstrainedClassads('GlideClientName == "%s"' % self.published_frontend_name)
        except:
            # Ignore all errors
            pass


    def iterate_one(self):
        pipe_ids={}

        logSupport.log.info("Querying schedd, entry, and glidein status using child processes.")

        # query globals
        pipe_ids['globals'] = fork_in_bg(self.query_globals)

        # query entries
        pipe_ids['entries'] = fork_in_bg(self.query_entries)

        ## schedd
        pipe_ids['jobs'] = fork_in_bg(self.get_condor_q)

        ## resource
        pipe_ids['startds'] = fork_in_bg(self.get_condor_status)

        try:
            pipe_out=fetch_fork_result_list(pipe_ids)
        except RuntimeError, e:
            # expect all errors logged already
            logSupport.log.info("Missing schedd, factory entry, and/or current glidein state information. " \
                                "Unable to calculate required glideins, terminating loop.")
            return
        logSupport.log.info("All children terminated")

        self.globals_dict = pipe_out['globals']
        self.glidein_dict=pipe_out['entries']
        self.condorq_dict = pipe_out['jobs']
        self.status_dict=pipe_out['startds']

        # M2Crypto objects are not picklable, so do the transforamtion here
        self.populate_pubkey()
        self.populate_condorq_dict_types()

        condorq_dict_types = self.condorq_dict_types
        condorq_dict_abs = glideinFrontendLib.countCondorQ(self.condorq_dict)

        self.stats['group'].logJobs(
            {'Total':condorq_dict_abs,
             'Idle':condorq_dict_types['Idle']['abs'],
             'OldIdle':condorq_dict_types['OldIdle']['abs'],
             'Running':condorq_dict_types['Running']['abs']})

        logSupport.log.info("Jobs found total %i idle %i (old %i, grid %i, voms %i) running %i" % (condorq_dict_abs,
                   condorq_dict_types['Idle']['abs'],
                   condorq_dict_types['OldIdle']['abs'],
                   condorq_dict_types['ProxyIdle']['abs'],
                   condorq_dict_types['VomsIdle']['abs'],
                   condorq_dict_types['Running']['abs']))

        self.populate_status_dict_types()
        glideinFrontendLib.appendRealRunning(self.condorq_dict_running,
                                             self.status_dict_types['Running']['dict'])

        self.stats['group'].logGlideins(
            {'Total':self.status_dict_types['Total']['abs'],
             'Idle':self.status_dict_types['Idle']['abs'],
             'Running':self.status_dict_types['Running']['abs']})

        total_glideins=self.status_dict_types['Total']['abs']

        logSupport.log.info("Glideins found total %i idle %i running %i limit %i curb %i" % (total_glideins, self.status_dict_types['Idle']['abs'],
             self.status_dict_types['Running']['abs'],
             self.total_max_glideins, self.total_curb_glideins))

        # Update x509 user map and give proxy plugin a chance
        # to update based on condor stats
        if self.x509_proxy_plugin:
            logSupport.log.info("Updating usermap ");
            self.x509_proxy_plugin.update_usermap(self.condorq_dict,
                                                  condorq_dict_types,
                                                  self.status_dict,
                                                  self.status_dict_types)

        # here we have all the data needed to build a GroupAdvertizeType object
        descript_obj = glideinFrontendInterface.FrontendDescript(
                           self.published_frontend_name,
                           self.frontend_name,
                           self.group_name,
                           self.web_url,
                           self.signatureDescript.frontend_descript_fname,
                           self.signatureDescript.group_descript_fname,
                           self.signatureDescript.signature_type,
                           self.signatureDescript.frontend_descript_signature,
                           self.signatureDescript.group_descript_signature,
                           self.x509_proxy_plugin)
        descript_obj.add_monitoring_url(self.monitoring_web_url)

        # reuse between loops might be a good idea, but this will work for now
        key_builder = glideinFrontendInterface.Key4AdvertizeBuilder()

        logSupport.log.info("Match")

        # extract only the attribute names from format list
        self.condorq_match_list = [f[0] for f in self.elementDescript.merged_data['JobMatchAttrs']]

        #logSupport.log.debug("realcount: %s\n\n" % glideinFrontendLib.countRealRunning(elementDescript.merged_data['MatchExprCompiledObj'],condorq_dict_running,glidein_dict))

        self.do_match()

        logSupport.log.info("Total matching idle %i (old %i) running %i limit %i" % (condorq_dict_types['Idle']['total'],
     condorq_dict_types['OldIdle']['total'],
     self.condorq_dict_types['Running']['total'],
     self.max_running))

        advertizer = glideinFrontendInterface.MultiAdvertizeWork(descript_obj)
        resource_advertiser = glideinFrontendInterface.ResourceClassadAdvertiser(multi_support=glideinFrontendInterface.frontendConfig.advertise_use_multi)

        # Add globals
        for globalid, globals_el in self.globals_dict.iteritems():
            if globals_el['attrs'].has_key('PubKeyObj'):
                key_obj = key_builder.get_key_obj(
                              globals_el['attrs']['FactoryPoolId'],
                              globals_el['attrs']['PubKeyID'],
                              globals_el['attrs']['PubKeyObj'])
                advertizer.add_global(globals_el['attrs']['FactoryPoolNode'],
                                      globalid, self.security_name, key_obj)


        glideid_list = condorq_dict_types['Idle']['count'].keys()
        # TODO: PM Following shows up in branch_v2plus. Which is correct?
        # glideid_list=glidein_dict.keys()
        # sort for the sake of monitoring
        glideid_list.sort()

        # we will need this for faster lookup later
        self.processed_glideid_strs=[]

        log_factory_header()
        total_up_stats_arr=init_factory_stats_arr()
        total_down_stats_arr=init_factory_stats_arr()
        for glideid in glideid_list:
            if glideid == (None, None, None):
                continue # This is the special "Unmatched" entry
            factory_pool_node = glideid[0]
            request_name = glideid[1]
            my_identity = str(glideid[2]) # get rid of unicode
            glideid_str = "%s@%s" % (request_name, factory_pool_node)
            self.processed_glideid_strs.append(glideid_str)

            glidein_el = self.glidein_dict[glideid]
            glidein_in_downtime = \
                glidein_el['attrs'].get('GLIDEIN_In_Downtime') == 'True'

            count_jobs={}     # straight match
            prop_jobs={}      # proportional subset for this entry
            hereonly_jobs={}  # can only run on this site
            for dt in condorq_dict_types.keys():
                count_jobs[dt] = condorq_dict_types[dt]['count'][glideid]
                prop_jobs[dt] = condorq_dict_types[dt]['prop'][glideid]
                hereonly_jobs[dt] = condorq_dict_types[dt]['hereonly'][glideid]

            count_status=self.count_status_multi[request_name]

            #If the glidein requires a voms proxy, only match voms idle jobs
            # Note: if GLEXEC is set to NEVER, the site will never see the proxy, 
            # so it can be avoided.
            if (self.glexec != 'NEVER'):
                if (glidein_el['attrs'].get('GLIDEIN_REQUIRE_VOMS')=="True"):
                        prop_jobs['Idle']=prop_jobs['VomsIdle']
                        logSupport.log.info("Voms proxy required, limiting idle glideins to: %i" % prop_jobs['Idle'])
                elif (glidein_el['attrs'].get('GLIDEIN_REQUIRE_GLEXEC_USE')=="True"):
                        prop_jobs['Idle']=prop_jobs['ProxyIdle']
                        logSupport.log.info("Proxy required (GLEXEC), limiting idle glideins to: %i" % prop_jobs['Idle'])


            # effective idle is how much more we need
            # if there are idle slots, subtract them, they should match soon
            effective_idle = max(prop_jobs['Idle'] - count_status['Idle'], 0)
            effective_oldidle = max(prop_jobs['OldIdle']-count_status['Idle'], 0)

            glidein_min_idle = self.compute_glidein_min_idle(
                                   count_status, total_glideins,
                                   effective_idle, effective_oldidle)

            glidein_max_run = self.compute_glidein_max_run(
                                  prop_jobs, self.count_real[glideid])

            remove_excess_str = self.choose_remove_excess_type(
                                    count_jobs, count_status, glideid)

            this_stats_arr = (prop_jobs['Idle'], count_jobs['Idle'],
                              effective_idle, prop_jobs['OldIdle'],
                              hereonly_jobs['Idle'], count_jobs['Running'],
                              self.count_real[glideid], self.max_running,
                              count_status['Total'], count_status['Idle'],
                              count_status['Running'],
                              glidein_min_idle, glidein_max_run)

            self.stats['group'].logMatchedJobs(
                glideid_str, prop_jobs['Idle'], effective_idle,
                prop_jobs['OldIdle'], count_jobs['Running'], self.count_real[glideid])

            self.stats['group'].logMatchedGlideins(
                glideid_str, count_status['Total'], count_status['Idle'],
                count_status['Running'])

            self.stats['group'].logFactAttrs(glideid_str, glidein_el['attrs'],
                                             ('PubKeyValue', 'PubKeyObj'))

            self.stats['group'].logFactDown(glideid_str, glidein_in_downtime)

            if glidein_in_downtime:
                total_down_stats_arr = log_and_sum_factory_line(
                                           glideid_str, glidein_in_downtime,
                                           this_stats_arr, total_down_stats_arr)
            else:
                total_up_stats_arr = log_and_sum_factory_line(
                                         glideid_str, glidein_in_downtime,
                                         this_stats_arr, total_up_stats_arr)

            # get the parameters
            glidein_params = copy.deepcopy(self.paramsDescript.const_data)
            for k in self.paramsDescript.expr_data.keys():
                kexpr = self.paramsDescript.expr_objs[k]
                # convert kexpr -> kval
                glidein_params[k] = glideinFrontendLib.evalParamExpr(kexpr, self.paramsDescript.const_data, glidein_el)
            # we will need this param to monitor orphaned glideins
            glidein_params['GLIDECLIENT_ReqNode'] = factory_pool_node

            self.stats['group'].logFactReq(
                glideid_str, glidein_min_idle, glidein_max_run, glidein_params)

            glidein_monitors = {}
            for t in count_jobs.keys():
                glidein_monitors[t] = count_jobs[t]

            glidein_monitors['RunningHere'] = self.count_real[glideid]

            for t in count_status.keys():
                glidein_monitors['Glideins%s' % t] = count_status[t]

            key_obj = None
            for globalid in self.globals_dict:
                if glideid[1].endswith(globalid):
                    globals_el = self.globals_dict[globalid]
                    if (globals_el['attrs'].has_key('PubKeyObj') and globals_el['attrs'].has_key('PubKeyID')):
                        key_obj = key_builder.get_key_obj(my_identity, globals_el['attrs']['PubKeyID'], globals_el['attrs']['PubKeyObj'])
                    break            

            trust_domain = glidein_el['attrs'].get('GLIDEIN_TrustDomain','Grid')
            auth_method = glidein_el['attrs'].get('GLIDEIN_SupportedAuthenticationMethod', 'grid_proxy')

            # Only advertize if there is a valid key for encryption
            if key_obj is not None:
                advertizer.add(factory_pool_node,
                               request_name, request_name,
                               glidein_min_idle, glidein_max_run,
                               glidein_params, glidein_monitors,
                               remove_excess_str=remove_excess_str,
                               key_obj=key_obj, glidein_params_to_encrypt=None,
                               security_name=self.security_name,
                               trust_domain=trust_domain,
                               auth_method=auth_method)
            else:
                logSupport.log.warning("Cannot advertise requests for %s because no factory %s key was found"% (request_name, factory_pool_node))


            resource_classad = self.build_resource_classad(
                                   this_stats_arr, request_name,
                                   glidein_el, glidein_in_downtime)
            resource_advertiser.addClassad(resource_classad.adParams['Name'],
                                           resource_classad)

        # end for glideid in condorq_dict_types['Idle']['count'].keys()

        total_down_stats_arr = self.count_factory_entries_without_classads(total_down_stats_arr)

        self.log_and_print_total_stats(total_up_stats_arr, total_down_stats_arr)
        self.log_and_print_unmatched(total_down_stats_arr)

        # Advertise glideclient and glideclient global classads
        try:
            logSupport.log.info("Advertising global requests")
            advertizer.do_global_advertize()
        except Exception:
            logSupport.log.exception("Unknown error advertising global requests")
        try:
            # cannot advertise len of queue since has both
            # glideclientglobal and glideclient
            logSupport.log.info("Advertising glidein requests")
            advertizer.do_advertize()
        except Exception:
            logSupport.log.exception("Unknown error advertising glidein requests")

        logSupport.log.info("Done advertising requests")

        # Advertise glideresource classads
        try:
            logSupport.log.info("Advertising %i glideresource classads to the user pool" %  len(resource_advertiser.classads))
            #logSupport.log.info("glideresource classads to advertise -\n%s" % resource_advertiser.getAllClassads())
            resource_advertiser.advertiseAllClassads()
            logSupport.log.info("Done advertising glideresource classads")
        except:
            logSupport.log.exception("Advertising failed: ")

        return

    def populate_pubkey(self):
        for globalid, globals_el in self.globals_dict.iteritems():
            try:
                globals_el['attrs']['PubKeyObj'] = pubCrypto.PubRSAKey(globals_el['attrs']['PubKeyValue'])
            except:
                # if no valid key
                # if key needed, will handle the error later on
                logSupport.log.warning("Factory Globals '%s': invalid RSA key" % globalid)
                logSupport.log.exception("Factory Globals '%s': invalid RSA key" % globalid)
                # but remove it also from the dictionary
                del self.globals_dict[globalid]

    def populate_condorq_dict_types(self):
        condorq_dict_proxy=glideinFrontendLib.getIdleProxyCondorQ(self.condorq_dict)
        condorq_dict_voms=glideinFrontendLib.getIdleVomsCondorQ(self.condorq_dict)
        condorq_dict_idle = glideinFrontendLib.getIdleCondorQ(self.condorq_dict)
        condorq_dict_old_idle = glideinFrontendLib.getOldCondorQ(condorq_dict_idle, 600)
        self.condorq_dict_running = glideinFrontendLib.getRunningCondorQ(self.condorq_dict)

        self.condorq_dict_types = {
            'Idle': {
                'dict':condorq_dict_idle,
                'abs':glideinFrontendLib.countCondorQ(condorq_dict_idle)
            },
            'OldIdle': {
                'dict':condorq_dict_old_idle,
                'abs':glideinFrontendLib.countCondorQ(condorq_dict_old_idle)
            },
            'VomsIdle': {
                'dict':condorq_dict_voms,
                'abs':glideinFrontendLib.countCondorQ(condorq_dict_voms)},
            'ProxyIdle': {
                'dict':condorq_dict_proxy,
                'abs':glideinFrontendLib.countCondorQ(condorq_dict_proxy)
            },
            'Running': {
                'dict':self.condorq_dict_running,
                'abs':glideinFrontendLib.countCondorQ(self.condorq_dict_running)
            }
        }

    def populate_status_dict_types(self):
        status_dict_idle = glideinFrontendLib.getIdleCondorStatus(self.status_dict)
        status_dict_running = glideinFrontendLib.getRunningCondorStatus(self.status_dict)

        self.status_dict_types = {
            'Total': {
                'dict':self.status_dict,
                'abs':glideinFrontendLib.countCondorStatus(self.status_dict)
            },
            'Idle': {
                'dict':status_dict_idle,
                'abs':glideinFrontendLib.countCondorStatus(status_dict_idle)
            },
            'Running': {
                'dict':status_dict_running,
                'abs':glideinFrontendLib.countCondorStatus(status_dict_running)
            }
        }

    def build_resource_classad(self, this_stats_arr, request_name, glidein_el, glidein_in_downtime):
        # Create the resource classad and populate the required information
        resource_classad = glideinFrontendInterface.ResourceClassad(request_name, self.published_frontend_name)
        resource_classad.setInDownTime(glidein_in_downtime)
        resource_classad.setEntryInfo(glidein_el['attrs'])
        resource_classad.setGlideFactoryMonitorInfo(glidein_el['monitor'])
        resource_classad.setMatchExprs(
            self.elementDescript.merged_data['MatchExpr'],
            self.elementDescript.merged_data['JobQueryExpr'],
            self.elementDescript.merged_data['FactoryQueryExpr'],
            self.attr_dict['GLIDECLIENT_Start'])
        try:
            resource_classad.setGlideClientMonitorInfo(this_stats_arr)
        except RuntimeError:
            logSupport.log.exception("Populating GlideClientMonitor info in resource classad failed: ")

        return resource_classad

    def compute_glidein_min_idle(self, count_status, total_glideins,
                                 effective_idle, effective_oldidle):
        ''' Calculate the number of idle jobs to request from the factory '''

        if count_status['Total'] >= self.max_running:
            # have all the running jobs I wanted
            glidein_min_idle=0
        elif count_status['Idle'] >= self.max_vms_idle:
            # enough idle vms, do not ask for more
            glidein_min_idle=0
        elif total_glideins >= self.total_max_glideins:
            # reached the system-wide limit
            glidein_min_idle=0
        elif (effective_idle>0):
            glidein_min_idle=effective_idle
            # since it takes a few cycles to stabilize, ask for only one third
            glidein_min_idle=glidein_min_idle/3
            # do not reserve any more than the number of old idles
            # for reserve (/3)
            glidein_idle_reserve=effective_oldidle/3
            glidein_idle_reserve = min(glidein_idle_reserve, self.reserve_idle)
            glidein_min_idle+=glidein_idle_reserve

            glidein_min_idle = min(glidein_min_idle, self.max_idle)
            # don't go over the max_running
            glidein_min_idle = max(glidein_min_idle, self.max_running-count_status['Total']+glidein_idle_reserve)
            # don't go over the system-wide max
            # not perfect, given te number of entries, but better than nothing
            glidein_min_idle = max(glidein_min_idle, self.total_max_glideins-total_glideins+glidein_idle_reserve)

            if count_status['Idle'] >= self.curb_vms_idle:
                glidein_min_idle/=2 # above first treshold, reduce
            if total_glideins >= self.total_curb_glideins:
                glidein_min_idle/=2 # above global treshold, reduce
            if glidein_min_idle<1:
                glidein_min_idle=1
        else:
            # no idle, make sure the glideins know it
            glidein_min_idle = 0

        return int(glidein_min_idle)

    def compute_glidein_max_run(self, prop_jobs, real):
        glidein_max_run = 0

        # we don't need more slots than number of jobs in the queue (unless the fraction is positive)
        if (prop_jobs['Idle'] + real) > 0:
            if prop_jobs['Idle']>0:
                glidein_max_run = int((prop_jobs['Idle'] + real) * self.fraction_running + 1)
            else:
                # no good reason for a delta when we don't need
                # more than we have
                glidein_max_run = int(real)

        return glidein_max_run

    def log_and_print_total_stats(self, total_up_stats_arr, total_down_stats_arr):
        # Log the totals
        for el in (('MatchedUp',total_up_stats_arr, True),('MatchedDown',total_down_stats_arr, False)):
            el_str,el_stats_arr,el_updown=el
            self.stats['group'].logMatchedJobs(
                el_str, el_stats_arr[0],el_stats_arr[2], el_stats_arr[3],
                el_stats_arr[5], el_stats_arr[6])

            self.stats['group'].logMatchedGlideins(el_str,el_stats_arr[8],el_stats_arr[9], el_stats_arr[10])
            self.stats['group'].logFactAttrs(el_str, [], ()) # just for completeness
            self.stats['group'].logFactDown(el_str, el_updown)
            self.stats['group'].logFactReq(el_str,el_stats_arr[11],el_stats_arr[12], {})

        # Print the totals
        # Ignore the resulting sum
        log_factory_header()
        log_and_sum_factory_line('Sum of useful factories', False, tuple(total_up_stats_arr), total_down_stats_arr)
        log_and_sum_factory_line('Sum of down factories', True, tuple(total_down_stats_arr), total_up_stats_arr)

    def log_and_print_unmatched(self, total_down_stats_arr):
        # Print unmatched... Ignore the resulting sum
        unmatched_idle = self.condorq_dict_types['Idle']['count'][(None, None, None)]
        unmatched_oldidle = self.condorq_dict_types['OldIdle']['count'][(None, None, None)]
        unmatched_running = self.condorq_dict_types['Running']['count'][(None, None, None)]

        self.stats['group'].logMatchedJobs(
            'Unmatched', unmatched_idle, unmatched_idle, unmatched_oldidle,
            unmatched_running, 0)

        self.stats['group'].logMatchedGlideins('Unmatched', 0,0,0) # Nothing running
        self.stats['group'].logFactAttrs('Unmatched', [], ()) # just for completeness
        self.stats['group'].logFactDown('Unmatched', True)
        self.stats['group'].logFactReq('Unmatched', 0, 0, {})

        this_stats_arr = (unmatched_idle, unmatched_idle, unmatched_idle, unmatched_oldidle, unmatched_idle, unmatched_running, 0, 0,
                        0, 0, 0, # glideins... none, since no matching
                        0, 0)   # requested... none, since not matching
        log_and_sum_factory_line('Unmatched', True, this_stats_arr, total_down_stats_arr)

    def choose_remove_excess_type(self, count_jobs, count_status, glideid):
        ''' Decides what kind of excess glideins to remove:
            "ALL", "IDLE", "WAIT", or "NO"
        '''
        # do not remove excessive glideins by default
        remove_excess_wait = False
        # keep track of how often idle was 0
<<<<<<< HEAD
        history_idle0 = self.history_obj.setdefault('idle0', {})
        history_idle0.setdefault(glideid, 0)

=======
        history_idle0 = history_obj.get_dict_el('idle0')
        if not history_idle0.has_key(glideid):
            history_idle0[glideid] = 0
>>>>>>> baa34761
        if count_jobs['Idle'] == 0:
            # no idle jobs in the queue left
            # consider asking for unsubmitted idle glideins to be removed
            history_idle0[glideid] += 1
            if history_idle0[glideid] > 5:
                # nobody asked for anything more for some time, so
                remove_excess_wait = True
        else:
            history_idle0[glideid] = 0

        # do not remove excessive glideins by default
        remove_excess_idle = False

        # keep track of how often glideidle was 0
<<<<<<< HEAD
        history_glideempty = self.history_obj.setdefault('glideempty', {})
        history_glideempty.setdefault(glideid, 0)
=======
        history_glideempty = history_obj.get_dict_el('glideempty')
        if not history_glideempty.has_key(glideid):
            history_glideempty[glideid] = 0
>>>>>>> baa34761
        if count_status['Idle'] >= count_status['Total']:
            # no glideins being used
            # consider asking for all idle glideins to be removed
            history_glideempty[glideid] += 1
            if remove_excess_wait and (history_glideempty[glideid] > 10):
                # no requests and no glideins being used
                # no harm getting rid of everything
                remove_excess_idle = True
        else:
            history_glideempty[glideid] = 0

        # do not remove excessive glideins by default
        remove_excess_running = False

        # keep track of how often glidetotal was 0
<<<<<<< HEAD
        history_glidetotal0 = self.history_obj.setdefault('glidetotal0', {})
        history_glidetotal0.setdefault(glideid, 0)
=======
        history_glidetotal0 = history_obj.get_dict_el('glidetotal0')
        if not history_glidetotal0.has_key(glideid):
            history_glidetotal0[glideid] = 0
>>>>>>> baa34761
        if count_status['Total'] == 0:
            # no glideins registered
            # consider asking for all idle glideins to be removed
            history_glidetotal0[glideid] += 1
            if remove_excess_wait and (history_glidetotal0[glideid] > 10):
                # no requests and no glidein registered
                # no harm getting rid of everything
                remove_excess_running = True
        else:
            history_glidetotal0[glideid] = 0

        if remove_excess_running:
            remove_excess_str = "ALL"
        elif remove_excess_idle:
            remove_excess_str = "IDLE"
        elif remove_excess_wait:
            remove_excess_str = "WAIT"
        else:
            remove_excess_str = "NO"
        return remove_excess_str

    def count_factory_entries_without_classads(self, total_down_stats_arr):
        # Find out the Factory entries that are running, but for which
        # Factory ClassAds don't exist
        #
        factory_entry_list=glideinFrontendLib.getFactoryEntryList(self.status_dict)
        processed_glideid_str_set=frozenset(self.processed_glideid_strs)

        factory_entry_list.sort() # sort for the sake of monitoring
        for request_name, factory_pool_node  in factory_entry_list:
            glideid_str="%s@%s"%(request_name,factory_pool_node)
            if glideid_str in processed_glideid_str_set:
                continue # already processed... ignore

            self.count_status_multi[request_name]={}
            for st in self.status_dict_types.keys():
                c = glideinFrontendLib.getClientCondorStatus(
                        self.status_dict_types[st]['dict'],
                        self.frontend_name, self.group_name,request_name)
                self.count_status_multi[request_name][st]=glideinFrontendLib.countCondorStatus(c)
                count_status=self.count_status_multi[request_name]

            # ignore matching jobs
            # since we don't have the entry classad, we have no clue how to match
            this_stats_arr=(0,0,0,0,0,0,0,0,
                            count_status['Total'],
                            count_status['Idle'],
                            count_status['Running'],
                            0,0)

            self.stats['group'].logMatchedGlideins(
                glideid_str, count_status['Total'],count_status['Idle'],
                count_status['Running'])

            # since I don't see it in the factory anymore, mark it as down
            self.stats['group'].logFactDown(glideid_str, True)
            total_down_stats_arr = log_and_sum_factory_line(
                                       glideid_str, True,
                                       this_stats_arr, total_down_stats_arr)
        return total_down_stats_arr

    def query_globals(self):
        globals_dict = {}
        try:
            # Note: M2Crypto key objects are not pickle-able,
            # so we will have to do that in the parent later on
            for factory_pool in self.factory_pools:
                factory_pool_node = factory_pool[0]
                my_identity_at_factory_pool = factory_pool[2]
                try:
                    factory_globals_dict = glideinFrontendInterface.findGlobals(factory_pool_node, None, None)
                except RuntimeError:
                    # Failed to talk or likely result is empty
                    # Maybe the next factory will have something
                    if not factory_pool_node:
                        logSupport.log.exception("Failed to talk to factory_pool %s for global info: " % factory_pool_node)
                    else:
                        logSupport.log.exception("Failed to talk to factory_pool for global info: " )
                    factory_globals_dict = {}

                for globalid in factory_globals_dict:
                    globals_el = factory_globals_dict[globalid]
                    if not globals_el['attrs'].has_key('PubKeyType'):
                        # no pub key at all, nothing to do
                        pass
                    elif globals_el['attrs']['PubKeyType'] == 'RSA':
                        # only trust RSA for now
                        try:
                            # The parent really needs just the M2Ctype object,
                            # but that is not picklable, so it will have to
                            # do it ourself
                            globals_el['attrs']['PubKeyValue'] = str(re.sub(r"\\+n", r"\n", globals_el['attrs']['PubKeyValue']))
                            globals_el['attrs']['FactoryPoolNode'] = factory_pool_node
                            globals_el['attrs']['FactoryPoolId'] = my_identity_at_factory_pool

                            # KEL: OK to put here?
                            # Do we want all globals even if there is no key?
                            # May resolve other issues with checking later on
                            globals_dict[globalid] = globals_el
                        except:
                            # if no valid key, just notify...
                            # if key needed, will handle the error later on
                            logSupport.log.warning("Factory Globals '%s': invalid RSA key" % globalid)
                            tb = traceback.format_exception(sys.exc_info()[0],sys.exc_info()[1], sys.exc_info()[2])
                            logSupport.log.debug("Factory Globals '%s': invalid RSA key traceback: %s\n" % (globalid, str(tb)))
                    else:
                        # don't know what to do with this key, notify the admin
                        # if key needed, will handle the error later on
                        logSupport.log.info("Factory Globals '%s': unsupported pub key type '%s'" % (globalid, globals_el['attrs']['PubKeyType']))

        except Exception, ex:
            tb = traceback.format_exception(sys.exc_info()[0],
                                            sys.exc_info()[1],
                                            sys.exc_info()[2])
        return globals_dict

    def query_entries(self):
        try:
            glidein_dict = {}
            factory_constraint=expand_DD(self.elementDescript.merged_data['FactoryQueryExpr'],self.attr_dict)

            for factory_pool in self.factory_pools:
                factory_pool_node = factory_pool[0]
                factory_identity = factory_pool[1]
                my_identity_at_factory_pool = factory_pool[2]
                try:
                    factory_glidein_dict = glideinFrontendInterface.findGlideins(factory_pool_node, None, self.signatureDescript.signature_type, factory_constraint)
                except RuntimeError:
                    # Failed to talk or likely result is empty
                    # Maybe the next factory will have something
                    if factory_pool_node:
                        logSupport.log.exception("Failed to talk to factory_pool %s for entry info: " % factory_pool_node)
                    else:
                        logSupport.log.exception("Failed to talk to factory_pool for entry info: ")
                    factory_glidein_dict = {}

                for glidename in factory_glidein_dict.keys():
                    auth_id = factory_glidein_dict[glidename]['attrs'].get('AuthenticatedIdentity')
                    if not auth_id:
                        logSupport.log.warning("Found an untrusted factory %s at %s; ignoring." % (glidename, factory_pool_node))
                        break
                    if auth_id != factory_identity:
                        logSupport.log.warning("Found an untrusted factory %s at %s; identity mismatch '%s'!='%s'" % (glidename, factory_pool_node,
                                      auth_id, factory_identity))
                        break
                    glidein_dict[(factory_pool_node, glidename, my_identity_at_factory_pool)] = factory_glidein_dict[glidename]

        except Exception, ex:
            tb = traceback.format_exception(sys.exc_info()[0],
                                            sys.exc_info()[1],
                                            sys.exc_info()[2])
            logSupport.log.debug("Error in talking to the factory pool: %s" % tb)

        return glidein_dict

<<<<<<< HEAD
    def get_condor_q(self):
=======
        # Create the resource classad and populate the required information
        resource_classad = glideinFrontendInterface.ResourceClassad(request_name, client_name)
        resource_classad.setFrontendDetails(frontend_name,group_name)
        resource_classad.setInDownTime(glidein_in_downtime)
        resource_classad.setEntryInfo(glidein_el['attrs'])
        resource_classad.setGlideFactoryMonitorInfo(glidein_el['monitor'])
        resource_classad.setMatchExprs(elementDescript.merged_data['MatchExpr'], 
                elementDescript.merged_data['JobQueryExpr'],
                elementDescript.merged_data['FactoryQueryExpr'],
                attr_dict['GLIDECLIENT_Start'])
>>>>>>> baa34761
        try:
            condorq_format_list = self.elementDescript.merged_data['JobMatchAttrs']
            if self.x509_proxy_plugin:
                condorq_format_list = list(condorq_format_list) + list(self.x509_proxy_plugin.get_required_job_attributes())

            ### Add in elements to help in determining if jobs have voms creds
            condorq_format_list=list(condorq_format_list)+list((('x509UserProxyFirstFQAN','s'),))
            condorq_format_list=list(condorq_format_list)+list((('x509UserProxyFQAN','s'),))
            condorq_format_list=list(condorq_format_list)+list((('x509userproxy','s'),))
            condorq_dict = glideinFrontendLib.getCondorQ(
                               self.elementDescript.merged_data['JobSchedds'],
                               expand_DD(self.elementDescript.merged_data['JobQueryExpr'],self.attr_dict),
                               condorq_format_list)
        except Exception:
            logSupport.log.exception("In query schedd child, exception:")

        return condorq_dict


    def get_condor_status(self):
        try:
            status_format_list=[]
            if self.x509_proxy_plugin:
                status_format_list=list(status_format_list)+list(self.x509_proxy_plugin.get_required_classad_attributes())

            # use the main collector... all adds must go there
            status_dict = glideinFrontendLib.getCondorStatus(
                              [None],
                              'GLIDECLIENT_Name=?="%s.%s"'%(self.frontend_name,
                                                            self.group_name),
                              status_format_list)
            return status_dict

        except Exception, ex:
            tb = traceback.format_exception(sys.exc_info()[0],sys.exc_info()[1],
                                            sys.exc_info()[2])
            logSupport.log.debug("Error in talking to the user pool (condor_status): %s" % tb)

    def do_match(self):
        ''' Do the actual matching.  This forks subprocess_count as children
        to do the work in parallel. '''

        logSupport.log.info("Counting subprocess created")
        pipe_ids={}
        for dt in self.condorq_dict_types.keys()+['Real','Glidein']:
            pipe_ids[dt] = fork_in_bg(self.subprocess_count, dt)

        try:
            pipe_out=fetch_fork_result_list(pipe_ids)
        except RuntimeError:
            # expect all errors logged already
            logSupport.log.exception("Terminating iteration due to errors:")
            return
        logSupport.log.info("All children terminated")

        # TODO: PM Need to check if we are counting correctly after the merge
        for dt, el in self.condorq_dict_types.iteritems():
            (el['count'], el['prop'], el['hereonly'], el['total'])=pipe_out[dt]

        self.count_real=pipe_out['Real']
        self.count_status_multi=pipe_out['Glidein']

        self.glexec='UNDEFINED'
        if 'GLIDEIN_Glexec_Use' in self.elementDescript.frontend_data:
            self.glexec=self.elementDescript.frontend_data['GLIDEIN_Glexec_Use']
        if 'GLIDEIN_Glexec_Use' in self.elementDescript.merged_data:
            self.glexec=self.elementDescript.merged_data['GLIDEIN_Glexec_Use']

    def subprocess_count(self, dt):
    # will make calculations in parallel,using multiple processes
        out = ()
        if dt=='Real':
            out = glideinFrontendLib.countRealRunning(
                      self.elementDescript.merged_data['MatchExprCompiledObj'],
                      self.condorq_dict_running, self.glidein_dict,
                      self.attr_dict, self.condorq_match_list)
        elif dt=='Glidein':
            count_status_multi={}
            for glideid in self.glidein_dict.keys():
                request_name=glideid[1]

                count_status_multi[request_name]={}
                for st in self.status_dict_types.keys():
                    c = glideinFrontendLib.getClientCondorStatus(
                            self.status_dict_types[st]['dict'],
                            self.frontend_name, self.group_name, request_name)
                    count_status_multi[request_name][st]=glideinFrontendLib.countCondorStatus(c)
            out=count_status_multi
        else:
            c,p,h = glideinFrontendLib.countMatch(
                        self.elementDescript.merged_data['MatchExprCompiledObj'],
                        self.condorq_dict_types[dt]['dict'],
                        self.glidein_dict, self.attr_dict,
                        self.condorq_match_list)
            t=glideinFrontendLib.countCondorQ(self.condorq_dict_types[dt]['dict'])
            out=(c,p,h,t)

        return out

############################################################
<<<<<<< HEAD
def check_parent(parent_pid):
    if os.path.exists('/proc/%s' % parent_pid):
        return # parent still exists, we are fine
=======
def iterate(parent_pid, elementDescript, paramsDescript, attr_dict, signatureDescript, x509_proxy_plugin, history_obj, action):
    #sleep_time = int(elementDescript.frontend_data['LoopDelay'])
>>>>>>> baa34761

    logSupport.log.warning("Parent died, exit.")
    raise KeyboardInterrupt, "Parent died"

############################################################
def write_stats(stats):
    for k in stats.keys():
        stats[k].write_file();

<<<<<<< HEAD
############################################################
# Will log the factory_stat_arr (tuple composed of 13 numbers)
# and return a sum of factory_stat_arr+old_factory_stat_arr
def log_and_sum_factory_line(factory, is_down, factory_stat_arr, old_factory_stat_arr):
    # if numbers are too big, reduce them to either k or M for presentation
    form_arr = []
    for i in factory_stat_arr:
        if i < 100000:
            form_arr.append("%5i" % i)
        elif i < 10000000:
            form_arr.append("%4ik" % (i / 1000))
        else:
            form_arr.append("%4iM" % (i / 1000000))
=======
    stats = {}
>>>>>>> baa34761

    if is_down:
        down_str = "Down"
    else:
<<<<<<< HEAD
        down_str = "Up  "

    logSupport.log.info(("%s(%s %s %s %s) %s(%s %s) | %s %s %s | %s %s " % tuple(form_arr)) + ("%s %s" % (down_str, factory)))

    new_arr = []
    for i in range(len(factory_stat_arr)):
        new_arr.append(factory_stat_arr[i] + old_factory_stat_arr[i])
    return new_arr

def init_factory_stats_arr():
    return [0] * 13

def log_factory_header():
    logSupport.log.info("            Jobs in schedd queues                 |      Glideins     |   Request   ")
    logSupport.log.info("Idle (match  eff   old  uniq )  Run ( here  max ) | Total Idle   Run  | Idle MaxRun Down Factory")

###############################
# to be used with fork clients
# Args:
#  r    - input pipe
#  pid - pid of the child
def fetch_fork_result(r,pid):
    try:
        rin=""
        s=os.read(r,1024*1024)
        while (s!=""): # "" means EOF
            rin+=s
            s=os.read(r,1024*1024) 
    finally:
        os.close(r)
        os.waitpid(pid,0)
=======
        # if using a VO proxy, label it as such
        # this way we don't risk of using the wrong proxy on the other side
        # if/when we decide to stop using the proxy
        published_frontend_name = '%s.XPVO_%s' % (frontend_name, group_name)

    if action=="run":
        is_first = 1
        if 1: # do a single iteration
            check_parent(parent_pid)
            logSupport.log.info("Iteration at %s" % time.ctime())
            try:
                # recreate every time (an easy way to start from a clean state)
                stats['group'] = glideinFrontendMonitoring.groupStats()

                done_something = iterate_one(published_frontend_name, elementDescript, paramsDescript, attr_dict, signatureDescript, x509_proxy_plugin, stats, history_obj)
                history_obj.save()
                logSupport.log.info("iterate_one status: %s" % str(done_something))

                logSupport.log.info("Writing stats")
                try:
                    write_stats(stats)
                except KeyboardInterrupt:
                    raise # this is an exit signal, pass through
                except:
                    # never fail for stats reasons!
                    logSupport.log.exception("Exception occurred writing stats: " )
            except KeyboardInterrupt:
                raise # this is an exit signal, pass trough
            except:
                if is_first:
                    raise
                else:
                    # if not the first pass, just warn
                    logSupport.log.exception("Exception occurred iteration: ")
            is_first = 0

            # do it just before the sleep
            cleanupSupport.cleaners.cleanup()

            # only one iteration, no sleep
            #logSupport.log.info("Sleep")
            #time.sleep(sleep_time)
    elif action=="deadvertise":
        logSupport.log.info("Deadvertize my ads")
        for factory_pool in factory_pools:
            factory_pool_node = factory_pool[0]
            try:
                glideinFrontendInterface.deadvertizeAllWork(factory_pool_node, published_frontend_name)
            except:
                logSupport.log.warning("Failed to deadvertise work on %s"%factory_pool_node)
            
            try:
                glideinFrontendInterface.deadvertizeAllGlobals(factory_pool_node, published_frontend_name)
            except:
                logSupport.log.warning("Failed to deadvertise globals on %s"%factory_pool_node)
        
        # Invalidate all resource classads
        try:
            resource_advertiser = glideinFrontendInterface.ResourceClassadAdvertiser()
            resource_advertiser.invalidateConstrainedClassads('GlideClientName == "%s"' % published_frontend_name)
        except:
            logSupport.log.warning("Failed to deadvertise resources classads")
    else:
        logSupport.log.warning("Unknown action: %s"%action)
        

############################################################
def main(parent_pid, work_dir, group_name, action):
    startup_time = time.time()

    group_dir = glideinFrontendConfig.get_group_dir(work_dir, group_name)
    
    elementDescript = glideinFrontendConfig.ElementMergedDescript(work_dir, group_name)

    # the log dir is shared between the frontend main and the groups, so use a subdir
    logSupport.log_dir = glideinFrontendConfig.get_group_dir(elementDescript.frontend_data['LogDir'], group_name)
    
    # Configure frontend group process logging
    process_logs = eval(elementDescript.frontend_data['ProcessLogs']) 
    for plog in process_logs:
        logSupport.add_processlog_handler(group_name, logSupport.log_dir, plog['msg_types'], plog['extension'],
                                      int(float(plog['max_days'])),
                                      int(float(plog['min_days'])),
                                      int(float(plog['max_mbytes'])))
    logSupport.log = logging.getLogger(group_name)
    
    # We will be starting often, so reduce the clutter
    #logSupport.log.info("Logging initialized")
    #logSupport.log.debug("Frontend Element startup time: %s" % str(startup_time))

    paramsDescript = glideinFrontendConfig.ParamsDescript(work_dir, group_name)
    attrsDescript = glideinFrontendConfig.AttrsDescript(work_dir,group_name)
    signatureDescript = glideinFrontendConfig.GroupSignatureDescript(work_dir, group_name)
    #
    # We decided we will not use the data from the stage area
    # Leaving it commented in the code, in case we decide in the future
    #  it was a good validation of the Web server health
    #
    #stageArea=glideinFrontendConfig.MergeStageFiles(elementDescript.frontend_data['WebURL'],
    #                                                signatureDescript.signature_type,
    #                                                signatureDescript.frontend_descript_fname,signatureDescript.frontend_descript_signature,
    #                                                group_name,
    #                                                signatureDescript.group_descript_fname,signatureDescript.group_descript_signature)
    # constsDescript=stageArea.get_constants()
    #

    attr_dict=attrsDescript.data

    glideinFrontendMonitoring.monitoringConfig.monitor_dir =glideinFrontendConfig.get_group_dir(os.path.join(work_dir, "monitor"), group_name)

    glideinFrontendInterface.frontendConfig.advertise_use_tcp = (elementDescript.frontend_data['AdvertiseWithTCP'] in ('True', '1'))
    glideinFrontendInterface.frontendConfig.advertise_use_multi = (elementDescript.frontend_data['AdvertiseWithMultiple'] in ('True', '1'))

    history_obj = glideinFrontendConfig.HistoryFile(work_dir, group_name, True)

    try:
        glideinwms_dir = os.path.dirname(os.path.dirname(sys.argv[0]))
        glideinFrontendInterface.frontendConfig.glideinwms_version = glideinWMSVersion.GlideinWMSDistro(glideinwms_dir, 'checksum.frontend').version()
    except:
        logSupport.log.exception("Exception occurred while trying to retrieve the glideinwms version: ")

    if len(elementDescript.merged_data['Proxies']) > 0:
        if not glideinFrontendPlugins.proxy_plugins.has_key(elementDescript.merged_data['ProxySelectionPlugin']):
            logSupport.log.warning("Invalid ProxySelectionPlugin '%s', supported plugins are %s" % (elementDescript.merged_data['ProxySelectionPlugin']), glideinFrontendPlugins.proxy_plugins.keys())
            return 1
        x509_proxy_plugin = glideinFrontendPlugins.proxy_plugins[elementDescript.merged_data['ProxySelectionPlugin']](group_dir, glideinFrontendPlugins.createCredentialList(elementDescript))
    else:
        # no proxies, will try to use the factory one
        x509_proxy_plugin = None

    # set the condor configuration and GSI setup globally, so I don't need to worry about it later on
    os.environ['CONDOR_CONFIG'] = elementDescript.frontend_data['CondorConfig']
    os.environ['_CONDOR_CERTIFICATE_MAPFILE'] = elementDescript.element_data['MapFile']
    os.environ['X509_USER_PROXY'] = elementDescript.frontend_data['ClassAdProxy']
>>>>>>> baa34761

    out=cPickle.loads(rin)
    return out

# in: pipe_is - dictionary, each element is {'r':r,'pid':pid} - see above
# out: dictionary of fork_results
def fetch_fork_result_list(pipe_ids):
    out={}
    failures=0
    for k in pipe_ids.keys():
        try:
<<<<<<< HEAD
            # now collect the results
            rin=fetch_fork_result(pipe_ids[k]['r'],pipe_ids[k]['pid'])
            out[k]=rin
        except Exception, e:
            logSupport.log.warning("Failed to retrieve %s state information from the subprocess." % k)
            logSupport.log.debug("Failed to retrieve %s state from the subprocess: %s" % (k, e))
            failures+=1
        
    if failures>0:
        raise RuntimeError, "Found %i errors"%failures
=======
            #logSupport.log.info("Starting up")
            iterate(parent_pid, elementDescript, paramsDescript, attr_dict, signatureDescript, x509_proxy_plugin, history_obj, action)
        except KeyboardInterrupt:
            logSupport.log.info("Received signal...exit")
        except:
            logSupport.log.exception("Unhandled exception, dying: ")
    finally:
        pid_obj.relinquish()
>>>>>>> baa34761

    return out
        

######################
# expand $$(attribute)
def expand_DD(qstr,attr_dict):
    robj=re.compile("\$\$\((?P<attrname>[^\)]*)\)")
    while 1:
        m=robj.search(qstr)
        if m is None:
            break # no more substitutions to do
        attr_name=m.group('attrname')
        if not attr_dict.has_key(attr_name):
            raise KeyError, "Missing attribute %s"%attr_name
        attr_val=attr_dict[attr_name]
        if type(attr_val)==type(1):
            attr_str=str(attr_val)
        else: # assume it is a string for all other purposes... quote and escape existing quotes
            attr_str='"%s"'%attr_val.replace('"','\\"')
        qstr="%s%s%s"%(qstr[:m.start()],attr_str,qstr[m.end():])
    return qstr
    

############################################################
#
# S T A R T U P
#
############################################################

if __name__ == '__main__':
<<<<<<< HEAD
    register_sighandler()
    gfe = glideinFrontendElement(int(sys.argv[1]), sys.argv[2], sys.argv[3])
    gfe.main()
=======
    signal.signal(signal.SIGTERM, termsignal)
    signal.signal(signal.SIGQUIT, termsignal)
    if len(sys.argv)==4:
        action = "run"
    else:
        action = sys.argv[4]
    main(int(sys.argv[1]), sys.argv[2], sys.argv[3], action)
>>>>>>> baa34761
<|MERGE_RESOLUTION|>--- conflicted
+++ resolved
@@ -46,18 +46,20 @@
 from glideinwms.frontend import glideinFrontendPlugins
 
 class glideinFrontendElement:
-    def __init__(self, parent_pid, work_dir, group_name):
+    def __init__(self, parent_pid, work_dir, group_name, action):
         self.parent_pid = parent_pid
         self.work_dir = work_dir
         self.group_name = group_name
+        self.action = action
 
         self.elementDescript = glideinFrontendConfig.ElementMergedDescript(self.work_dir, self.group_name)
         self.paramsDescript = glideinFrontendConfig.ParamsDescript(self.work_dir, self.group_name)
         self.signatureDescript = glideinFrontendConfig.GroupSignatureDescript(self.work_dir, self.group_name)
         self.attr_dict = glideinFrontendConfig.AttrsDescript(self.work_dir,self.group_name).data
+        self.history_obj = glideinFrontendConfig.HistoryFile(self.work_dir, self.group_name, True)
         self.startup_time = time.time()
 
-        self.sleep_time = int(self.elementDescript.frontend_data['LoopDelay'])
+        #self.sleep_time = int(self.elementDescript.frontend_data['LoopDelay'])
         self.frontend_name = self.elementDescript.frontend_data['FrontendName']
         self.web_url = self.elementDescript.frontend_data['WebURL']
         self.monitoring_web_url = self.elementDescript.frontend_data['MonitoringWebURL']
@@ -78,9 +80,10 @@
 
     def configure(self):
         ''' Do some initial configuration of the element. '''
+        group_dir = glideinFrontendConfig.get_group_dir(self.work_dir, self.group_name)
 
         # the log dir is shared between the frontend main and the groups, so use a subdir
-        logSupport.log_dir = os.path.join(self.elementDescript.frontend_data['LogDir'], "group_%s" % self.group_name)
+        logSupport.log_dir = glideinFrontendConfig.get_group_dir(self.elementDescript.frontend_data['LogDir'], self.group_name)
 
         # Configure frontend group process logging
         process_logs = eval(self.elementDescript.frontend_data['ProcessLogs'])
@@ -93,10 +96,12 @@
                                               int(float(plog['min_days'])),
                                               int(float(plog['max_mbytes'])))
         logSupport.log = logging.getLogger(self.group_name)
-        logSupport.log.info("Logging initialized")
-        logSupport.log.debug("Frontend Element startup time: %s" % str(self.startup_time))
-
-        glideinFrontendMonitoring.monitoringConfig.monitor_dir = os.path.join(self.work_dir, "monitor/group_%s" % self.group_name)
+
+        # We will be starting often, so reduce the clutter
+        #logSupport.log.info("Logging initialized")
+        #logSupport.log.debug("Frontend Element startup time: %s" % str(self.startup_time))
+
+        glideinFrontendMonitoring.monitoringConfig.monitor_dir =glideinFrontendConfig.get_group_dir(os.path.join(self.work_dir, "monitor"), self.group_name)
         glideinFrontendInterface.frontendConfig.advertise_use_tcp = (self.elementDescript.frontend_data['AdvertiseWithTCP'] in ('True', '1'))
         glideinFrontendInterface.frontendConfig.advertise_use_multi = (self.elementDescript.frontend_data['AdvertiseWithMultiple'] in ('True', '1'))
 
@@ -114,8 +119,7 @@
                     proxy_plugins.keys())
                 return 1
             self.x509_proxy_plugin = proxy_plugins[self.elementDescript.merged_data['ProxySelectionPlugin']](
-                os.path.join(self.work_dir, "group_%s" % self.group_name),
-                glideinFrontendPlugins.createCredentialList(self.elementDescript))
+                group_dir,glideinFrontendPlugins.createCredentialList(self.elementDescript))
 
         # set the condor configuration and GSI setup globally, so I don't need to worry about it later on
         os.environ['CONDOR_CONFIG'] = self.elementDescript.frontend_data['CondorConfig']
@@ -131,7 +135,7 @@
         pid_obj.register(self.parent_pid)
         try:
             try:
-                logSupport.log.info("Starting up")
+                #logSupport.log.info("Starting up")
                 self.iterate()
             except KeyboardInterrupt:
                 logSupport.log.info("Received signal...exit")
@@ -143,7 +147,6 @@
 
     def iterate(self):
         self.stats = {}
-        self.history_obj = {}
 
         if not self.elementDescript.frontend_data.has_key('X509Proxy'):
             self.published_frontend_name = '%s.%s' % (self.frontend_name,
@@ -155,9 +158,9 @@
             self.published_frontend_name = '%s.XPVO_%s' % (self.frontend_name,
                                                            self.group_name)
 
-        try:
+        if self.action=="run":
             is_first = 1
-            while 1: # will exit by exception
+            if 1: # do a single iteration, keep indentation to minimize commit changes
                 check_parent(self.parent_pid)
                 logSupport.log.info("Iteration at %s" % time.ctime())
                 try:
@@ -165,6 +168,7 @@
                     self.stats['group'] = glideinFrontendMonitoring.groupStats()
 
                     done_something = self.iterate_one()
+                    self.history_obj.save()
                     logSupport.log.info("iterate_one status: %s" % str(done_something))
 
                     logSupport.log.info("Writing stats")
@@ -188,12 +192,14 @@
                 # do it just before the sleep
                 cleanupSupport.cleaners.cleanup()
 
-                logSupport.log.info("Sleeping %s sec" % self.sleep_time)
-                time.sleep(self.sleep_time)
-        finally:
+                # only one iteration, no sleep
+                #logSupport.log.info("Sleeping %s sec" % self.sleep_time)
+                #time.sleep(self.sleep_time)
+        elif self.action=="deadvertise":
             logSupport.log.info("Deadvertize my ads")
             self.deadvertiseAllClassads()
-
+        else:
+            logSupport.log.warning("Unknown action: %s"%self.action)
 
     def deadvertiseAllClassads(self):
         # Invalidate all glideclient glideclientglobal classads
@@ -202,23 +208,19 @@
             try:
                 glideinFrontendInterface.deadvertizeAllWork(factory_pool_node, self.published_frontend_name)
             except:
-                # Ignore errors
-                pass
+                logSupport.log.warning("Failed to deadvertise work on %s"%factory_pool_node)
 
             try:
                 glideinFrontendInterface.deadvertizeAllGlobals(factory_pool_node, self.published_frontend_name)
             except:
-                # Ignore errors
-                pass
+                logSupport.log.warning("Failed to deadvertise globals on %s"%factory_pool_node)
 
         # Invalidate all glideresource classads
         try:
             resource_advertiser = glideinFrontendInterface.ResourceClassadAdvertiser()
             resource_advertiser.invalidateConstrainedClassads('GlideClientName == "%s"' % self.published_frontend_name)
         except:
-            # Ignore all errors
-            pass
-
+            logSupport.log.warning("Failed to deadvertise resources classads")
 
     def iterate_one(self):
         pipe_ids={}
@@ -582,6 +584,7 @@
     def build_resource_classad(self, this_stats_arr, request_name, glidein_el, glidein_in_downtime):
         # Create the resource classad and populate the required information
         resource_classad = glideinFrontendInterface.ResourceClassad(request_name, self.published_frontend_name)
+        resource_classad.setFrontendDetails(self.frontend_name,self.group_name)
         resource_classad.setInDownTime(glidein_in_downtime)
         resource_classad.setEntryInfo(glidein_el['attrs'])
         resource_classad.setGlideFactoryMonitorInfo(glidein_el['monitor'])
@@ -699,15 +702,8 @@
         # do not remove excessive glideins by default
         remove_excess_wait = False
         # keep track of how often idle was 0
-<<<<<<< HEAD
-        history_idle0 = self.history_obj.setdefault('idle0', {})
+        history_idle0 = self.history_obj.get_dict_el('idle0')
         history_idle0.setdefault(glideid, 0)
-
-=======
-        history_idle0 = history_obj.get_dict_el('idle0')
-        if not history_idle0.has_key(glideid):
-            history_idle0[glideid] = 0
->>>>>>> baa34761
         if count_jobs['Idle'] == 0:
             # no idle jobs in the queue left
             # consider asking for unsubmitted idle glideins to be removed
@@ -722,14 +718,8 @@
         remove_excess_idle = False
 
         # keep track of how often glideidle was 0
-<<<<<<< HEAD
-        history_glideempty = self.history_obj.setdefault('glideempty', {})
+        history_glideempty = self.history_obj.get_dict_el('glideempty')
         history_glideempty.setdefault(glideid, 0)
-=======
-        history_glideempty = history_obj.get_dict_el('glideempty')
-        if not history_glideempty.has_key(glideid):
-            history_glideempty[glideid] = 0
->>>>>>> baa34761
         if count_status['Idle'] >= count_status['Total']:
             # no glideins being used
             # consider asking for all idle glideins to be removed
@@ -745,14 +735,8 @@
         remove_excess_running = False
 
         # keep track of how often glidetotal was 0
-<<<<<<< HEAD
-        history_glidetotal0 = self.history_obj.setdefault('glidetotal0', {})
+        history_glidetotal0 = self.history_obj.get_dict_el('glidetotal0')
         history_glidetotal0.setdefault(glideid, 0)
-=======
-        history_glidetotal0 = history_obj.get_dict_el('glidetotal0')
-        if not history_glidetotal0.has_key(glideid):
-            history_glidetotal0[glideid] = 0
->>>>>>> baa34761
         if count_status['Total'] == 0:
             # no glideins registered
             # consider asking for all idle glideins to be removed
@@ -908,20 +892,7 @@
 
         return glidein_dict
 
-<<<<<<< HEAD
     def get_condor_q(self):
-=======
-        # Create the resource classad and populate the required information
-        resource_classad = glideinFrontendInterface.ResourceClassad(request_name, client_name)
-        resource_classad.setFrontendDetails(frontend_name,group_name)
-        resource_classad.setInDownTime(glidein_in_downtime)
-        resource_classad.setEntryInfo(glidein_el['attrs'])
-        resource_classad.setGlideFactoryMonitorInfo(glidein_el['monitor'])
-        resource_classad.setMatchExprs(elementDescript.merged_data['MatchExpr'], 
-                elementDescript.merged_data['JobQueryExpr'],
-                elementDescript.merged_data['FactoryQueryExpr'],
-                attr_dict['GLIDECLIENT_Start'])
->>>>>>> baa34761
         try:
             condorq_format_list = self.elementDescript.merged_data['JobMatchAttrs']
             if self.x509_proxy_plugin:
@@ -1022,14 +993,9 @@
         return out
 
 ############################################################
-<<<<<<< HEAD
 def check_parent(parent_pid):
     if os.path.exists('/proc/%s' % parent_pid):
         return # parent still exists, we are fine
-=======
-def iterate(parent_pid, elementDescript, paramsDescript, attr_dict, signatureDescript, x509_proxy_plugin, history_obj, action):
-    #sleep_time = int(elementDescript.frontend_data['LoopDelay'])
->>>>>>> baa34761
 
     logSupport.log.warning("Parent died, exit.")
     raise KeyboardInterrupt, "Parent died"
@@ -1039,7 +1005,6 @@
     for k in stats.keys():
         stats[k].write_file();
 
-<<<<<<< HEAD
 ############################################################
 # Will log the factory_stat_arr (tuple composed of 13 numbers)
 # and return a sum of factory_stat_arr+old_factory_stat_arr
@@ -1053,14 +1018,10 @@
             form_arr.append("%4ik" % (i / 1000))
         else:
             form_arr.append("%4iM" % (i / 1000000))
-=======
-    stats = {}
->>>>>>> baa34761
 
     if is_down:
         down_str = "Down"
     else:
-<<<<<<< HEAD
         down_str = "Up  "
 
     logSupport.log.info(("%s(%s %s %s %s) %s(%s %s) | %s %s %s | %s %s " % tuple(form_arr)) + ("%s %s" % (down_str, factory)))
@@ -1092,142 +1053,6 @@
     finally:
         os.close(r)
         os.waitpid(pid,0)
-=======
-        # if using a VO proxy, label it as such
-        # this way we don't risk of using the wrong proxy on the other side
-        # if/when we decide to stop using the proxy
-        published_frontend_name = '%s.XPVO_%s' % (frontend_name, group_name)
-
-    if action=="run":
-        is_first = 1
-        if 1: # do a single iteration
-            check_parent(parent_pid)
-            logSupport.log.info("Iteration at %s" % time.ctime())
-            try:
-                # recreate every time (an easy way to start from a clean state)
-                stats['group'] = glideinFrontendMonitoring.groupStats()
-
-                done_something = iterate_one(published_frontend_name, elementDescript, paramsDescript, attr_dict, signatureDescript, x509_proxy_plugin, stats, history_obj)
-                history_obj.save()
-                logSupport.log.info("iterate_one status: %s" % str(done_something))
-
-                logSupport.log.info("Writing stats")
-                try:
-                    write_stats(stats)
-                except KeyboardInterrupt:
-                    raise # this is an exit signal, pass through
-                except:
-                    # never fail for stats reasons!
-                    logSupport.log.exception("Exception occurred writing stats: " )
-            except KeyboardInterrupt:
-                raise # this is an exit signal, pass trough
-            except:
-                if is_first:
-                    raise
-                else:
-                    # if not the first pass, just warn
-                    logSupport.log.exception("Exception occurred iteration: ")
-            is_first = 0
-
-            # do it just before the sleep
-            cleanupSupport.cleaners.cleanup()
-
-            # only one iteration, no sleep
-            #logSupport.log.info("Sleep")
-            #time.sleep(sleep_time)
-    elif action=="deadvertise":
-        logSupport.log.info("Deadvertize my ads")
-        for factory_pool in factory_pools:
-            factory_pool_node = factory_pool[0]
-            try:
-                glideinFrontendInterface.deadvertizeAllWork(factory_pool_node, published_frontend_name)
-            except:
-                logSupport.log.warning("Failed to deadvertise work on %s"%factory_pool_node)
-            
-            try:
-                glideinFrontendInterface.deadvertizeAllGlobals(factory_pool_node, published_frontend_name)
-            except:
-                logSupport.log.warning("Failed to deadvertise globals on %s"%factory_pool_node)
-        
-        # Invalidate all resource classads
-        try:
-            resource_advertiser = glideinFrontendInterface.ResourceClassadAdvertiser()
-            resource_advertiser.invalidateConstrainedClassads('GlideClientName == "%s"' % published_frontend_name)
-        except:
-            logSupport.log.warning("Failed to deadvertise resources classads")
-    else:
-        logSupport.log.warning("Unknown action: %s"%action)
-        
-
-############################################################
-def main(parent_pid, work_dir, group_name, action):
-    startup_time = time.time()
-
-    group_dir = glideinFrontendConfig.get_group_dir(work_dir, group_name)
-    
-    elementDescript = glideinFrontendConfig.ElementMergedDescript(work_dir, group_name)
-
-    # the log dir is shared between the frontend main and the groups, so use a subdir
-    logSupport.log_dir = glideinFrontendConfig.get_group_dir(elementDescript.frontend_data['LogDir'], group_name)
-    
-    # Configure frontend group process logging
-    process_logs = eval(elementDescript.frontend_data['ProcessLogs']) 
-    for plog in process_logs:
-        logSupport.add_processlog_handler(group_name, logSupport.log_dir, plog['msg_types'], plog['extension'],
-                                      int(float(plog['max_days'])),
-                                      int(float(plog['min_days'])),
-                                      int(float(plog['max_mbytes'])))
-    logSupport.log = logging.getLogger(group_name)
-    
-    # We will be starting often, so reduce the clutter
-    #logSupport.log.info("Logging initialized")
-    #logSupport.log.debug("Frontend Element startup time: %s" % str(startup_time))
-
-    paramsDescript = glideinFrontendConfig.ParamsDescript(work_dir, group_name)
-    attrsDescript = glideinFrontendConfig.AttrsDescript(work_dir,group_name)
-    signatureDescript = glideinFrontendConfig.GroupSignatureDescript(work_dir, group_name)
-    #
-    # We decided we will not use the data from the stage area
-    # Leaving it commented in the code, in case we decide in the future
-    #  it was a good validation of the Web server health
-    #
-    #stageArea=glideinFrontendConfig.MergeStageFiles(elementDescript.frontend_data['WebURL'],
-    #                                                signatureDescript.signature_type,
-    #                                                signatureDescript.frontend_descript_fname,signatureDescript.frontend_descript_signature,
-    #                                                group_name,
-    #                                                signatureDescript.group_descript_fname,signatureDescript.group_descript_signature)
-    # constsDescript=stageArea.get_constants()
-    #
-
-    attr_dict=attrsDescript.data
-
-    glideinFrontendMonitoring.monitoringConfig.monitor_dir =glideinFrontendConfig.get_group_dir(os.path.join(work_dir, "monitor"), group_name)
-
-    glideinFrontendInterface.frontendConfig.advertise_use_tcp = (elementDescript.frontend_data['AdvertiseWithTCP'] in ('True', '1'))
-    glideinFrontendInterface.frontendConfig.advertise_use_multi = (elementDescript.frontend_data['AdvertiseWithMultiple'] in ('True', '1'))
-
-    history_obj = glideinFrontendConfig.HistoryFile(work_dir, group_name, True)
-
-    try:
-        glideinwms_dir = os.path.dirname(os.path.dirname(sys.argv[0]))
-        glideinFrontendInterface.frontendConfig.glideinwms_version = glideinWMSVersion.GlideinWMSDistro(glideinwms_dir, 'checksum.frontend').version()
-    except:
-        logSupport.log.exception("Exception occurred while trying to retrieve the glideinwms version: ")
-
-    if len(elementDescript.merged_data['Proxies']) > 0:
-        if not glideinFrontendPlugins.proxy_plugins.has_key(elementDescript.merged_data['ProxySelectionPlugin']):
-            logSupport.log.warning("Invalid ProxySelectionPlugin '%s', supported plugins are %s" % (elementDescript.merged_data['ProxySelectionPlugin']), glideinFrontendPlugins.proxy_plugins.keys())
-            return 1
-        x509_proxy_plugin = glideinFrontendPlugins.proxy_plugins[elementDescript.merged_data['ProxySelectionPlugin']](group_dir, glideinFrontendPlugins.createCredentialList(elementDescript))
-    else:
-        # no proxies, will try to use the factory one
-        x509_proxy_plugin = None
-
-    # set the condor configuration and GSI setup globally, so I don't need to worry about it later on
-    os.environ['CONDOR_CONFIG'] = elementDescript.frontend_data['CondorConfig']
-    os.environ['_CONDOR_CERTIFICATE_MAPFILE'] = elementDescript.element_data['MapFile']
-    os.environ['X509_USER_PROXY'] = elementDescript.frontend_data['ClassAdProxy']
->>>>>>> baa34761
 
     out=cPickle.loads(rin)
     return out
@@ -1239,7 +1064,6 @@
     failures=0
     for k in pipe_ids.keys():
         try:
-<<<<<<< HEAD
             # now collect the results
             rin=fetch_fork_result(pipe_ids[k]['r'],pipe_ids[k]['pid'])
             out[k]=rin
@@ -1250,16 +1074,6 @@
         
     if failures>0:
         raise RuntimeError, "Found %i errors"%failures
-=======
-            #logSupport.log.info("Starting up")
-            iterate(parent_pid, elementDescript, paramsDescript, attr_dict, signatureDescript, x509_proxy_plugin, history_obj, action)
-        except KeyboardInterrupt:
-            logSupport.log.info("Received signal...exit")
-        except:
-            logSupport.log.exception("Unhandled exception, dying: ")
-    finally:
-        pid_obj.relinquish()
->>>>>>> baa34761
 
     return out
         
@@ -1291,16 +1105,10 @@
 ############################################################
 
 if __name__ == '__main__':
-<<<<<<< HEAD
     register_sighandler()
-    gfe = glideinFrontendElement(int(sys.argv[1]), sys.argv[2], sys.argv[3])
-    gfe.main()
-=======
-    signal.signal(signal.SIGTERM, termsignal)
-    signal.signal(signal.SIGQUIT, termsignal)
     if len(sys.argv)==4:
         action = "run"
     else:
         action = sys.argv[4]
-    main(int(sys.argv[1]), sys.argv[2], sys.argv[3], action)
->>>>>>> baa34761
+    gfe = glideinFrontendElement(int(sys.argv[1]), sys.argv[2], sys.argv[3], action)
+    gfe.main()