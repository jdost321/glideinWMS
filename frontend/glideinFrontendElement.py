--- conflicted
+++ resolved
@@ -74,6 +74,14 @@
         self.total_curb_glideins=int(self.elementDescript.element_data['CurbRunningTotal'])
         self.total_max_vms_idle = int(self.elementDescript.element_data['MaxIdleVMsTotal'])
         self.total_curb_vms_idle = int(self.elementDescript.element_data['CurbIdleVMsTotal'])
+        self.fe_total_max_glideins=int(self.elementDescript.frontend_data['MaxRunningTotal'])
+        self.fe_total_curb_glideins=int(self.elementDescript.frontend_data['CurbRunningTotal'])
+        self.fe_total_max_vms_idle = int(self.elementDescript.frontend_data['MaxIdleVMsTotal'])
+        self.fe_total_curb_vms_idle = int(self.elementDescript.frontend_data['CurbIdleVMsTotal'])
+        self.global_total_max_glideins=int(self.elementDescript.frontend_data['MaxRunningTotalGlobal'])
+        self.global_total_curb_glideins=int(self.elementDescript.frontend_data['CurbRunningTotalGlobal'])
+        self.global_total_max_vms_idle = int(self.elementDescript.frontend_data['MaxIdleVMsTotalGlobal'])
+        self.global_total_curb_vms_idle = int(self.elementDescript.frontend_data['CurbIdleVMsTotalGlobal'])
         # Default bahavior: Use factory proxies unless configure overrides it
         self.x509_proxy_plugin = None
 
@@ -250,7 +258,7 @@
         self.globals_dict = pipe_out['globals']
         self.glidein_dict=pipe_out['entries']
         self.condorq_dict = pipe_out['jobs']
-        self.status_dict=pipe_out['startds']
+        (self.status_dict,self.fe_counts,self.global_counts)=pipe_out['startds']
 
         # M2Crypto objects are not picklable, so do the transforamtion here
         self.populate_pubkey()
@@ -285,12 +293,27 @@
         total_running_glideins=self.status_dict_types['Running']['abs']
         total_idle_glideins=self.status_dict_types['Idle']['abs']
 
-        logSupport.log.info("Glideins found total %i limit %i curb %i; of these idle %i limit %i curb %i running %i"%
+        logSupport.log.info("Group glideins found total %i limit %i curb %i; of these idle %i limit %i curb %i running %i"%
                             (total_glideins,self.total_max_glideins,self.total_curb_glideins,
                              total_idle_glideins,self.total_max_vms_idle,self.total_curb_vms_idle,
                              total_running_glideins)
                             )
         
+        fe_total_glideins=self.fe_counts['Total']
+        fe_total_idle_glideins=self.fe_counts['Idle']
+        logSupport.log.info("Frontend glideins found total %i limit %i curb %i; of these idle %i limit %i curb %i"%
+                            (fe_total_glideins,self.fe_total_max_glideins,self.fe_total_curb_glideins,
+                             fe_total_idle_glideins,self.fe_total_max_vms_idle,self.fe_total_curb_vms_idle)
+                            )
+        
+        
+        global_total_glideins=self.global_counts['Total']
+        global_total_idle_glideins=self.global_counts['Idle']
+        logSupport.log.info("Overall slots found total %i limit %i curb %i; of these idle %i limit %i curb %i"%
+                            (global_total_glideins,self.global_total_max_glideins,self.global_total_curb_glideins,
+                             global_total_idle_glideins,self.global_total_max_vms_idle,self.global_total_curb_vms_idle)
+                            )
+
         # Update x509 user map and give proxy plugin a chance
         # to update based on condor stats
         if self.x509_proxy_plugin:
@@ -399,6 +422,8 @@
 
             glidein_min_idle = self.compute_glidein_min_idle(
                                    count_status, total_glideins, total_idle_glideins,
+                                   fe_total_glideins, fe_total_idle_glideins,
+                                   global_total_glideins, global_total_idle_glideins,
                                    effective_idle, effective_oldidle)
 
             glidein_max_run = self.compute_glidein_max_run(
@@ -490,49 +515,9 @@
             resource_advertiser.addClassad(resource_classad.adParams['Name'],
                                            resource_classad)
 
-<<<<<<< HEAD
         # end for glideid in condorq_dict_types['Idle']['count'].keys()
 
         total_down_stats_arr = self.count_factory_entries_without_classads(total_down_stats_arr)
-=======
-            # use the main collector... all adds must go there
-            status_dict=glideinFrontendLib.getCondorStatus([None],
-                                                           'GLIDECLIENT_Name=?="%s.%s"'%(frontend_name,group_name),
-                                                           status_format_list)
-            # also get all the classads for the whole FE for counting
-            # do it in the same thread, as we are hitting the same collector
-            
-            # minimize the number of attributes, since we are really just interest in the counts
-            try:
-                fe_status_dict=glideinFrontendLib.getCondorStatus([None],
-                                                                  'substr(GLIDECLIENT_Name,0,%i)=?="%s."'%(len(frontend_name)+1,frontend_name),
-                                                                  [('State', 's'), ('Activity', 's')], want_format_completion=False)
-                fe_counts = {
-                    'Idle':glideinFrontendLib.countCondorStatus(
-                        glideinFrontendLib.getIdleCondorStatus(fe_status_dict)),
-                    'Total':glideinFrontendLib.countCondorStatus(fe_status_dict)}
-                del fe_status_dict
-            except:
-                # This is not critical information, do not abort the cycle if it fails
-                fe_counts = {'Idle':0, 'Total':0}
-
-            # same for all slots
-            try:
-                global_status_dict=glideinFrontendLib.getCondorStatus([None],
-                                                                      constraint='True', want_glideins_only=False,
-                                                                      format_list=[('State', 's'), ('Activity', 's')], want_format_completion=False,)
-                global_counts = {
-                    'Idle':glideinFrontendLib.countCondorStatus(
-                                        glideinFrontendLib.getIdleCondorStatus(global_status_dict)),
-                    'Total':glideinFrontendLib.countCondorStatus(global_status_dict)}
-                del global_status_dict
-            except:
-                # This is not critical information, do not abort the cycle if it fails
-                global_counts = {'Idle':0, 'Total':0}
-                
-
-            os.write(w,cPickle.dumps((status_dict,fe_counts,global_counts)))
->>>>>>> cb52ea05
 
         self.log_and_print_total_stats(total_up_stats_arr, total_down_stats_arr)
         self.log_and_print_unmatched(total_down_stats_arr)
@@ -564,148 +549,8 @@
 
         return
 
-<<<<<<< HEAD
     def populate_pubkey(self):
         for globalid, globals_el in self.globals_dict.iteritems():
-=======
-    glidein_dict=pipe_out['entries']
-    condorq_dict=pipe_out['jobs']
-    (status_dict,fe_counts,global_counts)=pipe_out['startds']
-    
-    condorq_dict_proxy=glideinFrontendLib.getIdleProxyCondorQ(condorq_dict)
-    condorq_dict_voms=glideinFrontendLib.getIdleVomsCondorQ(condorq_dict)
-    condorq_dict_idle = glideinFrontendLib.getIdleCondorQ(condorq_dict)
-    condorq_dict_old_idle = glideinFrontendLib.getOldCondorQ(condorq_dict_idle, 600)
-    condorq_dict_running = glideinFrontendLib.getRunningCondorQ(condorq_dict)
-
-    condorq_dict_types = {'Idle':{'dict':condorq_dict_idle, 'abs':glideinFrontendLib.countCondorQ(condorq_dict_idle)},
-                          'OldIdle':{'dict':condorq_dict_old_idle, 'abs':glideinFrontendLib.countCondorQ(condorq_dict_old_idle)},
-                          'VomsIdle':{'dict':condorq_dict_voms, 'abs':glideinFrontendLib.countCondorQ(condorq_dict_voms)},
-                        'ProxyIdle':{'dict':condorq_dict_proxy,'abs':glideinFrontendLib.countCondorQ(condorq_dict_proxy)},
-                          'Running':{'dict':condorq_dict_running, 'abs':glideinFrontendLib.countCondorQ(condorq_dict_running)}}
-    condorq_dict_abs = glideinFrontendLib.countCondorQ(condorq_dict);
-
-
-    stats['group'].logJobs({'Total':condorq_dict_abs,
-                            'Idle':condorq_dict_types['Idle']['abs'],
-                            'OldIdle':condorq_dict_types['OldIdle']['abs'],
-                            'Running':condorq_dict_types['Running']['abs']})
-
-    logSupport.log.info("Jobs found total %i idle %i (old %i, grid %i, voms %i) running %i" % (condorq_dict_abs,
-                                                                                                condorq_dict_types['Idle']['abs'],
-                                                                                                condorq_dict_types['OldIdle']['abs'],
-                                                                                                condorq_dict_types['ProxyIdle']['abs'],
-                                                                                                condorq_dict_types['VomsIdle']['abs'],
-                                                                                                condorq_dict_types['Running']['abs']))
-
-    status_dict_idle = glideinFrontendLib.getIdleCondorStatus(status_dict)
-    status_dict_running = glideinFrontendLib.getRunningCondorStatus(status_dict)
-
-    #logSupport.log.debug("condor stat: %s\n\n" % status_dict_running[None].fetchStored())
-
-    glideinFrontendLib.appendRealRunning(condorq_dict_running, status_dict_running)
-
-    #logSupport.log.debug("condorq running: %s\n\n" % condorq_dict_running['devg-1.t2.ucsd.edu'].fetchStored())
-
-    status_dict_types = {'Total':{'dict':status_dict, 'abs':glideinFrontendLib.countCondorStatus(status_dict)},
-                       'Idle':{'dict':status_dict_idle, 'abs':glideinFrontendLib.countCondorStatus(status_dict_idle)},
-                       'Running':{'dict':status_dict_running, 'abs':glideinFrontendLib.countCondorStatus(status_dict_running)}}
-
-    stats['group'].logGlideins({'Total':status_dict_types['Total']['abs'],
-                            'Idle':status_dict_types['Idle']['abs'],
-                            'Running':status_dict_types['Running']['abs']})
-
-    total_max_glideins=int(elementDescript.element_data['MaxRunningTotal'])
-    total_curb_glideins=int(elementDescript.element_data['CurbRunningTotal'])
-    total_glideins=status_dict_types['Total']['abs']
-
-
-    total_running_glideins=status_dict_types['Running']['abs']
-
-    total_max_vms_idle = int(elementDescript.element_data['MaxIdleVMsTotal'])
-    total_curb_vms_idle = int(elementDescript.element_data['CurbIdleVMsTotal'])
-    total_idle_glideins=status_dict_types['Idle']['abs']
-
-    logSupport.log.info("Group glideins found total %i limit %i curb %i; of these idle %i limit %i curb %i running %i"%
-                        (total_glideins,total_max_glideins,total_curb_glideins,
-                         total_idle_glideins,total_max_vms_idle,total_curb_vms_idle,
-                         total_running_glideins)
-                        )
-
-    fe_total_glideins=fe_counts['Total']
-    fe_total_idle_glideins=fe_counts['Idle']
-    fe_total_max_glideins=int(elementDescript.frontend_data['MaxRunningTotal'])
-    fe_total_curb_glideins=int(elementDescript.frontend_data['CurbRunningTotal'])
-    fe_total_max_vms_idle = int(elementDescript.frontend_data['MaxIdleVMsTotal'])
-    fe_total_curb_vms_idle = int(elementDescript.frontend_data['CurbIdleVMsTotal'])
-    logSupport.log.info("Frontend glideins found total %i limit %i curb %i; of these idle %i limit %i curb %i"%
-                        (fe_total_glideins,fe_total_max_glideins,fe_total_curb_glideins,
-                         fe_total_idle_glideins,fe_total_max_vms_idle,fe_total_curb_vms_idle)
-                        )
-
-
-    global_total_glideins=global_counts['Total']
-    global_total_idle_glideins=global_counts['Idle']
-    global_total_max_glideins=int(elementDescript.frontend_data['MaxRunningTotalGlobal'])
-    global_total_curb_glideins=int(elementDescript.frontend_data['CurbRunningTotalGlobal'])
-    global_total_max_vms_idle = int(elementDescript.frontend_data['MaxIdleVMsTotalGlobal'])
-    global_total_curb_vms_idle = int(elementDescript.frontend_data['CurbIdleVMsTotalGlobal'])
-    logSupport.log.info("Overall slots found total %i limit %i curb %i; of these idle %i limit %i curb %i"%
-                        (global_total_glideins,global_total_max_glideins,global_total_curb_glideins,
-                         global_total_idle_glideins,global_total_max_vms_idle,global_total_curb_vms_idle)
-                        )
-
-    # TODO: PM check if it is commented out because of globals section
-    # extract the public key, if present
-    #for glideid in glidein_dict.keys():
-    #    glidein_el = glidein_dict[glideid]
-    #    if not glidein_el['attrs'].has_key('PubKeyType'): # no pub key at all
-    #        pass # no public key, nothing to do
-    #    elif glidein_el['attrs']['PubKeyType'] == 'RSA': # only trust RSA for now
-    #        try:
-    #            glidein_el['attrs']['PubKeyObj'] = pubCrypto.PubRSAKey(str(string.replace(glidein_el['attrs']['PubKeyValue'], '\\n', '\n')))
-    #        except:
-    #            # if no valid key, just notify...
-    #            # if key needed, will handle the error later on
-    #            logSupport.log.warning("Factory '%s@%s': invalid RSA key" % (glideid[1], glideid[0]))
-    #    else:
-    #        # don't know what to do with this key, notify the admin
-    #        # if key needed, will handle the error later on
-    #        logSupport.log.info("Factory '%s@%s': unsupported pub key type '%s'" % (glideid[1], glideid[0], glidein_el['attrs']['PubKeyType']))
-    
-    # update x509 user map and give proxy plugin a chance to update based on condor stats
-    if x509_proxy_plugin is not None:
-        logSupport.log.info("Updating usermap ");
-        x509_proxy_plugin.update_usermap(condorq_dict, condorq_dict_types,
-                                                      status_dict, status_dict_types)
-    # here we have all the data needed to build a GroupAdvertizeType object
-    descript_obj = glideinFrontendInterface.FrontendDescript(client_name, frontend_name, group_name, web_url, signatureDescript.frontend_descript_fname, signatureDescript.group_descript_fname, signatureDescript.signature_type, signatureDescript.frontend_descript_signature, signatureDescript.group_descript_signature, x509_proxy_plugin)
-    descript_obj.add_monitoring_url(monitoring_web_url)
-
-    # reuse between loops might be a good idea, but this will work for now
-    key_builder = glideinFrontendInterface.Key4AdvertizeBuilder()
-
-
-
-    logSupport.log.info("Match")
-
-    # extract only the attribute names from format list
-    condorq_match_list=[]
-    for f in elementDescript.merged_data['JobMatchAttrs']:
-        condorq_match_list.append(f[0])
-
-    #logSupport.log.debug("realcount: %s\n\n" % glideinFrontendLib.countRealRunning(elementDescript.merged_data['MatchExprCompiledObj'],condorq_dict_running,glidein_dict))
-
-    logSupport.log.info("Counting subprocess created")
-    pipe_ids={}
-    for dt in condorq_dict_types.keys()+['Real','Glidein']:
-        # will make calculations in parallel,using multiple processes
-        r,w=os.pipe()
-        pid=os.fork()
-        if pid==0:
-            # this is the child... return output as a pickled object via the pipe
-            os.close(r)
->>>>>>> cb52ea05
             try:
                 globals_el['attrs']['PubKeyObj'] = pubCrypto.PubRSAKey(globals_el['attrs']['PubKeyValue'])
             except:
@@ -783,6 +628,8 @@
         return resource_classad
 
     def compute_glidein_min_idle(self, count_status, total_glideins, total_idle_glideins,
+                                 fe_total_glideins, fe_total_idle_glideins,
+                                 global_total_glideins, global_total_idle_glideins,
                                  effective_idle, effective_oldidle):
         ''' Calculate the number of idle jobs to request from the factory '''
 
@@ -811,7 +658,6 @@
             # reached the system-wide limit
             glidein_min_idle=0
         elif (effective_idle>0):
-<<<<<<< HEAD
             glidein_min_idle=effective_idle
 
             # don't go over the max_running
@@ -819,9 +665,11 @@
             # don't go over the system-wide max
             # not perfect, given te number of entries, but better than nothing
             glidein_min_idle=min(glidein_min_idle,self.total_max_glideins-total_glideins)
-            # don't go over the system-wide max
-            # not perfect, given te number of entries, but better than nothing
             glidein_min_idle=min(glidein_min_idle,self.total_max_vms_idle-total_idle_glideins)
+            glidein_min_idle=min(glidein_min_idle,self.fe_total_max_glideins-fe_total_glideins)
+            glidein_min_idle=min(glidein_min_idle,self.fe_total_max_vms_idle-fe_total_idle_glideins)
+            glidein_min_idle=min(glidein_min_idle,self.global_total_max_glideins-global_total_glideins)
+            glidein_min_idle=min(glidein_min_idle,self.global_total_max_vms_idle-global_total_idle_glideins)
 
             # since it takes a few cycles to stabilize, ask for only one third
             glidein_min_idle=glidein_min_idle/3
@@ -829,43 +677,6 @@
             # for reserve (/3)
             glidein_idle_reserve=effective_oldidle/3
             glidein_idle_reserve = min(glidein_idle_reserve, self.reserve_idle)
-=======
-            glidein_min_idle = effective_idle
-            
-            if glidein_min_idle>(max_running-count_status['Total']):
-                glidein_min_idle=(max_running-count_status['Total']) # don't go over the max_running
-
-            if glidein_min_idle>(total_max_glideins-total_glideins):
-                # don't go over the system-wide max
-                # not perfect, given te number of entries, but better than nothing
-                glidein_min_idle=(total_max_glideins-total_glideins)
-            if glidein_min_idle>(total_max_vms_idle-total_idle_glideins):
-                # don't go over the system-wide max
-                # not perfect, given te number of entries, but better than nothing
-                glidein_min_idle=(total_max_vms_idle-total_idle_glideins)
-            if glidein_min_idle>(fe_total_max_glideins-fe_total_glideins):
-                # don't go over the system-wide max
-                # not perfect, given te number of entries, but better than nothing
-                glidein_min_idle=(fe_total_max_glideins-fe_total_glideins)
-            if glidein_min_idle>(fe_total_max_vms_idle-fe_total_idle_glideins):
-                # don't go over the system-wide max
-                # not perfect, given te number of entries, but better than nothing
-                glidein_min_idle=(fe_total_max_vms_idle-fe_total_idle_glideins)
-            if glidein_min_idle>(global_total_max_glideins-global_total_glideins):
-                # don't go over the system-wide max
-                # not perfect, given te number of entries, but better than nothing
-                glidein_min_idle=(global_total_max_glideins-global_total_glideins)
-            if glidein_min_idle>(global_total_max_vms_idle-global_total_idle_glideins):
-                # don't go over the system-wide max
-                # not perfect, given te number of entries, but better than nothing
-                glidein_min_idle=(global_total_max_vms_idle-global_total_idle_glideins)
-
-            glidein_min_idle=glidein_min_idle/3 # since it takes a few cycles to stabilize, ask for only one third
-            glidein_idle_reserve=effective_oldidle/3 # do not reserve any more than the number of old idles for reserve (/3)
-            if glidein_idle_reserve>reserve_idle:
-                glidein_idle_reserve=reserve_idle
-
->>>>>>> cb52ea05
             glidein_min_idle+=glidein_idle_reserve
 
             glidein_min_idle = min(glidein_min_idle, self.max_idle)
@@ -1175,7 +986,43 @@
                               'GLIDECLIENT_Name=?="%s.%s"'%(self.frontend_name,
                                                             self.group_name),
                               status_format_list)
-            return status_dict
+            # also get all the classads for the whole FE for counting
+            # do it in the same thread, as we are hitting the same collector
+            
+            # minimize the number of attributes, since we are really just interest in the counts
+            try:
+                fe_status_dict=glideinFrontendLib.getCondorStatus(
+                                   [None],
+                                   'substr(GLIDECLIENT_Name,0,%i)=?="%s."'%(len(self.frontend_name)+1,
+                                                                            self.frontend_name),
+                                   [('State', 's'), ('Activity', 's')],
+                                   want_format_completion=False)
+                fe_counts = {
+                    'Idle':glideinFrontendLib.countCondorStatus(
+                        glideinFrontendLib.getIdleCondorStatus(fe_status_dict)),
+                    'Total':glideinFrontendLib.countCondorStatus(fe_status_dict)}
+                del fe_status_dict
+            except:
+                # This is not critical information, do not abort the cycle if it fails
+                fe_counts = {'Idle':0, 'Total':0}
+
+            # same for all slots
+            try:
+                global_status_dict=glideinFrontendLib.getCondorStatus(
+                                       [None],
+                                       constraint='True', want_glideins_only=False,
+                                       format_list=[('State', 's'), ('Activity', 's')],
+                                       want_format_completion=False,)
+                global_counts = {
+                    'Idle':glideinFrontendLib.countCondorStatus(
+                                        glideinFrontendLib.getIdleCondorStatus(global_status_dict)),
+                    'Total':glideinFrontendLib.countCondorStatus(global_status_dict)}
+                del global_status_dict
+            except:
+                # This is not critical information, do not abort the cycle if it fails
+                global_counts = {'Idle':0, 'Total':0}
+                
+            return (status_dict,fe_counts,global_counts)
 
         except Exception, ex:
             tb = traceback.format_exception(sys.exc_info()[0],sys.exc_info()[1],
