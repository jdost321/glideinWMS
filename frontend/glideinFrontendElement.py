#!/usr/bin/env python
#
# Project:
#   glideinWMS
#
# File Version: 
#
# Description:
#   This is the main of the glideinFrontend
#
# Arguments:
#   $1 = parent PID
#   $2 = work dir
#   $3 = group_name
#   $4 = operation type (optional, defaults to "run")
#
# Author:
#   Igor Sfiligoi (was glideinFrontend.py until Nov 21, 2008)
#

import signal
import sys
import os
import copy
import traceback
import time
import string
import logging
import cPickle
import re

sys.path.append(os.path.join(sys.path[0],"../.."))

from glideinwms.lib import symCrypto,pubCrypto
from glideinwms.lib import glideinWMSVersion
from glideinwms.lib import logSupport
from glideinwms.lib import cleanupSupport
from glideinwms.lib.fork import fork_in_bg
from glideinwms.lib.fork import register_sighandler

from glideinwms.frontend import glideinFrontendConfig
from glideinwms.frontend import glideinFrontendInterface
from glideinwms.frontend import glideinFrontendLib
from glideinwms.frontend import glideinFrontendPidLib
from glideinwms.frontend import glideinFrontendMonitoring
from glideinwms.frontend import glideinFrontendPlugins

class glideinFrontendElement:
    def __init__(self, parent_pid, work_dir, group_name, action):
        self.parent_pid = parent_pid
        self.work_dir = work_dir
        self.group_name = group_name
        self.action = action

        self.elementDescript = glideinFrontendConfig.ElementMergedDescript(self.work_dir, self.group_name)
        self.paramsDescript = glideinFrontendConfig.ParamsDescript(self.work_dir, self.group_name)
        self.signatureDescript = glideinFrontendConfig.GroupSignatureDescript(self.work_dir, self.group_name)
        self.attr_dict = glideinFrontendConfig.AttrsDescript(self.work_dir,self.group_name).data
        self.history_obj = glideinFrontendConfig.HistoryFile(self.work_dir, self.group_name, True)
        self.startup_time = time.time()

        #self.sleep_time = int(self.elementDescript.frontend_data['LoopDelay'])
        self.frontend_name = self.elementDescript.frontend_data['FrontendName']
        self.web_url = self.elementDescript.frontend_data['WebURL']
        self.monitoring_web_url = self.elementDescript.frontend_data['MonitoringWebURL']

        self.security_name = self.elementDescript.merged_data['SecurityName']
        self.factory_pools = self.elementDescript.merged_data['FactoryCollectors']

        self.max_running = int(self.elementDescript.element_data['MaxRunningPerEntry'])
        self.fraction_running = float(self.elementDescript.element_data['FracRunningPerEntry'])
        self.max_idle = int(self.elementDescript.element_data['MaxIdlePerEntry'])
        self.reserve_idle = int(self.elementDescript.element_data['ReserveIdlePerEntry'])
        self.max_vms_idle = int(self.elementDescript.element_data['MaxIdleVMsPerEntry'])
        self.curb_vms_idle = int(self.elementDescript.element_data['CurbIdleVMsPerEntry'])
        self.total_max_glideins=int(self.elementDescript.element_data['MaxRunningTotal'])
        self.total_curb_glideins=int(self.elementDescript.element_data['CurbRunningTotal'])
        # Default bahavior: Use factory proxies unless configure overrides it
        self.x509_proxy_plugin = None

    def configure(self):
        ''' Do some initial configuration of the element. '''
        group_dir = glideinFrontendConfig.get_group_dir(self.work_dir, self.group_name)

        # the log dir is shared between the frontend main and the groups, so use a subdir
        logSupport.log_dir = glideinFrontendConfig.get_group_dir(self.elementDescript.frontend_data['LogDir'], self.group_name)

        # Configure frontend group process logging
        process_logs = eval(self.elementDescript.frontend_data['ProcessLogs'])
        for plog in process_logs:
            logSupport.add_processlog_handler(self.group_name,
                                              logSupport.log_dir,
                                              plog['msg_types'],
                                              plog['extension'],
                                              int(float(plog['max_days'])),
                                              int(float(plog['min_days'])),
                                              int(float(plog['max_mbytes'])))
        logSupport.log = logging.getLogger(self.group_name)

        # We will be starting often, so reduce the clutter
        #logSupport.log.info("Logging initialized")
        #logSupport.log.debug("Frontend Element startup time: %s" % str(self.startup_time))

        glideinFrontendMonitoring.monitoringConfig.monitor_dir =glideinFrontendConfig.get_group_dir(os.path.join(self.work_dir, "monitor"), self.group_name)
        glideinFrontendInterface.frontendConfig.advertise_use_tcp = (self.elementDescript.frontend_data['AdvertiseWithTCP'] in ('True', '1'))
        glideinFrontendInterface.frontendConfig.advertise_use_multi = (self.elementDescript.frontend_data['AdvertiseWithMultiple'] in ('True', '1'))

        try:
            glideinwms_dir = os.path.dirname(os.path.dirname(sys.argv[0]))
            glideinFrontendInterface.frontendConfig.glideinwms_version = glideinWMSVersion.GlideinWMSDistro(glideinwms_dir, 'checksum.frontend').version()
        except:
            logSupport.log.exception("Exception occurred while trying to retrieve the glideinwms version: ")

        if self.elementDescript.merged_data['Proxies']:
            proxy_plugins = glideinFrontendPlugins.proxy_plugins
            if not proxy_plugins.get(self.elementDescript.merged_data['ProxySelectionPlugin']):
                logSupport.log.warning("Invalid ProxySelectionPlugin '%s', supported plugins are %s" % (
                    self.elementDescript.merged_data['ProxySelectionPlugin']),
                    proxy_plugins.keys())
                return 1
            self.x509_proxy_plugin = proxy_plugins[self.elementDescript.merged_data['ProxySelectionPlugin']](
                group_dir,glideinFrontendPlugins.createCredentialList(self.elementDescript))

        # set the condor configuration and GSI setup globally, so I don't need to worry about it later on
        os.environ['CONDOR_CONFIG'] = self.elementDescript.frontend_data['CondorConfig']
        os.environ['_CONDOR_CERTIFICATE_MAPFILE'] = self.elementDescript.element_data['MapFile']
        os.environ['X509_USER_PROXY'] = self.elementDescript.frontend_data['ClassAdProxy']


    def main(self):
        self.configure()
        # create lock file
        pid_obj = glideinFrontendPidLib.ElementPidSupport(self.work_dir,
                                                          self.group_name)
        pid_obj.register(self.parent_pid)
        try:
            try:
                #logSupport.log.info("Starting up")
                self.iterate()
            except KeyboardInterrupt:
                logSupport.log.info("Received signal...exit")
            except:
                logSupport.log.exception("Unhandled exception, dying: ")
        finally:
            pid_obj.relinquish()


<<<<<<< HEAD
    def iterate(self):
        self.stats = {}
=======
###########################################################
# Support class that mimics the 2.7 collections.Counter class
#
# Not a 1-to-1 implementation though... just straight minimum
# to support auto initialization to 0

class CounterWrapper:
    def __init__(self, dict_el):
        self.dict_el = dict_el

    def has_key(self, keyid):
        return self.dict_el.has_key(keyid)

    def __contains__(self, keyid):
        return (keyid in self.dict_el)

    def __getitem__(self, keyid):
        try:
            return self.dict_el[keyid]
        except KeyError,e:
            self.dict_el[keyid] = 0
            return self.dict_el[keyid]

    def __setitem__(self, keyid, val):
        self.dict_el[keyid] = val

    def __delitem__(self, keyid):
        del self.dict_el[keyid]

    

    

############################################################
def write_stats(stats):
    for k in stats.keys():
        stats[k].write_file();
>>>>>>> 19fe68a6

        if not self.elementDescript.frontend_data.has_key('X509Proxy'):
            self.published_frontend_name = '%s.%s' % (self.frontend_name,
                                                      self.group_name)
        else:
            # if using a VO proxy, label it as such
            # this way we don't risk of using the wrong proxy on the other side
            # if/when we decide to stop using the proxy
            self.published_frontend_name = '%s.XPVO_%s' % (self.frontend_name,
                                                           self.group_name)

        if self.action=="run":
            is_first = 1
            if 1: # do a single iteration, keep indentation to minimize commit changes
                check_parent(self.parent_pid)
                logSupport.log.info("Iteration at %s" % time.ctime())
                try:
                    # recreate every time to start from a clean state
                    self.stats['group'] = glideinFrontendMonitoring.groupStats()

                    done_something = self.iterate_one()
                    self.history_obj.save()
                    logSupport.log.info("iterate_one status: %s" % str(done_something))

                    logSupport.log.info("Writing stats")
                    try:
                        write_stats(self.stats)
                    except KeyboardInterrupt:
                        raise # this is an exit signal, pass through
                    except:
                        # never fail for stats reasons!
                        logSupport.log.exception("Exception occurred writing stats: " )
                except KeyboardInterrupt:
                    raise # this is an exit signal, pass trough
                except:
                    if is_first:
                        raise
                    else:
                        # if not the first pass, just warn
                        logSupport.log.exception("Exception occurred iteration: ")
                is_first = 0

                # do it just before the sleep
                cleanupSupport.cleaners.cleanup()

                # only one iteration, no sleep
                #logSupport.log.info("Sleeping %s sec" % self.sleep_time)
                #time.sleep(self.sleep_time)
        elif self.action=="deadvertise":
            logSupport.log.info("Deadvertize my ads")
            self.deadvertiseAllClassads()
        else:
            logSupport.log.warning("Unknown action: %s"%self.action)

    def deadvertiseAllClassads(self):
        # Invalidate all glideclient glideclientglobal classads
        for factory_pool in self.factory_pools:
            factory_pool_node = factory_pool[0]
            try:
                glideinFrontendInterface.deadvertizeAllWork(factory_pool_node, self.published_frontend_name)
            except:
                logSupport.log.warning("Failed to deadvertise work on %s"%factory_pool_node)

            try:
                glideinFrontendInterface.deadvertizeAllGlobals(factory_pool_node, self.published_frontend_name)
            except:
                logSupport.log.warning("Failed to deadvertise globals on %s"%factory_pool_node)

        # Invalidate all glideresource classads
        try:
            resource_advertiser = glideinFrontendInterface.ResourceClassadAdvertiser()
            resource_advertiser.invalidateConstrainedClassads('GlideClientName == "%s"' % self.published_frontend_name)
        except:
            logSupport.log.warning("Failed to deadvertise resources classads")

    def iterate_one(self):
        pipe_ids={}

        logSupport.log.info("Querying schedd, entry, and glidein status using child processes.")

        # query globals
        pipe_ids['globals'] = fork_in_bg(self.query_globals)

        # query entries
        pipe_ids['entries'] = fork_in_bg(self.query_entries)

        ## schedd
        pipe_ids['jobs'] = fork_in_bg(self.get_condor_q)

        ## resource
        pipe_ids['startds'] = fork_in_bg(self.get_condor_status)

        try:
            pipe_out=fetch_fork_result_list(pipe_ids)
        except RuntimeError, e:
            # expect all errors logged already
            logSupport.log.info("Missing schedd, factory entry, and/or current glidein state information. " \
                                "Unable to calculate required glideins, terminating loop.")
            return
        logSupport.log.info("All children terminated")

        self.globals_dict = pipe_out['globals']
        self.glidein_dict=pipe_out['entries']
        self.condorq_dict = pipe_out['jobs']
        self.status_dict=pipe_out['startds']

        # M2Crypto objects are not picklable, so do the transforamtion here
        self.populate_pubkey()
        self.populate_condorq_dict_types()

        condorq_dict_types = self.condorq_dict_types
        condorq_dict_abs = glideinFrontendLib.countCondorQ(self.condorq_dict)

        self.stats['group'].logJobs(
            {'Total':condorq_dict_abs,
             'Idle':condorq_dict_types['Idle']['abs'],
             'OldIdle':condorq_dict_types['OldIdle']['abs'],
             'Running':condorq_dict_types['Running']['abs']})

        logSupport.log.info("Jobs found total %i idle %i (old %i, grid %i, voms %i) running %i" % (condorq_dict_abs,
                   condorq_dict_types['Idle']['abs'],
                   condorq_dict_types['OldIdle']['abs'],
                   condorq_dict_types['ProxyIdle']['abs'],
                   condorq_dict_types['VomsIdle']['abs'],
                   condorq_dict_types['Running']['abs']))

        self.populate_status_dict_types()
        glideinFrontendLib.appendRealRunning(self.condorq_dict_running,
                                             self.status_dict_types['Running']['dict'])

        self.stats['group'].logGlideins(
            {'Total':self.status_dict_types['Total']['abs'],
             'Idle':self.status_dict_types['Idle']['abs'],
             'Running':self.status_dict_types['Running']['abs']})

        total_glideins=self.status_dict_types['Total']['abs']

        logSupport.log.info("Glideins found total %i idle %i running %i limit %i curb %i" % (total_glideins, self.status_dict_types['Idle']['abs'],
             self.status_dict_types['Running']['abs'],
             self.total_max_glideins, self.total_curb_glideins))

        # Update x509 user map and give proxy plugin a chance
        # to update based on condor stats
        if self.x509_proxy_plugin:
            logSupport.log.info("Updating usermap ");
            self.x509_proxy_plugin.update_usermap(self.condorq_dict,
                                                  condorq_dict_types,
                                                  self.status_dict,
                                                  self.status_dict_types)

        # here we have all the data needed to build a GroupAdvertizeType object
        descript_obj = glideinFrontendInterface.FrontendDescript(
                           self.published_frontend_name,
                           self.frontend_name,
                           self.group_name,
                           self.web_url,
                           self.signatureDescript.frontend_descript_fname,
                           self.signatureDescript.group_descript_fname,
                           self.signatureDescript.signature_type,
                           self.signatureDescript.frontend_descript_signature,
                           self.signatureDescript.group_descript_signature,
                           self.x509_proxy_plugin)
        descript_obj.add_monitoring_url(self.monitoring_web_url)

        # reuse between loops might be a good idea, but this will work for now
        key_builder = glideinFrontendInterface.Key4AdvertizeBuilder()

        logSupport.log.info("Match")

        # extract only the attribute names from format list
        self.condorq_match_list = [f[0] for f in self.elementDescript.merged_data['JobMatchAttrs']]

        #logSupport.log.debug("realcount: %s\n\n" % glideinFrontendLib.countRealRunning(elementDescript.merged_data['MatchExprCompiledObj'],condorq_dict_running,glidein_dict))

        self.do_match()

        logSupport.log.info("Total matching idle %i (old %i) running %i limit %i" % (condorq_dict_types['Idle']['total'],
     condorq_dict_types['OldIdle']['total'],
     self.condorq_dict_types['Running']['total'],
     self.max_running))

        advertizer = glideinFrontendInterface.MultiAdvertizeWork(descript_obj)
        resource_advertiser = glideinFrontendInterface.ResourceClassadAdvertiser(multi_support=glideinFrontendInterface.frontendConfig.advertise_use_multi)

        # Add globals
        for globalid, globals_el in self.globals_dict.iteritems():
            if globals_el['attrs'].has_key('PubKeyObj'):
                key_obj = key_builder.get_key_obj(
                              globals_el['attrs']['FactoryPoolId'],
                              globals_el['attrs']['PubKeyID'],
                              globals_el['attrs']['PubKeyObj'])
                advertizer.add_global(globals_el['attrs']['FactoryPoolNode'],
                                      globalid, self.security_name, key_obj)


        glideid_list = condorq_dict_types['Idle']['count'].keys()
        # TODO: PM Following shows up in branch_v2plus. Which is correct?
        # glideid_list=glidein_dict.keys()
        # sort for the sake of monitoring
        glideid_list.sort()

        # we will need this for faster lookup later
        self.processed_glideid_strs=[]

        log_factory_header()
        total_up_stats_arr=init_factory_stats_arr()
        total_down_stats_arr=init_factory_stats_arr()
        for glideid in glideid_list:
            if glideid == (None, None, None):
                continue # This is the special "Unmatched" entry
            factory_pool_node = glideid[0]
            request_name = glideid[1]
            my_identity = str(glideid[2]) # get rid of unicode
            glideid_str = "%s@%s" % (request_name, factory_pool_node)
            self.processed_glideid_strs.append(glideid_str)

            glidein_el = self.glidein_dict[glideid]
            glidein_in_downtime = \
                glidein_el['attrs'].get('GLIDEIN_In_Downtime') == 'True'

            count_jobs={}     # straight match
            prop_jobs={}      # proportional subset for this entry
            hereonly_jobs={}  # can only run on this site
            for dt in condorq_dict_types.keys():
                count_jobs[dt] = condorq_dict_types[dt]['count'][glideid]
                prop_jobs[dt] = condorq_dict_types[dt]['prop'][glideid]
                hereonly_jobs[dt] = condorq_dict_types[dt]['hereonly'][glideid]

            count_status=self.count_status_multi[request_name]

            #If the glidein requires a voms proxy, only match voms idle jobs
            # Note: if GLEXEC is set to NEVER, the site will never see the proxy, 
            # so it can be avoided.
            if (self.glexec != 'NEVER'):
                if (glidein_el['attrs'].get('GLIDEIN_REQUIRE_VOMS')=="True"):
                        prop_jobs['Idle']=prop_jobs['VomsIdle']
                        logSupport.log.info("Voms proxy required, limiting idle glideins to: %i" % prop_jobs['Idle'])
                elif (glidein_el['attrs'].get('GLIDEIN_REQUIRE_GLEXEC_USE')=="True"):
                        prop_jobs['Idle']=prop_jobs['ProxyIdle']
                        logSupport.log.info("Proxy required (GLEXEC), limiting idle glideins to: %i" % prop_jobs['Idle'])


            # effective idle is how much more we need
            # if there are idle slots, subtract them, they should match soon
            effective_idle = max(prop_jobs['Idle'] - count_status['Idle'], 0)
            effective_oldidle = max(prop_jobs['OldIdle']-count_status['Idle'], 0)

            glidein_min_idle = self.compute_glidein_min_idle(
                                   count_status, total_glideins,
                                   effective_idle, effective_oldidle)

            glidein_max_run = self.compute_glidein_max_run(
                                  prop_jobs, self.count_real[glideid])

            remove_excess_str = self.choose_remove_excess_type(
                                    count_jobs, count_status, glideid)

            this_stats_arr = (prop_jobs['Idle'], count_jobs['Idle'],
                              effective_idle, prop_jobs['OldIdle'],
                              hereonly_jobs['Idle'], count_jobs['Running'],
                              self.count_real[glideid], self.max_running,
                              count_status['Total'], count_status['Idle'],
                              count_status['Running'],
                              glidein_min_idle, glidein_max_run)

            self.stats['group'].logMatchedJobs(
                glideid_str, prop_jobs['Idle'], effective_idle,
                prop_jobs['OldIdle'], count_jobs['Running'], self.count_real[glideid])

            self.stats['group'].logMatchedGlideins(
                glideid_str, count_status['Total'], count_status['Idle'],
                count_status['Running'])

            self.stats['group'].logFactAttrs(glideid_str, glidein_el['attrs'],
                                             ('PubKeyValue', 'PubKeyObj'))

            self.stats['group'].logFactDown(glideid_str, glidein_in_downtime)

            if glidein_in_downtime:
                total_down_stats_arr = log_and_sum_factory_line(
                                           glideid_str, glidein_in_downtime,
                                           this_stats_arr, total_down_stats_arr)
            else:
                total_up_stats_arr = log_and_sum_factory_line(
                                         glideid_str, glidein_in_downtime,
                                         this_stats_arr, total_up_stats_arr)

            # get the parameters
            glidein_params = copy.deepcopy(self.paramsDescript.const_data)
            for k in self.paramsDescript.expr_data.keys():
                kexpr = self.paramsDescript.expr_objs[k]
                # convert kexpr -> kval
                glidein_params[k] = glideinFrontendLib.evalParamExpr(kexpr, self.paramsDescript.const_data, glidein_el)
            # we will need this param to monitor orphaned glideins
            glidein_params['GLIDECLIENT_ReqNode'] = factory_pool_node

            self.stats['group'].logFactReq(
                glideid_str, glidein_min_idle, glidein_max_run, glidein_params)

            glidein_monitors = {}
            for t in count_jobs.keys():
                glidein_monitors[t] = count_jobs[t]

            glidein_monitors['RunningHere'] = self.count_real[glideid]

            for t in count_status.keys():
                glidein_monitors['Glideins%s' % t] = count_status[t]

            key_obj = None
            for globalid in self.globals_dict:
                if glideid[1].endswith(globalid):
                    globals_el = self.globals_dict[globalid]
                    if (globals_el['attrs'].has_key('PubKeyObj') and globals_el['attrs'].has_key('PubKeyID')):
                        key_obj = key_builder.get_key_obj(my_identity, globals_el['attrs']['PubKeyID'], globals_el['attrs']['PubKeyObj'])
                    break            

            trust_domain = glidein_el['attrs'].get('GLIDEIN_TrustDomain','Grid')
            auth_method = glidein_el['attrs'].get('GLIDEIN_SupportedAuthenticationMethod', 'grid_proxy')

            # Only advertize if there is a valid key for encryption
            if key_obj is not None:
                advertizer.add(factory_pool_node,
                               request_name, request_name,
                               glidein_min_idle, glidein_max_run,
                               glidein_params, glidein_monitors,
                               remove_excess_str=remove_excess_str,
                               key_obj=key_obj, glidein_params_to_encrypt=None,
                               security_name=self.security_name,
                               trust_domain=trust_domain,
                               auth_method=auth_method)
            else:
                logSupport.log.warning("Cannot advertise requests for %s because no factory %s key was found"% (request_name, factory_pool_node))


            resource_classad = self.build_resource_classad(
                                   this_stats_arr, request_name,
                                   glidein_el, glidein_in_downtime)
            resource_advertiser.addClassad(resource_classad.adParams['Name'],
                                           resource_classad)

        # end for glideid in condorq_dict_types['Idle']['count'].keys()

        total_down_stats_arr = self.count_factory_entries_without_classads(total_down_stats_arr)

        self.log_and_print_total_stats(total_up_stats_arr, total_down_stats_arr)
        self.log_and_print_unmatched(total_down_stats_arr)

        # Advertise glideclient and glideclient global classads
        try:
            logSupport.log.info("Advertising global requests")
            advertizer.do_global_advertize()
        except Exception:
            logSupport.log.exception("Unknown error advertising global requests")
        try:
            # cannot advertise len of queue since has both
            # glideclientglobal and glideclient
            logSupport.log.info("Advertising glidein requests")
            advertizer.do_advertize()
        except Exception:
            logSupport.log.exception("Unknown error advertising glidein requests")

        logSupport.log.info("Done advertising requests")

        # Advertise glideresource classads
        try:
            logSupport.log.info("Advertising %i glideresource classads to the user pool" %  len(resource_advertiser.classads))
            #logSupport.log.info("glideresource classads to advertise -\n%s" % resource_advertiser.getAllClassads())
            resource_advertiser.advertiseAllClassads()
            logSupport.log.info("Done advertising glideresource classads")
        except:
            logSupport.log.exception("Advertising failed: ")

        return

    def populate_pubkey(self):
        for globalid, globals_el in self.globals_dict.iteritems():
            try:
                globals_el['attrs']['PubKeyObj'] = pubCrypto.PubRSAKey(globals_el['attrs']['PubKeyValue'])
            except:
                # if no valid key
                # if key needed, will handle the error later on
                logSupport.log.warning("Factory Globals '%s': invalid RSA key" % globalid)
                logSupport.log.exception("Factory Globals '%s': invalid RSA key" % globalid)
                # but remove it also from the dictionary
                del self.globals_dict[globalid]

    def populate_condorq_dict_types(self):
        condorq_dict_proxy=glideinFrontendLib.getIdleProxyCondorQ(self.condorq_dict)
        condorq_dict_voms=glideinFrontendLib.getIdleVomsCondorQ(self.condorq_dict)
        condorq_dict_idle = glideinFrontendLib.getIdleCondorQ(self.condorq_dict)
        condorq_dict_old_idle = glideinFrontendLib.getOldCondorQ(condorq_dict_idle, 600)
        self.condorq_dict_running = glideinFrontendLib.getRunningCondorQ(self.condorq_dict)

        self.condorq_dict_types = {
            'Idle': {
                'dict':condorq_dict_idle,
                'abs':glideinFrontendLib.countCondorQ(condorq_dict_idle)
            },
            'OldIdle': {
                'dict':condorq_dict_old_idle,
                'abs':glideinFrontendLib.countCondorQ(condorq_dict_old_idle)
            },
            'VomsIdle': {
                'dict':condorq_dict_voms,
                'abs':glideinFrontendLib.countCondorQ(condorq_dict_voms)},
            'ProxyIdle': {
                'dict':condorq_dict_proxy,
                'abs':glideinFrontendLib.countCondorQ(condorq_dict_proxy)
            },
            'Running': {
                'dict':self.condorq_dict_running,
                'abs':glideinFrontendLib.countCondorQ(self.condorq_dict_running)
            }
        }

    def populate_status_dict_types(self):
        status_dict_idle = glideinFrontendLib.getIdleCondorStatus(self.status_dict)
        status_dict_running = glideinFrontendLib.getRunningCondorStatus(self.status_dict)

        self.status_dict_types = {
            'Total': {
                'dict':self.status_dict,
                'abs':glideinFrontendLib.countCondorStatus(self.status_dict)
            },
            'Idle': {
                'dict':status_dict_idle,
                'abs':glideinFrontendLib.countCondorStatus(status_dict_idle)
            },
            'Running': {
                'dict':status_dict_running,
                'abs':glideinFrontendLib.countCondorStatus(status_dict_running)
            }
        }

    def build_resource_classad(self, this_stats_arr, request_name, glidein_el, glidein_in_downtime):
        # Create the resource classad and populate the required information
        resource_classad = glideinFrontendInterface.ResourceClassad(request_name, self.published_frontend_name)
        resource_classad.setFrontendDetails(self.frontend_name,self.group_name)
        resource_classad.setInDownTime(glidein_in_downtime)
        resource_classad.setEntryInfo(glidein_el['attrs'])
        resource_classad.setGlideFactoryMonitorInfo(glidein_el['monitor'])
        resource_classad.setMatchExprs(
            self.elementDescript.merged_data['MatchExpr'],
            self.elementDescript.merged_data['JobQueryExpr'],
            self.elementDescript.merged_data['FactoryQueryExpr'],
            self.attr_dict['GLIDECLIENT_Start'])
        try:
            resource_classad.setGlideClientMonitorInfo(this_stats_arr)
        except RuntimeError:
            logSupport.log.exception("Populating GlideClientMonitor info in resource classad failed: ")

        return resource_classad

    def compute_glidein_min_idle(self, count_status, total_glideins,
                                 effective_idle, effective_oldidle):
        ''' Calculate the number of idle jobs to request from the factory '''

        if count_status['Total'] >= self.max_running:
            # have all the running jobs I wanted
            glidein_min_idle=0
        elif count_status['Idle'] >= self.max_vms_idle:
            # enough idle vms, do not ask for more
            glidein_min_idle=0
        elif total_glideins >= self.total_max_glideins:
            # reached the system-wide limit
            glidein_min_idle=0
        elif (effective_idle>0):
            glidein_min_idle=effective_idle
            # since it takes a few cycles to stabilize, ask for only one third
            glidein_min_idle=glidein_min_idle/3
            # do not reserve any more than the number of old idles
            # for reserve (/3)
            glidein_idle_reserve=effective_oldidle/3
            glidein_idle_reserve = min(glidein_idle_reserve, self.reserve_idle)
            glidein_min_idle+=glidein_idle_reserve

            glidein_min_idle = min(glidein_min_idle, self.max_idle)
            # don't go over the max_running
            glidein_min_idle = max(glidein_min_idle, self.max_running-count_status['Total']+glidein_idle_reserve)
            # don't go over the system-wide max
            # not perfect, given te number of entries, but better than nothing
            glidein_min_idle = max(glidein_min_idle, self.total_max_glideins-total_glideins+glidein_idle_reserve)

            if count_status['Idle'] >= self.curb_vms_idle:
                glidein_min_idle/=2 # above first treshold, reduce
            if total_glideins >= self.total_curb_glideins:
                glidein_min_idle/=2 # above global treshold, reduce
            if glidein_min_idle<1:
                glidein_min_idle=1
        else:
            # no idle, make sure the glideins know it
            glidein_min_idle = 0

        return int(glidein_min_idle)

    def compute_glidein_max_run(self, prop_jobs, real):
        glidein_max_run = 0

        # we don't need more slots than number of jobs in the queue (unless the fraction is positive)
        if (prop_jobs['Idle'] + real) > 0:
            if prop_jobs['Idle']>0:
                glidein_max_run = int((prop_jobs['Idle'] + real) * self.fraction_running + 1)
            else:
                # no good reason for a delta when we don't need
                # more than we have
                glidein_max_run = int(real)

        return glidein_max_run

    def log_and_print_total_stats(self, total_up_stats_arr, total_down_stats_arr):
        # Log the totals
        for el in (('MatchedUp',total_up_stats_arr, True),('MatchedDown',total_down_stats_arr, False)):
            el_str,el_stats_arr,el_updown=el
            self.stats['group'].logMatchedJobs(
                el_str, el_stats_arr[0],el_stats_arr[2], el_stats_arr[3],
                el_stats_arr[5], el_stats_arr[6])

            self.stats['group'].logMatchedGlideins(el_str,el_stats_arr[8],el_stats_arr[9], el_stats_arr[10])
            self.stats['group'].logFactAttrs(el_str, [], ()) # just for completeness
            self.stats['group'].logFactDown(el_str, el_updown)
            self.stats['group'].logFactReq(el_str,el_stats_arr[11],el_stats_arr[12], {})

        # Print the totals
        # Ignore the resulting sum
        log_factory_header()
        log_and_sum_factory_line('Sum of useful factories', False, tuple(total_up_stats_arr), total_down_stats_arr)
        log_and_sum_factory_line('Sum of down factories', True, tuple(total_down_stats_arr), total_up_stats_arr)

    def log_and_print_unmatched(self, total_down_stats_arr):
        # Print unmatched... Ignore the resulting sum
        unmatched_idle = self.condorq_dict_types['Idle']['count'][(None, None, None)]
        unmatched_oldidle = self.condorq_dict_types['OldIdle']['count'][(None, None, None)]
        unmatched_running = self.condorq_dict_types['Running']['count'][(None, None, None)]

        self.stats['group'].logMatchedJobs(
            'Unmatched', unmatched_idle, unmatched_idle, unmatched_oldidle,
            unmatched_running, 0)

        self.stats['group'].logMatchedGlideins('Unmatched', 0,0,0) # Nothing running
        self.stats['group'].logFactAttrs('Unmatched', [], ()) # just for completeness
        self.stats['group'].logFactDown('Unmatched', True)
        self.stats['group'].logFactReq('Unmatched', 0, 0, {})

        this_stats_arr = (unmatched_idle, unmatched_idle, unmatched_idle, unmatched_oldidle, unmatched_idle, unmatched_running, 0, 0,
                        0, 0, 0, # glideins... none, since no matching
                        0, 0)   # requested... none, since not matching
        log_and_sum_factory_line('Unmatched', True, this_stats_arr, total_down_stats_arr)

    def choose_remove_excess_type(self, count_jobs, count_status, glideid):
        ''' Decides what kind of excess glideins to remove:
            "ALL", "IDLE", "WAIT", or "NO"
        '''
        # do not remove excessive glideins by default
        remove_excess_wait = False
        # keep track of how often idle was 0
<<<<<<< HEAD
        history_idle0 = self.history_obj.get_dict_el('idle0')
        history_idle0.setdefault(glideid, 0)
=======
        history_idle0 = CounterWrapper(history_obj['idle0'])
>>>>>>> 19fe68a6
        if count_jobs['Idle'] == 0:
            # no idle jobs in the queue left
            # consider asking for unsubmitted idle glideins to be removed
            history_idle0[glideid] += 1
            if history_idle0[glideid] > 5:
                # nobody asked for anything more for some time, so
                remove_excess_wait = True
        else:
            history_idle0[glideid] = 0

        # do not remove excessive glideins by default
        remove_excess_idle = False

        # keep track of how often glideidle was 0
<<<<<<< HEAD
        history_glideempty = self.history_obj.get_dict_el('glideempty')
        history_glideempty.setdefault(glideid, 0)
=======
        history_glideempty = CounterWrapper(history_obj['glideempty'])
>>>>>>> 19fe68a6
        if count_status['Idle'] >= count_status['Total']:
            # no glideins being used
            # consider asking for all idle glideins to be removed
            history_glideempty[glideid] += 1
            if remove_excess_wait and (history_glideempty[glideid] > 10):
                # no requests and no glideins being used
                # no harm getting rid of everything
                remove_excess_idle = True
        else:
            history_glideempty[glideid] = 0

        # do not remove excessive glideins by default
        remove_excess_running = False

        # keep track of how often glidetotal was 0
<<<<<<< HEAD
        history_glidetotal0 = self.history_obj.get_dict_el('glidetotal0')
        history_glidetotal0.setdefault(glideid, 0)
=======
        history_glidetotal0 = CounterWrapper(history_obj['glidetotal0'])
>>>>>>> 19fe68a6
        if count_status['Total'] == 0:
            # no glideins registered
            # consider asking for all idle glideins to be removed
            history_glidetotal0[glideid] += 1
            if remove_excess_wait and (history_glidetotal0[glideid] > 10):
                # no requests and no glidein registered
                # no harm getting rid of everything
                remove_excess_running = True
        else:
            history_glidetotal0[glideid] = 0

        if remove_excess_running:
            remove_excess_str = "ALL"
        elif remove_excess_idle:
            remove_excess_str = "IDLE"
        elif remove_excess_wait:
            remove_excess_str = "WAIT"
        else:
            remove_excess_str = "NO"
        return remove_excess_str

    def count_factory_entries_without_classads(self, total_down_stats_arr):
        # Find out the Factory entries that are running, but for which
        # Factory ClassAds don't exist
        #
        factory_entry_list=glideinFrontendLib.getFactoryEntryList(self.status_dict)
        processed_glideid_str_set=frozenset(self.processed_glideid_strs)

        factory_entry_list.sort() # sort for the sake of monitoring
        for request_name, factory_pool_node  in factory_entry_list:
            glideid_str="%s@%s"%(request_name,factory_pool_node)
            if glideid_str in processed_glideid_str_set:
                continue # already processed... ignore

            self.count_status_multi[request_name]={}
            for st in self.status_dict_types.keys():
                c = glideinFrontendLib.getClientCondorStatus(
                        self.status_dict_types[st]['dict'],
                        self.frontend_name, self.group_name,request_name)
                self.count_status_multi[request_name][st]=glideinFrontendLib.countCondorStatus(c)
                count_status=self.count_status_multi[request_name]

            # ignore matching jobs
            # since we don't have the entry classad, we have no clue how to match
            this_stats_arr=(0,0,0,0,0,0,0,0,
                            count_status['Total'],
                            count_status['Idle'],
                            count_status['Running'],
                            0,0)

            self.stats['group'].logMatchedGlideins(
                glideid_str, count_status['Total'],count_status['Idle'],
                count_status['Running'])

            # since I don't see it in the factory anymore, mark it as down
            self.stats['group'].logFactDown(glideid_str, True)
            total_down_stats_arr = log_and_sum_factory_line(
                                       glideid_str, True,
                                       this_stats_arr, total_down_stats_arr)
        return total_down_stats_arr

    def query_globals(self):
        globals_dict = {}
        try:
            # Note: M2Crypto key objects are not pickle-able,
            # so we will have to do that in the parent later on
            for factory_pool in self.factory_pools:
                factory_pool_node = factory_pool[0]
                my_identity_at_factory_pool = factory_pool[2]
                try:
                    factory_globals_dict = glideinFrontendInterface.findGlobals(factory_pool_node, None, None)
                except RuntimeError:
                    # Failed to talk or likely result is empty
                    # Maybe the next factory will have something
                    if not factory_pool_node:
                        logSupport.log.exception("Failed to talk to factory_pool %s for global info: " % factory_pool_node)
                    else:
                        logSupport.log.exception("Failed to talk to factory_pool for global info: " )
                    factory_globals_dict = {}

                for globalid in factory_globals_dict:
                    globals_el = factory_globals_dict[globalid]
                    if not globals_el['attrs'].has_key('PubKeyType'):
                        # no pub key at all, nothing to do
                        pass
                    elif globals_el['attrs']['PubKeyType'] == 'RSA':
                        # only trust RSA for now
                        try:
                            # The parent really needs just the M2Ctype object,
                            # but that is not picklable, so it will have to
                            # do it ourself
                            globals_el['attrs']['PubKeyValue'] = str(re.sub(r"\\+n", r"\n", globals_el['attrs']['PubKeyValue']))
                            globals_el['attrs']['FactoryPoolNode'] = factory_pool_node
                            globals_el['attrs']['FactoryPoolId'] = my_identity_at_factory_pool

                            # KEL: OK to put here?
                            # Do we want all globals even if there is no key?
                            # May resolve other issues with checking later on
                            globals_dict[globalid] = globals_el
                        except:
                            # if no valid key, just notify...
                            # if key needed, will handle the error later on
                            logSupport.log.warning("Factory Globals '%s': invalid RSA key" % globalid)
                            tb = traceback.format_exception(sys.exc_info()[0],sys.exc_info()[1], sys.exc_info()[2])
                            logSupport.log.debug("Factory Globals '%s': invalid RSA key traceback: %s\n" % (globalid, str(tb)))
                    else:
                        # don't know what to do with this key, notify the admin
                        # if key needed, will handle the error later on
                        logSupport.log.info("Factory Globals '%s': unsupported pub key type '%s'" % (globalid, globals_el['attrs']['PubKeyType']))

        except Exception, ex:
            tb = traceback.format_exception(sys.exc_info()[0],
                                            sys.exc_info()[1],
                                            sys.exc_info()[2])
        return globals_dict

    def query_entries(self):
        try:
            glidein_dict = {}
            factory_constraint=expand_DD(self.elementDescript.merged_data['FactoryQueryExpr'],self.attr_dict)

            for factory_pool in self.factory_pools:
                factory_pool_node = factory_pool[0]
                factory_identity = factory_pool[1]
                my_identity_at_factory_pool = factory_pool[2]
                try:
                    factory_glidein_dict = glideinFrontendInterface.findGlideins(factory_pool_node, None, self.signatureDescript.signature_type, factory_constraint)
                except RuntimeError:
                    # Failed to talk or likely result is empty
                    # Maybe the next factory will have something
                    if factory_pool_node:
                        logSupport.log.exception("Failed to talk to factory_pool %s for entry info: " % factory_pool_node)
                    else:
                        logSupport.log.exception("Failed to talk to factory_pool for entry info: ")
                    factory_glidein_dict = {}

                for glidename in factory_glidein_dict.keys():
                    auth_id = factory_glidein_dict[glidename]['attrs'].get('AuthenticatedIdentity')
                    if not auth_id:
                        logSupport.log.warning("Found an untrusted factory %s at %s; ignoring." % (glidename, factory_pool_node))
                        break
                    if auth_id != factory_identity:
                        logSupport.log.warning("Found an untrusted factory %s at %s; identity mismatch '%s'!='%s'" % (glidename, factory_pool_node,
                                      auth_id, factory_identity))
                        break
                    glidein_dict[(factory_pool_node, glidename, my_identity_at_factory_pool)] = factory_glidein_dict[glidename]

        except Exception, ex:
            tb = traceback.format_exception(sys.exc_info()[0],
                                            sys.exc_info()[1],
                                            sys.exc_info()[2])
            logSupport.log.debug("Error in talking to the factory pool: %s" % tb)

        return glidein_dict

    def get_condor_q(self):
        try:
            condorq_format_list = self.elementDescript.merged_data['JobMatchAttrs']
            if self.x509_proxy_plugin:
                condorq_format_list = list(condorq_format_list) + list(self.x509_proxy_plugin.get_required_job_attributes())

            ### Add in elements to help in determining if jobs have voms creds
            condorq_format_list=list(condorq_format_list)+list((('x509UserProxyFirstFQAN','s'),))
            condorq_format_list=list(condorq_format_list)+list((('x509UserProxyFQAN','s'),))
            condorq_format_list=list(condorq_format_list)+list((('x509userproxy','s'),))
            condorq_dict = glideinFrontendLib.getCondorQ(
                               self.elementDescript.merged_data['JobSchedds'],
                               expand_DD(self.elementDescript.merged_data['JobQueryExpr'],self.attr_dict),
                               condorq_format_list)
        except Exception:
            logSupport.log.exception("In query schedd child, exception:")

        return condorq_dict


    def get_condor_status(self):
        try:
            status_format_list=[]
            if self.x509_proxy_plugin:
                status_format_list=list(status_format_list)+list(self.x509_proxy_plugin.get_required_classad_attributes())

            # use the main collector... all adds must go there
            status_dict = glideinFrontendLib.getCondorStatus(
                              [None],
                              'GLIDECLIENT_Name=?="%s.%s"'%(self.frontend_name,
                                                            self.group_name),
                              status_format_list)
            return status_dict

        except Exception, ex:
            tb = traceback.format_exception(sys.exc_info()[0],sys.exc_info()[1],
                                            sys.exc_info()[2])
            logSupport.log.debug("Error in talking to the user pool (condor_status): %s" % tb)

    def do_match(self):
        ''' Do the actual matching.  This forks subprocess_count as children
        to do the work in parallel. '''

        logSupport.log.info("Counting subprocess created")
        pipe_ids={}
        for dt in self.condorq_dict_types.keys()+['Real','Glidein']:
            pipe_ids[dt] = fork_in_bg(self.subprocess_count, dt)

        try:
            pipe_out=fetch_fork_result_list(pipe_ids)
        except RuntimeError:
            # expect all errors logged already
            logSupport.log.exception("Terminating iteration due to errors:")
            return
        logSupport.log.info("All children terminated")

        # TODO: PM Need to check if we are counting correctly after the merge
        for dt, el in self.condorq_dict_types.iteritems():
            (el['count'], el['prop'], el['hereonly'], el['total'])=pipe_out[dt]

        self.count_real=pipe_out['Real']
        self.count_status_multi=pipe_out['Glidein']

        self.glexec='UNDEFINED'
        if 'GLIDEIN_Glexec_Use' in self.elementDescript.frontend_data:
            self.glexec=self.elementDescript.frontend_data['GLIDEIN_Glexec_Use']
        if 'GLIDEIN_Glexec_Use' in self.elementDescript.merged_data:
            self.glexec=self.elementDescript.merged_data['GLIDEIN_Glexec_Use']

    def subprocess_count(self, dt):
    # will make calculations in parallel,using multiple processes
        out = ()
        if dt=='Real':
            out = glideinFrontendLib.countRealRunning(
                      self.elementDescript.merged_data['MatchExprCompiledObj'],
                      self.condorq_dict_running, self.glidein_dict,
                      self.attr_dict, self.condorq_match_list)
        elif dt=='Glidein':
            count_status_multi={}
            for glideid in self.glidein_dict.keys():
                request_name=glideid[1]

                count_status_multi[request_name]={}
                for st in self.status_dict_types.keys():
                    c = glideinFrontendLib.getClientCondorStatus(
                            self.status_dict_types[st]['dict'],
                            self.frontend_name, self.group_name, request_name)
                    count_status_multi[request_name][st]=glideinFrontendLib.countCondorStatus(c)
            out=count_status_multi
        else:
            c,p,h = glideinFrontendLib.countMatch(
                        self.elementDescript.merged_data['MatchExprCompiledObj'],
                        self.condorq_dict_types[dt]['dict'],
                        self.glidein_dict, self.attr_dict,
                        self.condorq_match_list)
            t=glideinFrontendLib.countCondorQ(self.condorq_dict_types[dt]['dict'])
            out=(c,p,h,t)

        return out

############################################################
def check_parent(parent_pid):
    if os.path.exists('/proc/%s' % parent_pid):
        return # parent still exists, we are fine

    logSupport.log.warning("Parent died, exit.")
    raise KeyboardInterrupt, "Parent died"

############################################################
def write_stats(stats):
    for k in stats.keys():
        stats[k].write_file();

############################################################
# Will log the factory_stat_arr (tuple composed of 13 numbers)
# and return a sum of factory_stat_arr+old_factory_stat_arr
def log_and_sum_factory_line(factory, is_down, factory_stat_arr, old_factory_stat_arr):
    # if numbers are too big, reduce them to either k or M for presentation
    form_arr = []
    for i in factory_stat_arr:
        if i < 100000:
            form_arr.append("%5i" % i)
        elif i < 10000000:
            form_arr.append("%4ik" % (i / 1000))
        else:
            form_arr.append("%4iM" % (i / 1000000))

    if is_down:
        down_str = "Down"
    else:
        down_str = "Up  "

    logSupport.log.info(("%s(%s %s %s %s) %s(%s %s) | %s %s %s | %s %s " % tuple(form_arr)) + ("%s %s" % (down_str, factory)))

    new_arr = []
    for i in range(len(factory_stat_arr)):
        new_arr.append(factory_stat_arr[i] + old_factory_stat_arr[i])
    return new_arr

def init_factory_stats_arr():
    return [0] * 13

<<<<<<< HEAD
def log_factory_header():
    logSupport.log.info("            Jobs in schedd queues                 |      Glideins     |   Request   ")
    logSupport.log.info("Idle (match  eff   old  uniq )  Run ( here  max ) | Total Idle   Run  | Idle MaxRun Down Factory")
=======
    # the log dir is shared between the frontend main and the groups, so use a subdir
    logSupport.log_dir = glideinFrontendConfig.get_group_dir(elementDescript.frontend_data['LogDir'], group_name)
    
    # Configure frontend group process logging
    process_logs = eval(elementDescript.frontend_data['ProcessLogs']) 
    for plog in process_logs:
        logSupport.add_processlog_handler(group_name, logSupport.log_dir, plog['msg_types'], plog['extension'],
                                      int(float(plog['max_days'])),
                                      int(float(plog['min_days'])),
                                      int(float(plog['max_mbytes'])))
    logSupport.log = logging.getLogger(group_name)
    
    # We will be starting often, so reduce the clutter
    #logSupport.log.info("Logging initialized")
    #logSupport.log.debug("Frontend Element startup time: %s" % str(startup_time))

    paramsDescript = glideinFrontendConfig.ParamsDescript(work_dir, group_name)
    attrsDescript = glideinFrontendConfig.AttrsDescript(work_dir,group_name)
    signatureDescript = glideinFrontendConfig.GroupSignatureDescript(work_dir, group_name)
    #
    # We decided we will not use the data from the stage area
    # Leaving it commented in the code, in case we decide in the future
    #  it was a good validation of the Web server health
    #
    #stageArea=glideinFrontendConfig.MergeStageFiles(elementDescript.frontend_data['WebURL'],
    #                                                signatureDescript.signature_type,
    #                                                signatureDescript.frontend_descript_fname,signatureDescript.frontend_descript_signature,
    #                                                group_name,
    #                                                signatureDescript.group_descript_fname,signatureDescript.group_descript_signature)
    # constsDescript=stageArea.get_constants()
    #

    attr_dict=attrsDescript.data

    glideinFrontendMonitoring.monitoringConfig.monitor_dir =glideinFrontendConfig.get_group_dir(os.path.join(work_dir, "monitor"), group_name)

    glideinFrontendInterface.frontendConfig.advertise_use_tcp = (elementDescript.frontend_data['AdvertiseWithTCP'] in ('True', '1'))
    glideinFrontendInterface.frontendConfig.advertise_use_multi = (elementDescript.frontend_data['AdvertiseWithMultiple'] in ('True', '1'))

    history_obj = glideinFrontendConfig.HistoryFile(work_dir, group_name,
                                                    True, # auto load
                                                    dict) # automatically initialze objects to dictionaries, if needed
    # PS: The default initialization is not to CounterWrapper, to avoid saving custom classes to disk
>>>>>>> 19fe68a6

###############################
# to be used with fork clients
# Args:
#  r    - input pipe
#  pid - pid of the child
def fetch_fork_result(r,pid):
    try:
        rin=""
        s=os.read(r,1024*1024)
        while (s!=""): # "" means EOF
            rin+=s
            s=os.read(r,1024*1024) 
    finally:
        os.close(r)
        os.waitpid(pid,0)

    out=cPickle.loads(rin)
    return out

# in: pipe_is - dictionary, each element is {'r':r,'pid':pid} - see above
# out: dictionary of fork_results
def fetch_fork_result_list(pipe_ids):
    out={}
    failures=0
    for k in pipe_ids.keys():
        try:
            # now collect the results
            rin=fetch_fork_result(pipe_ids[k]['r'],pipe_ids[k]['pid'])
            out[k]=rin
        except Exception, e:
            logSupport.log.warning("Failed to retrieve %s state information from the subprocess." % k)
            logSupport.log.debug("Failed to retrieve %s state from the subprocess: %s" % (k, e))
            failures+=1
        
    if failures>0:
        raise RuntimeError, "Found %i errors"%failures

    return out
        

######################
# expand $$(attribute)
def expand_DD(qstr,attr_dict):
    robj=re.compile("\$\$\((?P<attrname>[^\)]*)\)")
    while 1:
        m=robj.search(qstr)
        if m is None:
            break # no more substitutions to do
        attr_name=m.group('attrname')
        if not attr_dict.has_key(attr_name):
            raise KeyError, "Missing attribute %s"%attr_name
        attr_val=attr_dict[attr_name]
        if type(attr_val)==type(1):
            attr_str=str(attr_val)
        else: # assume it is a string for all other purposes... quote and escape existing quotes
            attr_str='"%s"'%attr_val.replace('"','\\"')
        qstr="%s%s%s"%(qstr[:m.start()],attr_str,qstr[m.end():])
    return qstr
    

############################################################
#
# S T A R T U P
#
############################################################

if __name__ == '__main__':
    register_sighandler()
    if len(sys.argv)==4:
        action = "run"
    else:
        action = sys.argv[4]
    gfe = glideinFrontendElement(int(sys.argv[1]), sys.argv[2], sys.argv[3], action)
    gfe.main()<|MERGE_RESOLUTION|>--- conflicted
+++ resolved
@@ -45,6 +45,39 @@
 from glideinwms.frontend import glideinFrontendMonitoring
 from glideinwms.frontend import glideinFrontendPlugins
 
+###########################################################
+# Support class that mimics the 2.7 collections.Counter class
+#
+# Not a 1-to-1 implementation though... just straight minimum
+# to support auto initialization to 0
+
+class CounterWrapper:
+    def __init__(self, dict_el):
+        self.dict_el = dict_el
+
+    def has_key(self, keyid):
+        return self.dict_el.has_key(keyid)
+
+    def __contains__(self, keyid):
+        return (keyid in self.dict_el)
+
+    def __getitem__(self, keyid):
+        try:
+            return self.dict_el[keyid]
+        except KeyError,e:
+            self.dict_el[keyid] = 0
+            return self.dict_el[keyid]
+
+    def __setitem__(self, keyid, val):
+        self.dict_el[keyid] = val
+
+    def __delitem__(self, keyid):
+        del self.dict_el[keyid]
+
+#####################################################
+#
+# Main class for the module
+
 class glideinFrontendElement:
     def __init__(self, parent_pid, work_dir, group_name, action):
         self.parent_pid = parent_pid
@@ -56,7 +89,10 @@
         self.paramsDescript = glideinFrontendConfig.ParamsDescript(self.work_dir, self.group_name)
         self.signatureDescript = glideinFrontendConfig.GroupSignatureDescript(self.work_dir, self.group_name)
         self.attr_dict = glideinFrontendConfig.AttrsDescript(self.work_dir,self.group_name).data
-        self.history_obj = glideinFrontendConfig.HistoryFile(self.work_dir, self.group_name, True)
+        self.history_obj = glideinFrontendConfig.HistoryFile(self.work_dir, self.group_name,
+                                                             True, # auto load
+                                                             dict) # automatically initialze objects to dictionaries, if needed
+        # PS: The default initialization is not to CounterWrapper, to avoid saving custom classes to disk
         self.startup_time = time.time()
 
         #self.sleep_time = int(self.elementDescript.frontend_data['LoopDelay'])
@@ -145,48 +181,8 @@
             pid_obj.relinquish()
 
 
-<<<<<<< HEAD
     def iterate(self):
         self.stats = {}
-=======
-###########################################################
-# Support class that mimics the 2.7 collections.Counter class
-#
-# Not a 1-to-1 implementation though... just straight minimum
-# to support auto initialization to 0
-
-class CounterWrapper:
-    def __init__(self, dict_el):
-        self.dict_el = dict_el
-
-    def has_key(self, keyid):
-        return self.dict_el.has_key(keyid)
-
-    def __contains__(self, keyid):
-        return (keyid in self.dict_el)
-
-    def __getitem__(self, keyid):
-        try:
-            return self.dict_el[keyid]
-        except KeyError,e:
-            self.dict_el[keyid] = 0
-            return self.dict_el[keyid]
-
-    def __setitem__(self, keyid, val):
-        self.dict_el[keyid] = val
-
-    def __delitem__(self, keyid):
-        del self.dict_el[keyid]
-
-    
-
-    
-
-############################################################
-def write_stats(stats):
-    for k in stats.keys():
-        stats[k].write_file();
->>>>>>> 19fe68a6
 
         if not self.elementDescript.frontend_data.has_key('X509Proxy'):
             self.published_frontend_name = '%s.%s' % (self.frontend_name,
@@ -742,12 +738,7 @@
         # do not remove excessive glideins by default
         remove_excess_wait = False
         # keep track of how often idle was 0
-<<<<<<< HEAD
-        history_idle0 = self.history_obj.get_dict_el('idle0')
-        history_idle0.setdefault(glideid, 0)
-=======
-        history_idle0 = CounterWrapper(history_obj['idle0'])
->>>>>>> 19fe68a6
+        history_idle0 = CounterWrapper(self.history_obj['idle0'])
         if count_jobs['Idle'] == 0:
             # no idle jobs in the queue left
             # consider asking for unsubmitted idle glideins to be removed
@@ -762,12 +753,7 @@
         remove_excess_idle = False
 
         # keep track of how often glideidle was 0
-<<<<<<< HEAD
-        history_glideempty = self.history_obj.get_dict_el('glideempty')
-        history_glideempty.setdefault(glideid, 0)
-=======
-        history_glideempty = CounterWrapper(history_obj['glideempty'])
->>>>>>> 19fe68a6
+        history_glideempty = CounterWrapper(self.history_obj['glideempty'])
         if count_status['Idle'] >= count_status['Total']:
             # no glideins being used
             # consider asking for all idle glideins to be removed
@@ -783,12 +769,7 @@
         remove_excess_running = False
 
         # keep track of how often glidetotal was 0
-<<<<<<< HEAD
-        history_glidetotal0 = self.history_obj.get_dict_el('glidetotal0')
-        history_glidetotal0.setdefault(glideid, 0)
-=======
-        history_glidetotal0 = CounterWrapper(history_obj['glidetotal0'])
->>>>>>> 19fe68a6
+        history_glidetotal0 = CounterWrapper(self.history_obj['glidetotal0'])
         if count_status['Total'] == 0:
             # no glideins registered
             # consider asking for all idle glideins to be removed
@@ -1086,55 +1067,9 @@
 def init_factory_stats_arr():
     return [0] * 13
 
-<<<<<<< HEAD
 def log_factory_header():
     logSupport.log.info("            Jobs in schedd queues                 |      Glideins     |   Request   ")
     logSupport.log.info("Idle (match  eff   old  uniq )  Run ( here  max ) | Total Idle   Run  | Idle MaxRun Down Factory")
-=======
-    # the log dir is shared between the frontend main and the groups, so use a subdir
-    logSupport.log_dir = glideinFrontendConfig.get_group_dir(elementDescript.frontend_data['LogDir'], group_name)
-    
-    # Configure frontend group process logging
-    process_logs = eval(elementDescript.frontend_data['ProcessLogs']) 
-    for plog in process_logs:
-        logSupport.add_processlog_handler(group_name, logSupport.log_dir, plog['msg_types'], plog['extension'],
-                                      int(float(plog['max_days'])),
-                                      int(float(plog['min_days'])),
-                                      int(float(plog['max_mbytes'])))
-    logSupport.log = logging.getLogger(group_name)
-    
-    # We will be starting often, so reduce the clutter
-    #logSupport.log.info("Logging initialized")
-    #logSupport.log.debug("Frontend Element startup time: %s" % str(startup_time))
-
-    paramsDescript = glideinFrontendConfig.ParamsDescript(work_dir, group_name)
-    attrsDescript = glideinFrontendConfig.AttrsDescript(work_dir,group_name)
-    signatureDescript = glideinFrontendConfig.GroupSignatureDescript(work_dir, group_name)
-    #
-    # We decided we will not use the data from the stage area
-    # Leaving it commented in the code, in case we decide in the future
-    #  it was a good validation of the Web server health
-    #
-    #stageArea=glideinFrontendConfig.MergeStageFiles(elementDescript.frontend_data['WebURL'],
-    #                                                signatureDescript.signature_type,
-    #                                                signatureDescript.frontend_descript_fname,signatureDescript.frontend_descript_signature,
-    #                                                group_name,
-    #                                                signatureDescript.group_descript_fname,signatureDescript.group_descript_signature)
-    # constsDescript=stageArea.get_constants()
-    #
-
-    attr_dict=attrsDescript.data
-
-    glideinFrontendMonitoring.monitoringConfig.monitor_dir =glideinFrontendConfig.get_group_dir(os.path.join(work_dir, "monitor"), group_name)
-
-    glideinFrontendInterface.frontendConfig.advertise_use_tcp = (elementDescript.frontend_data['AdvertiseWithTCP'] in ('True', '1'))
-    glideinFrontendInterface.frontendConfig.advertise_use_multi = (elementDescript.frontend_data['AdvertiseWithMultiple'] in ('True', '1'))
-
-    history_obj = glideinFrontendConfig.HistoryFile(work_dir, group_name,
-                                                    True, # auto load
-                                                    dict) # automatically initialze objects to dictionaries, if needed
-    # PS: The default initialization is not to CounterWrapper, to avoid saving custom classes to disk
->>>>>>> 19fe68a6
 
 ###############################
 # to be used with fork clients
