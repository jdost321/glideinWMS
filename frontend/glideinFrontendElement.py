--- conflicted
+++ resolved
@@ -72,6 +72,8 @@
         self.curb_vms_idle = int(self.elementDescript.element_data['CurbIdleVMsPerEntry'])
         self.total_max_glideins=int(self.elementDescript.element_data['MaxRunningTotal'])
         self.total_curb_glideins=int(self.elementDescript.element_data['CurbRunningTotal'])
+        self.total_max_vms_idle = int(self.elementDescript.element_data['MaxIdleVMsTotal'])
+        self.total_curb_vms_idle = int(self.elementDescript.element_data['CurbIdleVMsTotal'])
         # Default bahavior: Use factory proxies unless configure overrides it
         self.x509_proxy_plugin = None
 
@@ -280,11 +282,15 @@
              'Running':self.status_dict_types['Running']['abs']})
 
         total_glideins=self.status_dict_types['Total']['abs']
-
-        logSupport.log.info("Glideins found total %i idle %i running %i limit %i curb %i" % (total_glideins, self.status_dict_types['Idle']['abs'],
-             self.status_dict_types['Running']['abs'],
-             self.total_max_glideins, self.total_curb_glideins))
-
+        total_running_glideins=self.status_dict_types['Running']['abs']
+        total_idle_glideins=self.status_dict_types['Idle']['abs']
+
+        logSupport.log.info("Glideins found total %i limit %i curb %i; of these idle %i limit %i curb %i running %i"%
+                            (total_glideins,self.total_max_glideins,self.total_curb_glideins,
+                             total_idle_glideins,self.total_max_vms_idle,self.total_curb_vms_idle,
+                             total_running_glideins)
+                            )
+        
         # Update x509 user map and give proxy plugin a chance
         # to update based on condor stats
         if self.x509_proxy_plugin:
@@ -392,7 +398,7 @@
             effective_oldidle = max(prop_jobs['OldIdle']-count_status['Idle'], 0)
 
             glidein_min_idle = self.compute_glidein_min_idle(
-                                   count_status, total_glideins,
+                                   count_status, total_glideins, total_idle_glideins,
                                    effective_idle, effective_oldidle)
 
             glidein_max_run = self.compute_glidein_max_run(
@@ -518,125 +524,8 @@
 
         return
 
-<<<<<<< HEAD
     def populate_pubkey(self):
         for globalid, globals_el in self.globals_dict.iteritems():
-=======
-    glidein_dict=pipe_out['entries']
-    condorq_dict=pipe_out['jobs']
-    status_dict=pipe_out['startds']
-    
-    condorq_dict_proxy=glideinFrontendLib.getIdleProxyCondorQ(condorq_dict)
-    condorq_dict_voms=glideinFrontendLib.getIdleVomsCondorQ(condorq_dict)
-    condorq_dict_idle = glideinFrontendLib.getIdleCondorQ(condorq_dict)
-    condorq_dict_old_idle = glideinFrontendLib.getOldCondorQ(condorq_dict_idle, 600)
-    condorq_dict_running = glideinFrontendLib.getRunningCondorQ(condorq_dict)
-
-    condorq_dict_types = {'Idle':{'dict':condorq_dict_idle, 'abs':glideinFrontendLib.countCondorQ(condorq_dict_idle)},
-                          'OldIdle':{'dict':condorq_dict_old_idle, 'abs':glideinFrontendLib.countCondorQ(condorq_dict_old_idle)},
-                          'VomsIdle':{'dict':condorq_dict_voms, 'abs':glideinFrontendLib.countCondorQ(condorq_dict_voms)},
-                        'ProxyIdle':{'dict':condorq_dict_proxy,'abs':glideinFrontendLib.countCondorQ(condorq_dict_proxy)},
-                          'Running':{'dict':condorq_dict_running, 'abs':glideinFrontendLib.countCondorQ(condorq_dict_running)}}
-    condorq_dict_abs = glideinFrontendLib.countCondorQ(condorq_dict);
-
-
-    stats['group'].logJobs({'Total':condorq_dict_abs,
-                            'Idle':condorq_dict_types['Idle']['abs'],
-                            'OldIdle':condorq_dict_types['OldIdle']['abs'],
-                            'Running':condorq_dict_types['Running']['abs']})
-
-    logSupport.log.info("Jobs found total %i idle %i (old %i, grid %i, voms %i) running %i" % (condorq_dict_abs,
-                                                                                                condorq_dict_types['Idle']['abs'],
-                                                                                                condorq_dict_types['OldIdle']['abs'],
-                                                                                                condorq_dict_types['ProxyIdle']['abs'],
-                                                                                                condorq_dict_types['VomsIdle']['abs'],
-                                                                                                condorq_dict_types['Running']['abs']))
-
-    status_dict_idle = glideinFrontendLib.getIdleCondorStatus(status_dict)
-    status_dict_running = glideinFrontendLib.getRunningCondorStatus(status_dict)
-
-    #logSupport.log.debug("condor stat: %s\n\n" % status_dict_running[None].fetchStored())
-
-    glideinFrontendLib.appendRealRunning(condorq_dict_running, status_dict_running)
-
-    #logSupport.log.debug("condorq running: %s\n\n" % condorq_dict_running['devg-1.t2.ucsd.edu'].fetchStored())
-
-    status_dict_types = {'Total':{'dict':status_dict, 'abs':glideinFrontendLib.countCondorStatus(status_dict)},
-                       'Idle':{'dict':status_dict_idle, 'abs':glideinFrontendLib.countCondorStatus(status_dict_idle)},
-                       'Running':{'dict':status_dict_running, 'abs':glideinFrontendLib.countCondorStatus(status_dict_running)}}
-
-    stats['group'].logGlideins({'Total':status_dict_types['Total']['abs'],
-                            'Idle':status_dict_types['Idle']['abs'],
-                            'Running':status_dict_types['Running']['abs']})
-
-    total_max_glideins=int(elementDescript.element_data['MaxRunningTotal'])
-    total_curb_glideins=int(elementDescript.element_data['CurbRunningTotal'])
-    total_glideins=status_dict_types['Total']['abs']
-
-
-    total_running_glideins=status_dict_types['Running']['abs']
-
-    total_max_vms_idle = int(elementDescript.element_data['MaxIdleVMsTotal'])
-    total_curb_vms_idle = int(elementDescript.element_data['CurbIdleVMsTotal'])
-    total_idle_glideins=status_dict_types['Idle']['abs']
-
-    logSupport.log.info("Glideins found total %i limit %i curb %i; of these idle %i limit %i curb %i running %i"%
-                                             (total_glideins,total_max_glideins,total_curb_glideins,
-                                              total_idle_glideins,total_max_vms_idle,total_curb_vms_idle,
-                                              total_running_glideins)
-                                             )
-
-    # TODO: PM check if it is commented out because of globals section
-    # extract the public key, if present
-    #for glideid in glidein_dict.keys():
-    #    glidein_el = glidein_dict[glideid]
-    #    if not glidein_el['attrs'].has_key('PubKeyType'): # no pub key at all
-    #        pass # no public key, nothing to do
-    #    elif glidein_el['attrs']['PubKeyType'] == 'RSA': # only trust RSA for now
-    #        try:
-    #            glidein_el['attrs']['PubKeyObj'] = pubCrypto.PubRSAKey(str(string.replace(glidein_el['attrs']['PubKeyValue'], '\\n', '\n')))
-    #        except:
-    #            # if no valid key, just notify...
-    #            # if key needed, will handle the error later on
-    #            logSupport.log.warning("Factory '%s@%s': invalid RSA key" % (glideid[1], glideid[0]))
-    #    else:
-    #        # don't know what to do with this key, notify the admin
-    #        # if key needed, will handle the error later on
-    #        logSupport.log.info("Factory '%s@%s': unsupported pub key type '%s'" % (glideid[1], glideid[0], glidein_el['attrs']['PubKeyType']))
-    
-    # update x509 user map and give proxy plugin a chance to update based on condor stats
-    if x509_proxy_plugin is not None:
-        logSupport.log.info("Updating usermap ");
-        x509_proxy_plugin.update_usermap(condorq_dict, condorq_dict_types,
-                                                      status_dict, status_dict_types)
-    # here we have all the data needed to build a GroupAdvertizeType object
-    descript_obj = glideinFrontendInterface.FrontendDescript(client_name, frontend_name, group_name, web_url, signatureDescript.frontend_descript_fname, signatureDescript.group_descript_fname, signatureDescript.signature_type, signatureDescript.frontend_descript_signature, signatureDescript.group_descript_signature, x509_proxy_plugin)
-    descript_obj.add_monitoring_url(monitoring_web_url)
-
-    # reuse between loops might be a good idea, but this will work for now
-    key_builder = glideinFrontendInterface.Key4AdvertizeBuilder()
-
-
-
-    logSupport.log.info("Match")
-
-    # extract only the attribute names from format list
-    condorq_match_list=[]
-    for f in elementDescript.merged_data['JobMatchAttrs']:
-        condorq_match_list.append(f[0])
-
-    #logSupport.log.debug("realcount: %s\n\n" % glideinFrontendLib.countRealRunning(elementDescript.merged_data['MatchExprCompiledObj'],condorq_dict_running,glidein_dict))
-
-    logSupport.log.info("Counting subprocess created")
-    pipe_ids={}
-    for dt in condorq_dict_types.keys()+['Real','Glidein']:
-        # will make calculations in parallel,using multiple processes
-        r,w=os.pipe()
-        pid=os.fork()
-        if pid==0:
-            # this is the child... return output as a pickled object via the pipe
-            os.close(r)
->>>>>>> ab150e27
             try:
                 globals_el['attrs']['PubKeyObj'] = pubCrypto.PubRSAKey(globals_el['attrs']['PubKeyValue'])
             except:
@@ -713,7 +602,7 @@
 
         return resource_classad
 
-    def compute_glidein_min_idle(self, count_status, total_glideins,
+    def compute_glidein_min_idle(self, count_status, total_glideins, total_idle_glideins,
                                  effective_idle, effective_oldidle):
         ''' Calculate the number of idle jobs to request from the factory '''
 
@@ -726,12 +615,21 @@
         elif total_glideins >= self.total_max_glideins:
             # reached the system-wide limit
             glidein_min_idle=0
-        elif total_idle_glideins>=total_max_vms_idle:
+        elif total_idle_glideins>=self.total_max_vms_idle:
             # reached the system-wide limit
             glidein_min_idle=0
         elif (effective_idle>0):
-<<<<<<< HEAD
             glidein_min_idle=effective_idle
+
+            # don't go over the max_running
+            glidein_min_idle=min(glidein_min_idle,self.max_running-count_status['Total'])
+            # don't go over the system-wide max
+            # not perfect, given te number of entries, but better than nothing
+            glidein_min_idle=min(glidein_min_idle,self.total_max_glideins-total_glideins)
+            # don't go over the system-wide max
+            # not perfect, given te number of entries, but better than nothing
+            glidein_min_idle=min(glidein_min_idle,self.total_max_vms_idle-total_idle_glideins)
+
             # since it takes a few cycles to stabilize, ask for only one third
             glidein_min_idle=glidein_min_idle/3
             # do not reserve any more than the number of old idles
@@ -741,48 +639,13 @@
             glidein_min_idle+=glidein_idle_reserve
 
             glidein_min_idle = min(glidein_min_idle, self.max_idle)
-            # don't go over the max_running
-            glidein_min_idle = max(glidein_min_idle, self.max_running-count_status['Total']+glidein_idle_reserve)
-            # don't go over the system-wide max
-            # not perfect, given te number of entries, but better than nothing
-            glidein_min_idle = max(glidein_min_idle, self.total_max_glideins-total_glideins+glidein_idle_reserve)
-
+      
             if count_status['Idle'] >= self.curb_vms_idle:
                 glidein_min_idle/=2 # above first treshold, reduce
             if total_glideins >= self.total_curb_glideins:
-                glidein_min_idle/=2 # above global treshold, reduce
-=======
-            glidein_min_idle = effective_idle
-            
-            if glidein_min_idle>(max_running-count_status['Total']):
-                glidein_min_idle=(max_running-count_status['Total']) # don't go over the max_running
-
-            if glidein_min_idle>(total_max_glideins-total_glideins):
-                # don't go over the system-wide max
-                # not perfect, given te number of entries, but better than nothing
-                glidein_min_idle=(total_max_glideins-total_glideins)
-            if glidein_min_idle>(total_max_vms_idle-total_idle_glideins):
-                # don't go over the system-wide max
-                # not perfect, given te number of entries, but better than nothing
-                glidein_min_idle=(total_max_vms_idle-total_idle_glideins)
-
-            glidein_min_idle=glidein_min_idle/3 # since it takes a few cycles to stabilize, ask for only one third
-            glidein_idle_reserve=effective_oldidle/3 # do not reserve any more than the number of old idles for reserve (/3)
-            if glidein_idle_reserve>reserve_idle:
-                glidein_idle_reserve=reserve_idle
-
-            glidein_min_idle+=glidein_idle_reserve
-            
-            if glidein_min_idle>max_idle:
-                glidein_min_idle=max_idle # but never go above max
-
-            if count_status['Idle']>=curb_vms_idle:
-                glidein_min_idle/=2 # above first treshold, reduce
-            if total_glideins>=total_curb_glideins:
                 glidein_min_idle/=2 # above global treshold, reduce further
-            if total_idle_glideins>=total_curb_vms_idle:
+            if total_idle_glideins >= self.total_curb_vms_idle:
                 glidein_min_idle/=2 # above global treshold, reduce further
->>>>>>> ab150e27
             if glidein_min_idle<1:
                 glidein_min_idle=1
         else:
