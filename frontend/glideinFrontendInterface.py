--- conflicted
+++ resolved
@@ -997,11 +997,8 @@
                     logSupport.log.debug("Checking Credential file %s ..."%(credential_el.filename))
                     if credential_el.advertize==False: # we already determined it cannot be used
                         #filestr="(filename unknown)"
-<<<<<<< HEAD
                         #if credential_el.filename:
-=======
                         #if hasattr(credential_el,'filename'):
->>>>>>> 6445211e
                         #    filestr=credential_el.filename
                         #logSupport.log.warning("Credential file %s had some earlier problem in loading so not advertizing, skipping..."%(filestr))
                         continue
