--- conflicted
+++ resolved
@@ -177,12 +177,8 @@
             stdout, stderr, client_rc = voms_proxy_init(proxy)
         elif proxy_section.startswith('PILOT'):
             if has_time_left(proxy.timeleft()) and has_time_left(proxy.actimeleft()):
-<<<<<<< HEAD
                 print('Skipping renewal of %s: time remaining within the specified frequency' % proxy.output)
-=======
-                print 'Skipping renewal of %s: time remaining within the specified frequency' % proxy.output
                 os.remove(proxy.tmp_output_fd.name)
->>>>>>> d8924617
                 continue
 
             voms_info = vomses[proxy_config['vo'].lower()]
