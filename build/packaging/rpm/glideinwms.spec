--- conflicted
+++ resolved
@@ -49,10 +49,7 @@
 Source9:        gwms-factory.sysconfig
 Source11:       creation/templates/frontend_startup_sl7
 Source12:       creation/templates/factory_startup_sl7
-<<<<<<< HEAD
-=======
-
->>>>>>> 08f57477
+
 %description
 This is a package for the glidein workload management system.
 GlideinWMS provides a simple way to access the Grid, Cloud and HPC
