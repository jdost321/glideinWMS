--- conflicted
+++ resolved
@@ -231,18 +231,11 @@
           node This can be used to advertise resources like GPUs. GPUs can also 
           be auto discovered and advertised
           <li>Several improvements to rpm packaging. Useful frontend tools are
-<<<<<<< HEAD
           now available in the user path.
           <li>Support splitting of factory configuration into factory's
           deployment specific configuration and entry specific configuration.
           <li>Support of version control for the factory configuration and splitting 
           of entries configuration form the main factory configuration (entries.d)
-=======
-          now available in the user path
-          <li>Support of version control for the factory configuration and
-          splitting of entries configuration form the main factory
-          configuration (entries.d)
->>>>>>> 7066d605
           <li>Unique idle jobs matched by the frontend is now available in
           glideresource classads
           <li>Bug Fix: Fixed a bug where CCB_ADDRESS configuration for the
