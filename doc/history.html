<!DOCTYPE HTML PUBLIC "-//W3C//DTD HTML 4.0 Transitional//EN">
<html>
<head>
  <meta http-equiv="CONTENT-TYPE" content="text/html; charset=UTF-8">
  <title>glideinWMS</title>
  <meta name="CREATED" content="0;0">
  <meta name="CHANGED" content="20100521;20081031;14115200">    
  <link rel="stylesheet" type="text/css" href="common/glideinWMS.css" media="screen, projection" />
</head>

<body lang="en-US" dir="ltr">
    <h1>
        <a href="index.html">GlideinWMS</a>
	<span>The Glidein-based Workflow Management System</span>
    </h1>
    <ul class="breadcrumbs">
        <li><a href="./index.html">Home</a></li>
        <li>History</li>
    </ul>
    <div class="clear" />
    <div class="leftmenu">
        <ul class="components">
	<li> <a href="./index.html">Home</a></li>
	<li> <a href="./download.html">Download</a></li>
	<li> <a href="./frontend/index.html">Glidein Frontend</a></li>
        <li> <a href="./corral.html">Corral Frontend</a></li>
	<li> <a href="./factory/index.html">WMS Factory</a></li>
	<li> <a href="./components/index.html" >Components</a></li>
        <li> <a href="./recipes/index.html">Recipes</a></li>
	<li> <a href="./components/faq.html" class="last">FAQ</a></li>
        </ul>
        <div class="search">
            <script>
            (function() {
                var cx = '013439253731257915088:h-xvmglqvrq';
                var gcse = document.createElement('script');
                gcse.type = 'text/javascript';
                gcse.async = true;
                gcse.src = 'https://cse.google.com/cse.js?cx=' + cx;
                var s = document.getElementsByTagName('script')[0];
                s.parentNode.insertBefore(gcse, s);
            })();
            </script>
            <gcse:search enableAutoComplete=true></gcse:search>
        </div>
    </div>
<div class="content">
    <div class="heading">
    <img align="right" width="280px" border="0px"
        src="./images/simple_diagram.png" usemap="#rightimage">
    <map name="rightimage">
        <area shape="rect" coords="90,3,177,60" href="frontend/index.html" />
        <area shape="rect" coords="5,88,118,146" href="components/collector_install.html" />
        <area shape="rect" coords="134,88,275,146" href="factory/index.html" />
        <area shape="rect" coords="189,3,274,60" target="_blank" href="./corral.html" />
    </map>

    <h2>GlideinWMS</h2>
	<ul class="subcomponents">
	     <li> <a href="./index.html">Overview</a></li>
	     <li> <a href="./download.html">Download</a></li>
	     <li> <a href="./documentation.html">Documentation</a></li>
         <li> <a href="./install.html">Install</a></li>
	     <li> History</li>
	     <li class="last"> <a href="./license.html">License</a></li>
	</ul>
        <h3>History</h3>
	</div>
<div class="jump">
<u>Jump to:</u>
    <ul>
      <li><a href="#stable">Stable Series</a></li>

      <li><a href="#development">Development Series</a></li>
      <li><a href="#old">Old Releases</a></li>
    </ul>
</div>
<div class="related">
Related Pages:
<ul>
<li>
    <a href="upgrade.html">Upgrade Guide</a>
</li>
</ul>
</div>
<div class="section">

<a name="stable"></a>
    <h3>Stable Series</h3>
    <ul>
      <li>
<<<<<<< HEAD
        <b>v3_2_21</b> released on February 7, 2017 (<a href="http://glideinwms.fnal.gov/doc.v3_2_21/index.html">Manual</a>,<a href="http://glideinwms.fnal.gov/doc.v3_2_21/install.html">Installation instructions</a>,<a href="http://glideinwms.fnal.gov/glideinWMS_v3_2_21.tgz">Tarball</a>)<br>
=======
        <b>v3_2_22_2</b> released on April 17, 2018 (<a href="http://glideinwms.fnal.gov/doc.v3_2_22_2/index.html">Manual</a>,<a href="http://glideinwms.fnal.gov/doc.v3_2_22_2/install.html">Installation instructions</a>,<a href="http://glideinwms.fnal.gov/glideinWMS_v3_2_22_2.tgz">Tarball</a>)<br>
        <ul>
            <li>Changed singularity options also in singularity_setup.sh to adapt to the new singularity release requirements</li>
            <li>Bug Fix: Fix bug due to malformed -order option (SOFTWARE-3163)</li>
        </ul>
      </li>
      <li>
        <b>v3_2_22_1</b> released on April 11, 2018 (<a href="http://glideinwms.fnal.gov/doc.v3_2_22_1/index.html">Manual</a>,<a href="http://glideinwms.fnal.gov/doc.v3_2_22_1/install.html">Installation instructions</a>,<a href="http://glideinwms.fnal.gov/glideinWMS_v3_2_22_1.tgz">Tarball</a>)<br>
        <ul>
            <li>Changed singularity options to adapt to the new singularity release requirements</li>
        </ul>
      </li>
      <li>
        <b>v3_2_22</b> released on April 10, 2018 (<a href="http://glideinwms.fnal.gov/doc.v3_2_22/index.html">Manual</a>,<a href="http://glideinwms.fnal.gov/doc.v3_2_22/install.html">Installation instructions</a>,<a href="http://glideinwms.fnal.gov/glideinWMS_v3_2_22.tgz">Tarball</a>)<br>
        <ul>
            <li>Bug Fix: Incorrect behavior of Singularity</li>
            <li>Bug Fix: proxy-renewal-script updates and bug fixes</li>
            <li>Bug Fix: Critical bug in 3.2.21 leads to leaking glideFactoryEntryGroup.py processes</li>
        </ul>
      </li>
      <li>
        <b>v3_2_21</b> released on February 7, 2018 (<a href="http://glideinwms.fnal.gov/doc.v3_2_21/index.html">Manual</a>,<a href="http://glideinwms.fnal.gov/doc.v3_2_21/install.html">Installation instructions</a>,<a href="http://glideinwms.fnal.gov/glideinWMS_v3_2_21.tgz">Tarball</a>)<br>
>>>>>>> f50d0deb
        <ul>
          <li>Have frontend groups request the removal of unused glideins</li>
	  <li>Support of unprivileged singularity and new singularity scripts</li>
	  <li>Automatically renew gwms proxies</li>
	  <li>Factory monitoring displaying correctly core counters</li>
	  <li>Balancing glidein pressure to sites that are aliases or Meta-Sites</li>
	  <li>Remove osg-version requirements</li>
	  <li>Bug Fix: Fix fork.py behavior</li>
	  <li>Bug Fix: Uninitialized variable caused skipping fix-rrd</li>
	  <li>Bug Fix: Sanitize content of MJF attributes</li>
	  <li>Bug Fix: Update Google custom search to new API</li>
        </ul>
      </li>
      <li>
        <b>v3_2_20</b> released on November 15, 2017 (<a href="http://glideinwms.fnal.gov/doc.v3_2_20/index.html">Manual</a>,<a href="http://glideinwms.fnal.gov/doc.v3_2_20/install.html">Installation instructions</a>,<a href="http://glideinwms.fnal.gov/glideinWMS_v3_2_20.tgz">Tarball</a>)<br>
        <ul>
            <li>NOTE: during the first "upgrade" or "reconfig --fix-rrd" you will see some warning because of missing RRD attributes. This is OK, is caused by the schema change.</li>
          <li>Verified that Factory can start 1500 entries at a time</li>
          <li>Improved Factory monitoring by adding cores count for running and idle jobs and requests</li>
          <li>Removed dependency from Globus clients</li>
          <li>Support Singularity (future replacement for glexec)</li>
          <li>Avoid race conditions with multiple reload quick invocations in SL7</li>
          <li>Bug Fix: -fix_rrd is always in the upgrade command beside reconfig option</li>
          <li>Bug Fix: Fixed some failing unit tests</li>
          <li>Bug Fix: Fixed Factory job stats are empty</li>
          <li>Bug Fix: Bad link to Frontend monitoring</li>
          <li>Bug Fix: Custom Google search in the documentation pointing to the new site, not the old mirror on uscms.org</li>
          <li>Bug Fix: Fix DC_DAEMON_LIST</li>
          <li>Bug Fix: verifyRRD hard coded paths, missing some files during -fix_rr</li>
          <li>Bug Fix: HTCondor QEdit triggered also when advertise_pilot_accounting is not set</li>
          <li>Bug Fix: Downtime setting correctly distinguish daylight saving</li>
            <li>Bug Fix: Added usercollector RPM dependency from ganglia</li>
       </ul>
      </li>
      <li>
        <b>v3_2_19</b> released on May 30, 2017 (<a href="http://glideinwms.fnal.gov/doc.v3_2_19/index.html">Manual</a>,<a href="http://glideinwms.fnal.gov/doc.v3_2_19/install.html">Installation instructions</a>,<a href="http://glideinwms.fnal.gov/glideinWMS_v3_2_19.tgz">Tarball</a>)<br>
        <ul>
          <li>NOTE: If using HTCondor 8.6.x you have to disable the collector use of shared port. In /etc/condor/config.d/01_gwms_factory_collectors.config (factory) /etc/condor/config.d/01_gwms_collectors.config (frontend, wms user collector) and (after the line COLLECTOR_USES_SHARED_PORT=False) add the line:
COLLECTOR.USE_SHARED_PORT=False
          <li>Added counters for Idle jobs older than X hours
          <li>Enabling GWMS_XSLT_PLUGIN_DIR by default for glideinwms-vofrontend-standalone rpm</li>
          <li>Linked Frontend monitoring from Factory monitoring</li>
          <li>Improved glideins scale down by adding a timeout, GLIDEIN_IDLE_LIFETIME</li>
          <li>Log number of activation/claims per glidein</li>
          <li>Several documentation improvements, including reconfig and upgrade operations in SL7 RPM installation</li>
          <li>Bug Fix: reduced the number of file descriptors used per Entry in the Factory
          <li>Bug Fix: Factory entries submitting glideins even after hitting the limit
          <li>Bug Fix: Errors with HTCondor 8.5/6 upgrade: SUBSYS.LOCALNAME.* warning triggered by GWMS htcondor configuration, Glidein sent unintentionally to multiple schedds on the Factory
          <li>Bug Fix: Clarified attribute types and fixed globbing behavior
          <li>Bug Fix: RPM verification fails when config files are changed
          <li>Bug Fix: GLIDEIN_CPU settings "node" and "slot" supported also in Frontend, better documented and improved to compensate for PBS misconfiguration
          <li>Bug Fix: Fixed submission to AWS which uses key_pair as auth_method
       </ul>
      </li>
      <li>
        <b>v3_2_18</b> released on February 28, 2017 (<a href="http://glideinwms.fnal.gov/doc.v3_2_18/index.html">Manual</a>,<a href="http://glideinwms.fnal.gov/doc.v3_2_18/install.html">Installation instructions</a>,<a href="http://glideinwms.fnal.gov/glideinWMS_v3_2_18.tgz">Tarball</a>)<br>
        <ul>
          <li>Bug Fix: ProjectId is missing double quotes
          <li>Bug Fix: Stdout messages from startup script in SL7 are confusing
          <li>Bug Fix: Service definition file for SL7 is marked executable and it should not
          <li>Bug Fix: Upgrade not working when frontend/factory are running
          <li>Bug Fix: Use of daemon function to start process does not play well with non empty pid files
        </ul>
      </li>
      <li>
        <b>v3_2_17</b> released on January 25, 2017 (<a href="http://glideinwms.fnal.gov/doc.v3_2_17/index.html">Manual</a>,<a href="http://glideinwms.fnal.gov/doc.v3_2_17/install.html">Installation instructions</a>,<a href="http://glideinwms.fnal.gov/glideinWMS_v3_2_17.tgz">Tarball</a>)<br>
        <ul>
          <li>Glideins fallback to curl if transferring files from the 
          factory/frontend staging area fails using wget
          <li>Bug Fix: Factory not correctly consider the cluster size when
          doing multiple submissions during same cycle
          <li>Added support for systemctl init scripts for RHEL6 and RHEL7
          <li>Factory and Frontend service init scripts now use daemon functions
          <li>Added ability to request disk space for special resource slots
          <li>Updated jQuery in monitoring webpages to version 1.12
          <li>Updated Documentation
          <li>Pilot accounting information from jobs is now available in the
          glidein job's classad on the factory side
          <li>Frontend service performance stats are now advertised in the
          glidefrontendmonitor classad
          <li>Bug Fix: Fixed race condition where periodic scripts in glidein
          would corrupt a glidein_config
          <li>Bug Fix: Fixed an issue where some START_EXPR were incorrectly
          ignored
          <li>Bug Fix: When not configured GLIDEIN_CPUS default back to 1
          rather than trying to auto detect available cores
          <li>Bug Fix: Glideins will not use UTMP be default
        </ul>
      </li>
      <li>
        <b>v3_2_16</b> released on October 21, 2016 (<a href="http://glideinwms.fnal.gov/doc.v3_2_16/index.html">Manual</a>,<a href="http://glideinwms.fnal.gov/doc.v3_2_16/install.html">Installation instructions</a>,<a href="http://glideinwms.fnal.gov/glideinWMS_v3_2_16.tgz">Tarball</a>)<br>
        <ul>
	  <li>Information about job and machine features are now available in
	  glidein startd's classad
          <li>New tool manual_glidein_startup now lets you manually start a
	  glidein for a given factory entry and frontend group
          <li>BOSCO entries can now accept credentials provided from the
          frontend
          <li>Bug Fix: Glidein is now correctly auto detect RHEL6 and RHEL7
          <li>Bug Fix: Dagman and Schedd universe jobs are not counted against
          max jobs running
          <li>Bug Fix: An entry in downtime will now show up in the glidein
          status
          <li>Bug Fix: Added condor-python rpm as a dependency
          <li>Bug Fix: Complex credentials (vm_id+vm_type) are now correctly
          interpreted
          <li>Bug Fix: Frontend is now more resilent to transient errors
          communicating with the HTCondor daemons
          <li>Bug Fix: Slave frontend now correctly looks up the master frontend
          when using condor-python bindings
          <li>Bug Fix: create_condor_tarball now correctly includes required
	  globus libraries from lib/condor that are loaded by HTCondor at
          runtime
          <li>Bug Fix: Frontend now correctly calculates the ReqMaxGlideins for
          single core glidein entries
          <li>Bug Fix: Numerical data in glideclient classad is not quoted to
          preserve the data type
	  <li>Bug Fix: Frontend will not request any glideins at entry that is
          in downtime
        </ul>

      <li>
        <b>v3_2_15</b> released on August 17, 2016 (<a href="http://glideinwms.fnal.gov/doc.v3_2_15/index.html">Manual</a>,<a href="http://glideinwms.fnal.gov/doc.v3_2_15/install.html">Installation instructions</a>,<a href="http://glideinwms.fnal.gov/glideinWMS_v3_2_15.tgz">Tarball</a>)<br>
        <ul>
          <li>Factory will now automatically remove unrecoverable glidein jobs
          with forcex if they are held for 20 times or more
          <li>Several X509 related attributes from the matching job are now
          also available in the glidein's startd's classad
          <li>Prefix for attributes created by the periodic scripts is now
          customizable
          <li>If the glidein detects that a worker node is marked for draining
          and if it is approaching the drain time, it will now kill the user job
          <li>Frontend can be configured to request idle glideins at all times
          irrespective of the jobs in the queue
          <li>Bug Fix: Fixed a bug in the frontend downtime command in the
          script /etc/init.d/gwms-frontend
          <li>Bug Fix: Frontend now correctly considers group credentials before
          frontend's global credential
          <li>Bug Fix: Installing and upgrading GlideinWMS rpms now correctly
          trigger httpd and htcondor reload commands in case of EL7
          <li>Bug Fix: Fixed a bug where frontend would crash with pickling
          error while using htcondor-python bindings
          <li>Bug Fix: Factory now correctly remembers pilots submitted using
          RFC proxy
          <li>Bug Fix: Fixed a bug where running reconfig or upgrade command on
          a frontend service would crash
        </ul>
      </li>
      <li>
        <b>v3_2_14_1</b> released on June 17, 2016 (<a href="http://glideinwms.fnal.gov/doc.v3_2_14_1/index.html">Manual</a>,<a href="http://glideinwms.fnal.gov/doc.v3_2_14_1/install.html">Installation instructions</a>,<a href="http://glideinwms.fnal.gov/glideinWMS_v3_2_14_1.tgz">Tarball</a>)<br>
        <ul>
          <li>Added support for python in EL7
          <li>Updated glidein_startup.sh to make it compatible with factory
          changes coming in v3_2_15
          <li>Bug Fix: Updated condor_config files used by the Schedd to work
          with different versions of HTCondor including 8.4.7
        </ul>
      </li>
      <li>
        <b>v3_2_14</b> released on June 03, 2016 (<a href="http://glideinwms.fnal.gov/doc.v3_2_14/index.html">Manual</a>,<a href="http://glideinwms.fnal.gov/doc.v3_2_14/install.html">Installation instructions</a>,<a href="http://glideinwms.fnal.gov/glideinWMS_v3_2_14.tgz">Tarball</a>)<br>
        <ul>
 	  <li>Various curbs and limits triggered in the factory are now logged
	  in the glidefactory and glidefactoryclient classads
	  <li>Added initial support for python that comes with EL7
	  <li>Monitoring stats from factory completed logs are now advertised in
	  the glideresource classads
	  <li>Glideins can now shutdown themselves if the worker node is marked
	  for draining with appropriate messages logged in the glideins output
	  <li>Condor classad fetching is now done by using python bindings by
	  default. Until now this was done using condor_q and condor_status
	  commands
	  <li>Various limits configred in the factory and frontend are now
	  advertised in the respective classads
	  <li>Updated documentation
	  <li>Bug Fix: Factory will not release glideins sent to Condor CE if
          they are held with authentication/authorization issues
	  <li>Bug Fix: Factory will not release glideins sent to AWS in case of 
	  certain types of HoldReason 
	  <li>Bug Fix: Proxies used by the glidein now if delegated have their
	  lifetime as long as the original proxy
	  <li>Bug Fix: Fixed issue where RRD processing was incorrectly throwing
	  ImportError instead of NameError
	  <li>Bug Fix: Frontend policies now correctly work if classad
          attributes like RequestCpus are classad expressions
	  <li>Bug Fix: Fixed an issue where a slave frontend in HA mode would
	  crash if the WMS collector was down
        </ul>
      </li>
      <li>
        <b>v3_2_13</b> released on March 09, 2016 (<a href="http://glideinwms.fnal.gov/doc.v3_2_13/index.html">Manual</a>,<a href="http://glideinwms.fnal.gov/doc.v3_2_13/install.html">Installation instructions</a>,<a href="http://glideinwms.fnal.gov/glideinWMS_v3_2_13.tgz">Tarball</a>)<br>
        <ul>
          <li>Support XSEDE ProjectId as a credential in frontend
          <li>Glidein jobs can now auto detect cpus based on the sites WMS
          <li>Frontend configuration settings idle_glideins_per_entry, 
          running_glideins_per_entry, running_glideins_total and
          running_glideins_total_global now consider slots (startd classads)
          reported in the User collector
          <li>gwms-logcat.sh tool can now forward logs to a folder or
          http/https url
          <li>Bug Fix: Factory will not release any glideins is max_per_cycle
          in release section of config is set to 0
          <li>Bug Fix: Frontend now accepts an attr with type="expr" as a condor
          expression 
          <li>Bug Fix: Fixed several issues in the accounting of multi core
          glideins
          <li>Bug FIx: Counting of idle, running and total jobs in case of multi
          core glideins is done correctly
          <li>Bug Fix: Frontend will now correctly request enough glideins at
          sites that support multi core glideins
          <li>Bug Fix: Frontend group limits are now correctly applied based on 
          on the slots rather than glidein (condorg) jobs
          <li>Bug Fix: Fix accounting bug where number of running cores would 
          log a negative count in case of multi core glideins
          <li>Bug Fix: Fixed several issues with the cron type scripts
        </ul>
      </li>
      <li>
        <b>v3_2_12_1</b> released on January 20, 2016 (<a href="http://glideinwms.fnal.gov/doc.v3_2_12_1/index.html">Manual</a>,<a href="http://glideinwms.fnal.gov/doc.v3_2_12_1/install.html">Installation instructions</a>,<a href="http://glideinwms.fnal.gov/glideinWMS_v3_2_12_1.tgz">Tarball</a>)<br>
        <ul>
          <li>Bug Fix: Fixed incompatibility with python 2.4 and bad failure
          when there is no entry, both introduced in v3_2_12 factory
          configuration
        </ul>
      </li>
      <li>
        <b>v3_2_12</b> released on January 14, 2016 (<a href="http://glideinwms.fnal.gov/doc.v3_2_12/index.html">Manual</a>,<a href="http://glideinwms.fnal.gov/doc.v3_2_12/install.html">Installation instructions</a>,<a href="http://glideinwms.fnal.gov/glideinWMS_v3_2_12.tgz">Tarball</a>)<br>
        <ul>
          <li>Various curbs and limits triggered in the frontend are now logged
          in the glideresource classads
          <li>Frontend is now more conservative while computing max request
          running
          <li>Glideins now support advertising custom resources on the worker
          node This can be used to advertise resources like GPUs. GPUs can also 
          be auto discovered and advertised
          <li>Several improvements to rpm packaging. Useful frontend tools are
          now available in the user path
          <li>Support of version control for the factory configuration and
          splitting of entries configuration form the main factory
          configuration (entries.d)
          <li>Unique idle jobs matched by the frontend is now available in
          glideresource classads
          deloyment specific configuration and entry specific configuration.
          <li>Bug Fix: Fixed a bug where CCB_ADDRESS configuration for the
          glidein was not created correclty under certain conditions
          <li>Bug Fix: create_frontend script now correctly populates images
          in the monitoring pages
          <li>Bug Fix: gwms-logcat now correctly supports multiple users
          <li>Bug Fix: Frontend now correctly deadvertises glideresource
          classads on shutdown
          <li>Bug Fix: Disable collector's use of shared port to support
          HTCondor 8.4 (in both factory and user pool)
          <li>Bug Fix: Counting correctly glidein and cores, specially for 
          partitionable slots
          <li>Bug Fix: Fixed bug where DaemonShutdown was failing to consider 
          dynamic slots
          <li>Bug Fix: Fixed bug where NUM_CPUS was not set for partitionable
          slots resulting in hardware cpu number being used instead of
          GLIDEIN_CPUS
        </ul>
      </li>
      <li>
        <b>v3_2_11_2</b> released on September 18, 2015 (<a href="http://glideinwms.fnal.gov/doc.v3_2_11_2/index.html">Manual</a>,<a href="http://glideinwms.fnal.gov/doc.v3_2_11_2/install.html">Installation instructions</a>,<a href="http://glideinwms.fnal.gov/glideinWMS_v3_2_11_2.tgz">Tarball</a>)<br>
        <ul>
          <li>Fix: Fixed authentication issue introduced in v3_2_11 where a
          glidein startd fails to send keep alive signals to v8.2.x schedds
        </ul>
      </li>
      <li>
        <b>v3_2_11_1</b> released on September 02, 2015 (<a href="http://glideinwms.fnal.gov/doc.v3_2_11_1/index.html">Manual</a>,<a href="http://glideinwms.fnal.gov/doc.v3_2_11_1/install.html">Installation instructions</a>,<a href="http://glideinwms.fnal.gov/glideinWMS_v3_2_11_1.tgz">Tarball</a>)<br>
        <ul>
          <li>Bug Fix: Fixed a bug introduced in v3_2_11 where file period
          interpreted as number instead of string
        </ul>
      </li>
      <li>
        <b>v3_2_11</b> released on August 20, 2015 (<a href="http://glideinwms.fnal.gov/doc.v3_2_11/index.html">Manual</a>,<a href="http://glideinwms.fnal.gov/doc.v3_2_11/install.html">Installation instructions</a>,<a href="http://glideinwms.fnal.gov/glideinWMS_v3_2_11.tgz">Tarball</a>)<br>
        <ul>
          <li>VO Frontend now blacklists schedds with CurbMatchmaking=True
          <li>You can now over provision Multicore glidein by using
          GLIDEIN_Resource_Slots attribute to specify different types of
          resources it provides. For example ioslot
          <li>Glidein can now advertise itself to the site's local HTCondorCE
          collector if CONDORCE_COLLECTOR_HOST is set in it's environment
          <li>Custom/validation scripts can now be run periodically and not
          just at the glidein's startup
          <li>Improvements to the rpm packaging
          <li>Updated documentation
          <li>Bug Fix: Glideins in claimed/idle status are not shutdown by
          DAEMON_SHUTDOWN expression
          <li>Bug Fix: Fixed a bug in gwms-logcat tool
          <li>Bug Fix: The CCB selection behaves correctly and accepts sinful
          strings
          <li>Bug Fix: Fixed a bug where Frontend under certain conditions
          would crash because of uninitialized ha_mode
          <li>Bug Fix: Setting GLIDEIN_Report_Failed to ALIVEONLY now creates
          valid invalidate command
          <li>Bug Fix: Fixed a bug in the accounting of jobs run by a glidein
        </ul>
      </li>
      <li>
        <b>v3_2_10</b> released on June 01, 2015 (<a href="http://glideinwms.fnal.gov/doc.v3_2_10/index.html">Manual</a>,<a href="http://glideinwms.fnal.gov/doc.v3_2_10/install.html">Installation instructions</a>,<a href="http://glideinwms.fnal.gov/glideinWMS_v3_2_10.tgz">Tarball</a>)<br>
        <ul>
          <li>Improved Documentation
          <li>Bug Fix: Fixed several bugs in accounting of idle and running
          slots in case of multicore glideins
          <li>Bug Fix: Got rid of old style HTCondor default Memory and Disk
          requirements in the schedd configuration
          <li>Bug Fix: DAEMON_SHUTDOWN expression will now let the Multi core
          glidein to run for appropriate time before killing it
        </ul>
      </li>
      <li>
        <b>v3_2_9</b> released on May 08, 2015 (<a href="http://glideinwms.fnal.gov/doc.v3_2_9/index.html">Manual</a>,<a href="http://glideinwms.fnal.gov/doc.v3_2_9/install.html">Installation instructions</a>,<a href="http://glideinwms.fnal.gov/glideinWMS_v3_2_9.tgz">Tarball</a>)<br>
        <ul>
          <li>VO Frontend supports a master-slave HA mode
          <li>Added a factory wrapper script to view glidein logs files
          <li>Updated the dependency of Glideinwms to HTCondor v8.2.2
          <li>Frontend supports CCBs in addition to User Collector
          <li>Updated documentation
          <li>Bug Fix: glideresource classads now contain appropriate monitoring
          information
          <li>Bug Fix: Fixed a bug where an unhandled exception would cause a
          frontend to shutdown
          <li>Bug Fix: Removed obsolute defult requirement for vanilla jobs in
          user schedd's config file
          <li>Bug Fix: Glidein now works correctly when both grid/voms-proxy
          commands are not available on the worker node
          <li>Bug Fix: GlideinWMSVersion is now correctly reported in rpm
          distribution
        </ul>
      </li>
      <li>
        <b>v3_2_8</b> released on December 30, 2014 (<a href="http://glideinwms.fnal.gov/doc.v3_2_8/index.html">Manual</a>,<a href="http://glideinwms.fnal.gov/doc.v3_2_8/install.html">Installation instructions</a>,<a href="http://glideinwms.fnal.gov/glideinWMS_v3_2_8.tgz">Tarball</a>)<br>
        <ul>
          <li>VO Frontend parameters are added to HTCondor config for ganglia
          monitoring
          <li>CONDOR_VIEW_HOST is now set to localhost for factory collectors to
          minimize overhead in communication between primary and secondary
          collectors
          <li>Added option to compress process logs in factory and frontend
          <li>Added failed glidein statistics to frontend monitoring
          <li>Added idle/running/total core statistics to frontend monitoring
          <li>Added the support for HTCondor GANGLIAD monitoring 
          (requires HTCondor 8.1 or newer). If you have HTCondor 8.0.x or earlier 
          you must remove <t>/etc/condor/config.d/01_gwms_ganglia.config</t>,
          otherwise your HTCondor will complain about an unsupported option
          and crash.
          <li>USE_CCB is now enabled by default and this information is
          advertised in the glidefactory classads
          <li>Improved documentation
          <li>Bug Fix: Glideins do not mail admins when HTCondor daemon crash
          <li>Bug Fix: Gridmanager log paths used by glidein/factory scheds are
          now correctly expanded for different users
          <li>Bug Fix: Factory and Frontend service start/stop exit codes now
          confer to Linux standards
          <li>Bug Fix: Fixed issue where work dir and vesioning in frontend
          config would break the config in case of frontend rpms
          <li>Bug Fix: Made improvements to the HTCondor configuration used by
          factory rpm
          <li>Bug Fix: There is no name collision for glideins when
          USE_PID_NAMESPACES is enabled in site's HTCondor batch system
          <li>Bug Fix: Factory does not leak file descriptors when HTCondor
          commands using privilege separation fail
        </ul>
      </li>
      <li>
        <b>v3_2_7_2</b> released on November 06, 2014 (<a href="http://glideinwms.fnal.gov/doc.v3_2_7_2/index.html">Manual</a>,<a href="http://glideinwms.fnal.gov/doc.v3_2_7_2/install.html">Installation instructions</a>,<a href="http://glideinwms.fnal.gov/glideinWMS_v3_2_7_2.tgz">Tarball</a>)<br>
        <ul>
          <li>Bug Fix: Set MASTER.USE_SHARED_PORT instead of USE_SHARED_PORT to
          avoid secondary collectors using the shared port daemon
        </ul>
      </li>
      <li>
        <b>v3_2_7_1</b> released on November 05, 2014 (<a href="http://glideinwms.fnal.gov/doc.v3_2_7_1/index.html">Manual</a>,<a href="http://glideinwms.fnal.gov/doc.v3_2_7_1/install.html">Installation instructions</a>,<a href="http://glideinwms.fnal.gov/glideinWMS_v3_2_7_1.tgz">Tarball</a>)<br>
        <ul>
          <li>Set USE_SHARED_PORT to get around the issue with HTCondor 8.2.3
        </ul>
      </li>
      <li>
        <b>v3_2_7</b> released on October 14, 2014 (<a href="http://glideinwms.fnal.gov/doc.v3_2_7/index.html">Manual</a>,<a href="http://glideinwms.fnal.gov/doc.v3_2_7/install.html">Installation instructions</a>,<a href="http://glideinwms.fnal.gov/glideinWMS_v3_2_7.tgz">Tarball</a>)<br>
        <ul>
          <li>Glideins now have an option to report monitoring info to a
          different collector configured in the factory
          <li>Glideins now support shared port
          <li>Glideins now use local storage for its tmp internal operaations
          <li>Improved documentation
          <li>Bug Fix: Fixed an issue where a corrupted internal state file
          would crash the factory
          <li>Bug Fix: KeyError in a match_expr is now correctly logged
          <li>Bug Fix: proxy_url in an entry's config is now correctly used
          <li>Bug Fix: rrdtool commands are now used correctly when rrdtool
          python library is not installed on the system
          <li>Bug Fix: Error classads now correctly advertise all the relevant
          attributes
          <li>Bug Fix: glidein_off now correctly work with the HTCondor HA setup
          <li>Bug Fix: Internal security changes are now properly cleaned up
          and applied in factory and frontend
          <li>Bug Fix: Factory monitoring now correctly report UserRunning info
          when frontend is configured with multiple credentials
          <li>Bug Fix: Fixed an issue with the factory rpm installation in case
          of privilege separation
          <li>Bug Fix: Secondary schedd for frontend is now disabled by default
          <li>Bug Fix: DAEMON_SHUTDOWN in glidein now uses idle timers that
          are relative to change in the state
          <li>Bug Fix: Factory rpm now properly pulls down dependencies
          <li>Bug Fix: UpdateSequenceNumber for classads now update correctly
          <li>Bug Fix: Frontend now correctly provisions multicore glideins if
          the GLIDEIN_CPUS is configured for the entry
          <li>Bug Fix: GLIDEIN_MaxMemMBs_Estimate now takes GLIDEIN_CPUS in the
          consideration
        </ul>
      </li>
      <li>
        <b>v3_2_6</b> released on July 28, 2014 (<a href="http://glideinwms.fnal.gov/doc.v3_2_6/index.html">Manual</a>,<a href="http://glideinwms.fnal.gov/doc.v3_2_6/install.html">Installation instructions</a>,<a href="http://glideinwms.fnal.gov/glideinWMS_v3_2_6.tgz">Tarball</a>)<br>
       <ul>
         <li>condor_chirp is now added to condor tarbar used by glidein
         <li>Added support for submitting glideins to batch sites using BOSCO.
         Requires HTCondor v8.2.2+
         <li>Added new tool to purge old glideins
         <li>Added periodic auto-update to Status Now monitoring pages
         Upon completion, glidein Job history is brought back to the factory
         <li>Allow for separation of Factory collector and CondorG collector
         <li>Bug Fix: Fixed local timezone in some frontend monitoring pages
         <li>Bug Fix: Improved frontend performance
         <li>Bug Fix: Requesting single-core partitionable glideins is
         not allowed
         <li>Bug Fix: Fixed file ownership issues for rpm packages
       </ul>
     </li>
      <li>
        <b>v3_2_5_1</b> released on June 23, 2014 (<a href="http://glideinwms.fnal.gov/doc.v3_2_5/index.html">Manual</a>,<a href="http://glideinwms.fnal.gov/doc.v3_2_5/install.html">Installation instructions</a>,<a href="http://glideinwms.fnal.gov/glideinWMS_v3_2_5.tgz">Tarball</a>)<br>
       <ul>
         <li>Bug Fix: Fixed an issue with the factory_startup template that affects factory reconfig/upgrade in case of RPM
       </ul>
     </li>
      <li>
        <b>v3_2_5</b> released on May 19, 2014 (<a href="http://glideinwms.fnal.gov/doc.v3_2_5/index.html">Manual</a>,<a href="http://glideinwms.fnal.gov/doc.v3_2_5/install.html">Installation instructions</a>,<a href="http://glideinwms.fnal.gov/glideinWMS_v3_2_5.tgz">Tarball</a>)<br>
       <ul>
         <li>Added administrative commands for frontend fetch_glidein_log,
         glidein_off and enter_frontend_env
         <li>Frontend now considers MAX_JOBS_RUNNING when requesting more
         glideins
         <li>Frontend can now perform several tasks in parallel making it
         more scalable
         <li>Frontend and Factory startup scripts are more consistent with each
         other
         <li>Improved Documentation
         <li>Bug Fix: Fixed an issue when factory config with HTCondorCE
         attributes would result in an invalid XML on reconfig
         <li>Bug Fix: Fixed a bug where number of jobs run as reported by a
         glidein was significantly scaled up
         <li>Bug Fix: Fixed issues in frontend introduced in v3_2_4 where the
         frontend would crash under certain conditions
         <li>Bug Fix: Frontend's group logging and factory logging now
         correctly consider the backup_count when configured
         <li>Bug Fix: Frontend RPM now corectly creates frontend.xml config with
         default trust_domain='grid' for the credentials
         <li>Bug Fix: Fixed frontend performance issue introduced in v3.2.4
       </ul>
      </li>
      <li>
        <b>v3_2_4</b> released on April 14, 2014 (<a href="http://glideinwms.fnal.gov/doc.v3_2_4/index.html">Manual</a>,<a href="http://glideinwms.fnal.gov/doc.v3_2_4/install.html">Installation instructions</a>,<a href="http://glideinwms.fnal.gov/glideinWMS_v3_2_4.tgz">Tarball</a>)<br>
       <ul>
         <li>Added support for HTCondor-CE attributes in the factory
         <li>Made several performance improvements to frontend. Frontend does
         several tasks in parallel to better utilize the CPU.
         <li>Factory and frontend monitoring pages now use new javascriptrrd
         v1.1.0+
         <li>Factory monitoring now aggregates Log RRDs
         <li>Frontend can now limit total idle glideins
         <li>Added limits to globaly total idle glideins
         <li>Added badput summary line in the factory report
         <li>Improved documentation
         <li>Bug Fix: Factory and frontend operations like reconfig and upgrade
         now check if they are run by valid users
         <li>Bug Fix: Fixed partitioning of multi-core glideins
         <li>Bug Fix: Fixed bug in factory/frontend stopping
         <li>Bug Fix: Fixed several bugs in the /etc/init.d/gwms-factory script
          available through the RPM distribution
         <li>Bug Fix: Fixed bug with the factory/frontend monitoring that
         resulted in significantly scaled up monitoring numbers when frontend
         used multiple proxies
         <li>Bug Fix: Factory now properly advertises entries in downtime
         <li>Bug Fix: GLIDEIN_Glexec_Use when defined in the group now correctly          overriddes the value defined in global scope
       </ul>
      </li>
      <li>
        <b>v3_2_3</b> released on February 03, 2014 (<a href="http://glideinwms.fnal.gov/doc.v3_2_3/index.html">Manual</a>,<a href="http://glideinwms.fnal.gov/doc.v3_2_3/install.html">Installation instructions</a>,<a href="http://glideinwms.fnal.gov/glideinWMS_v3_2_3.tgz">Tarball</a>)<br>
       <ul>
         <li>Glideins now have the ability to track the worker node batch slot.
         Based on the batch system at site (HTCondor, SGE, PBS, LSF, SLURM) the
         information is reported in the glidein's STARTD classad and logged in
         job's log file written by HTCondor using classad variables
         GLIDEIN_SiteWMS, GLIDEIN_SiteWMS_JOBID, GLIDEIN_SiteWMS_QUEUE and
         GLIDEIN_SiteWMS_SLOT.
         <li>Number of rotated process_logs for factory and frontend process to
         keep can now be configured using backup_count configuration
         attribute
         <li>Bug Fix: Factory now correctly updates the renewed credentials it gets
         from the Frontends
         <li>Bug Fix: Cloud related configuration attributes VM_DISABLE_SHUTDOWN and
         VM_MAX_LIFETIME are now documented
         <li>Bug Fix: Partitionable slots now correctly evaluate daemon shutdown
         <li>Bug Fix: Partitionable slots now correctly coalesce when the jobs
         finish
         <li>Bug Fix: For non-rpm installs, reconfiguring the factory from outside
         the factory working directory now works correctly
         <li>Bug Fix: Frontend with no credentials configured logs appropriate info
         in the log files
         <li>Bug Fix: clone_glidein tool is now packaged with the factory rpm
         <li>Bug Fix: Factory now correctly cleans up completed_jobs logs
         <li>Bug Fix: Improved Frontend efficiency by reducing the calls to OpenSSL
       </ul>
      </li>
      <li>
        <b>v3_2_2</b> released on November 08, 2013 (<a href="http://glideinwms.fnal.gov/doc.v3_2_2/index.html">Manual</a>,<a href="http://glideinwms.fnal.gov/doc.v3_2_2/install.html">Installation instructions</a>,<a href="http://glideinwms.fnal.gov/glideinWMS_v3_2_2.tgz">Tarball</a>)<br>
        <ul>
          <li>Bug Fix: Fix a bug where factory would crash if it fails
          to query client global classads in wms collector
          <li>Bug Fix: Glidein jobs correctly interpret the ARC CE FINISHED
          state
       </ul>
      </li>
      <li>
        <b>v3_2_1</b> released on October 30, 2013 (<a href="http://glideinwms.fnal.gov/doc.v3_2_1/index.html">Manual</a>,<a href="http://glideinwms.fnal.gov/doc.v3_2_1/install.html">Installation instructions</a>,<a href="http://glideinwms.fnal.gov/glideinWMS_v3_2_1.tgz">Tarball</a>)<br>
        <ul>
          <li>v3_2_1  Added support for a plug-in architecture for config that
          lets admins manipulate frontend and factory config with ease
          <li>Bug Fix: Factory accounting now correctly accounts for held jobs
          <li>Bug Fix: Improved error reporting in case of misconfigured
          credentials
          <li>Bug Fix: Improved error reporting when factory fails to startup
          <li>Bug Fix: Improved factory performance during log cleanup
          <li>Bug Fix: Fixed a bug introduced in v3_2 where glidein update
          interval was too short that resulted in performance issues for
          busy collectors
       </ul>
      </li>
      <li>
        <b>v3_2</b> released on October 10, 2013 (<a href="http://glideinwms.fnal.gov/doc.v3_2/index.html">Manual</a>,<a href="http://glideinwms.fnal.gov/doc.v3_2/install.html">Installation instructions</a>,<a href="http://glideinwms.fnal.gov/glideinWMS_v3_2.tgz">Tarball</a>)<br>
        <ul>
          <li>Added support for generation of condor tarball from condor installed        via rpm
          <li>Bug Fix: Fixed a race condition while shutting down factory
          service
          <li>Bug Fix: Fixed a bug where glidein would not set certain condor
          config variables correctly
          <li>Bug Fix: Fixed a bug where analyze_queues and analyze_entries
          would not work with the http:// URI
          <li>Bug Fix: Collector port ranges in frontend.xml are now validated
          for errors
          <li>Bug Fix: Schedd name, frontend name and identity in factory config
          are validated for errors
          <li>Bug Fix: Starting a factory with all entries disabled now prints
          helpful message
          <li>Bug Fix: Glidein does not leak LD_LIBRARY_PATH to job's
          environment
          <li>Bug Fix: Added several speed enhancements to the factory to get
          looptime under acceptable limits
          <li>Bug Fix: Fixed a bug where factory would not query rpm installed
          schedd correctly
          <li>Bug Fix: Fixed a bug where factory would throw exception while
          logging during aggregating monitoring information
          <li>Bug Fix: Fixed a bug where factory would fail advertising classads
          to the WMS Collector when classad attributes had quotes in them
          <li>Bug Fix: Fixed a bug where glidein's condor_startd would not
          correctly advertise LSB_DESCRIPTION in the classad correctly
          <li>Bug Fix: Fixed a bug where frontend would not correctly account
          idle jobs that used vanilla proxies
          <li>Bug Fix: Factory now properly logs errors when authenticating a
          frontend
          <li>Bug Fix: Fixed a bug in glidein where it would not report back to
          all the user pool collectors in HA mode correctly
          <li>Bug Fix: Fixed a bug where some of the parameters passed to
          glideins were not escaped correctly
          <li>Bug Fix: Submitting glideins in test only mode now works correctly
          <li>Bug Fix: Fixed a bug where factory would not submit glideins when
          privilege separation is disabled
          <li>Bug Fix: Fixed a bug in manageFactoryDowntimes.py where it could
          not find required python libraries
          <li>Bug Fix: Fixed a bug in factory accounting where glideins in
          certain state were not accounted towards idle state
          <li>Bug Fix: Added support for the ACCEPTED state for ARC CE
          <li>Bug Fix: factoryStatus.html now correctly auto-selects timezone
          <li>Bug Fix: Fixed a bug where RSL for NorduGrid CE was not populated
          <li>Bug Fix: glidefactory classads now correctly display GlideinWMSVersion
        </ul>
      </li>
    </ul>
    <hr> 

    <a name="development"></a>
    <h3>Development Series</h3>
    This is work in progress, so some pieces may be broken and 
    the documentation out of sync. 
    But it is a good place to look for what is going on.<br>
    <ul>
      <li>
        <b>v3_3_2</b> released on March 24, 2017 (<a href="http://glideinwms.fnal.gov/doc.v3_3_2/index.html">Manual</a>,<a href="http://glideinwms.fnal.gov/doc.v3_3_1/install.html">Installation instructions</a>,<a href="http://glideinwms.fnal.gov/glideinWMS_v3_3_1.tgz">Tarball</a>)<br>
        <ul>
          <li>Allow multiple remote directories for BOSCO submissions
          <li>Bug fix: Submit attributes in entry configuration are now transmitted to AWS VM
          <li>Documented vm_id_fname and vm_type_fname
          <li>Includes all features and bug fixes released in v3_2_18
          <li>Includes some important features and bug fixes planned for v3_2_19 (fix of AWS submission)
        </ul>
      </li>
      <li>
        <b>v3_3_1</b> released on October 25, 2016 (<a href="http://glideinwms.fnal.gov/doc.v3_3_1/index.html">Manual</a>,<a href="http://glideinwms.fnal.gov/doc.v3_3_1/install.html">Installation instructions</a>,<a href="http://glideinwms.fnal.gov/glideinWMS_v3_3_1.tgz">Tarball</a>)<br>
        <ul>
          <li>Includes all features and bug fixes released in v3_2_16
        </ul>
      </li>
      <li>
        <b>v3_3</b> released on August 30, 2016 (<a href="http://glideinwms.fnal.gov/doc.v3_3/index.html">Manual</a>,<a href="http://glideinwms.fnal.gov/doc.v3_3/install.html">Installation instructions</a>,<a href="http://glideinwms.fnal.gov/glideinWMS_v3_3.tgz">Tarball</a>)<br>
        <ul>
          <li>Includes all features and bug fixes released in v3_2_15
          <li>Support native configuration of EC2 spot prices and AZ
          in the entry
          <li>Support Google Compute Engine CE. Requires glidein cloud vm rpms v2+
          <li>Support frontend policies specified in external python file
          <li>Support changes to VM ID and VM Type without need to
          reconfig/upgrade frontend service
          <li>Includes all features and bug fixes released in v3_2_15
          <li>Support Google Compute Engine CE. Requires glidein cloud vm rpms v2+
          <li>Support native configuration of EC2 spot prices and AZ in the entry
          <li>Support frontend policies specified in external python file
          <li>Support changes to VM ID and VM Type without need to reconfig/upgrade
          frontend service
          <li>Bug Fix: Multiple credential (eg: vm_id+vm_type) definitions now work
          correctly
          <li>Bug Fix: create_condor_tarball now also includes required globus
          libraries from lib/condor that HTCondor loads at runtime
        </ul>
      </li>
      <li>
        <b>v3_1</b> released on August 01, 2013 (<a href="http://glideinwms.fnal.gov/doc.v3_1/index.html">Manual</a>,<a href="http://glideinwms.fnal.gov/doc.v3_1/install.html">Installation instructions</a>,<a href="http://glideinwms.fnal.gov/glideinWMS_v3_1.tgz">Tarball</a>)<br>
        <ul>
          <li>Includes relevant features and bug fixes released upto v2_7
          <li>Added a new feature that enables glidein to advertise error
          classads to the User Collector to help in debugging
          <li>Added a new tool add_entry to help with entry creation
          <li>Support frontend to auto-update and auto-generate proxies using
          <li>Added config conversion tool for factory and frontend to convert
          v2 based config to new format proxy creation tools
          <li>Frontend can periodically execute external proxy renewal/creation
          scripts to keep the frontend proxies updated
          <li>Glideinwms now uses standard python logging APIs
          <li>Version 3 Factory is backward compatible with the Version 2
          Frontends
          <li>Provide tools convert_frontend_2to3.sh and convert_factory_2to3.sh
          to convert the version 2 based config files to version 3 format
          <li>Glidein Monitoring slots are now disabled by default
          <li>Factory process now tries to increase RLIMIT_NPROC if possible
          <li>Improved documentation
          <li>Bug Fix: DAEMON_SHUTDOWN now works with the multi-slot glideins
          <li>Bug Fix: Tools analyze_queues and analyze_frontend now correctly
          work with the http:// URI
          <li>Bug Fix: Fixed a bug where glidein would not parse some of its 
          configuration variables corectly
          <li>Bug Fix: Fixed a bug where create_glidein would fail when used
          with condor 7.9.4+
          <li>Bug Fix: Factory does better error reporting when an entry is
          configured with an invalid sched_name
          <li>Bug Fix: Fixed bug where log files were not rotated correctly
        </ul>
      </li>
      <li>
        <b>v3_0</b> released on April 05, 2012 (<a href="http://glideinwms.fnal.gov/doc.v3_0/index.html">Manual</a>,<a href="http://glideinwms.fnal.gov/doc.v3_0/install.html">Installation instructions</a>,<a href="http://glideinwms.fnal.gov/glideinWMS_v3_0.tgz">Tarball</a>)<br>
        <ul>
          <li>Support for new API for factory - frontend communication 
          <li>Added support to the Factory for EC2 Query API submissions to the Cloud
          <li>Change to max job limits to reflect more accurate names
          <li>Add attr_dict in the environemnt of the frontend match_expr
          <li>New feature: The start_expr is now a native part of match
          <li>Improved logging using standard Python logging APIs
          <li>The option to have either the factory and/or the frontend provide the pilot proxy has been removed.  The frontend must always provide it.
          <li>Added support to the Factory for EC2 Query API submissions to the Cloud
          <li>Consolidated the condor_tarball tag in glideinwms.xml to read in a list of os, arch, version
          <li>Added unittests for downtime, proxy plugins, and support functions
          <li>Miscellaenous bug fixes
        </ul>
      </li>  
     </ul>
    <hr>   

    <a name="old"></a>

    <h3>Old Releases</h3>
     <ul>
      <li>
        <b>v2_7_2</b> released on September 10, 2013 (<a href="http://glideinwms.fnal.gov/doc.v2_7_2/index.html">Manual</a>,<a href="http://glideinwms.fnal.gov/doc.v2_7_2/install.html">Installation instructions</a>,<a href="http://glideinwms.fnal.gov/glideinWMS_v2_7_2.tgz">Tarball</a>)<br>
        <ul>
          <li>Bug Fix: Fixed a race condition while shutting down factory
          service
          <li>Bug Fix: Fixed a bug where glidein would not set certain condor
          config variables correctly
          <li>Bug Fix: Fixed a bug where analyze_queues and analyze_entries
          would not work with the http:// URI
          <li>Bug Fix: Collector port ranges in frontend.xml are now validated
          for errors
          <li>Bug Fix: Schedd name, frontend name and identity in factory config
          are validated for errors
          <li>Bug Fix: Starting a factory with all entries disabled now prints
          helpful message
          <li>Bug Fix: Glidein does not leak LD_LIBRARY_PATH to job's
          environment
          <li>Bug Fix: Fixed a bug where stopFactory would send two TERM signals          too quickly to stop processes
        </ul>
      </li>
      <li>
        <b>v2_7_1</b> released on May 14, 2013 (<a href="http://glideinwms.fnal.gov/doc.v2_7_1/index.html">Manual</a>,<a href="http://glideinwms.fnal.gov/doc.v2_7_1/install.html">Installation instructions</a>,<a href="http://glideinwms.fnal.gov/glideinWMS_v2_7_1.tgz">Tarball</a>)<br>
        <ul>
          <li>glidecondor_addDN tool now supports adding DNs from a file
          <li>Added new tool glidecondor_createSecCol to dynamically create
          secondary collectors
          <li>Bug Fix: Fixed a bug where condor config templates used by
          glideinwms components had undefined values
          <li>Bug Fix: analyze_entries tool now correctly handles URI http://
          <li>Bug Fix: Fixed a bug where frontend would crash if the some of the
          internal files were trucated to zero length.
          <li>Bug Fix: Factory now correctly does the cleanup of log files
          <li>Bug Fix: Factory now correctly does accounting of glideins in
          default condor schedd
          <li>Bug Fix: proxy_info works correctly with the cat option
        </ul>
      </li>
      <li>
        <b>v2_7</b> released on April 02, 2013 (<a href="http://glideinwms.fnal.gov/doc.v2_7/index.html">Manual</a>,<a href="http://glideinwms.fnal.gov/doc.v2_7/install.html">Installation instructions</a>,<a href="http://glideinwms.fnal.gov/glideinWMS_v2_7.tgz">Tarball</a>)<br>
        <ul>
          <li>glideinwms code is now organized as python packages
          <li>Factory no longer creates long running process per entry.
          Instead, it runs only a single long running glideFactoryEntryGroup
          process instead of multiple glideFactoryEntry processes. Factory
          config supports two additional config attributes entry_parallel_workers
          and update_thread_count (see factory configuration docs for details)
          <li>Improved factory prerformance by migrating popen calls to use
          python's subprocess library
          <li>Improved the performance of the Frontend by using pre-clustering
          in the Frontend match-making
          <li>Created index.html for factory monitoring so that admins can
          disable directory browsing in httpd.conf
          <li>Added support for Partitionable condor slots in the glidein
          <li>Frontend policy for matching factory classads is now exposed in 
          glideresource classads
          <li>Added a tool to dynamically create a secondary schedd config files
          and directories to the existing installation
          <li>Improved the usability of the frontendGrouGraphStatusNow
          monitoring
          <li>Factory now ships with two new operations tools: entry_ls and entry_rm
          <li>Improved documentation
          <li>Factory will now try to recover glideins with held code 79
          <li>Bug Fix: Fixed a bug where the factory entry processes and the
          frontend group (element) processes would inherit their parent's
          environment corrupting their own environment
          <li>Bug Fix: Fixed a bug where installers were not setting
          SHARED_PORT_MAX_WORKERS in respective condor_config correctly
          <li>Bug Fix: Fixed a bug where the frontend would match jobs with now 
          proxy to sites that require glexec 
          <li>Bug Fix: Glidein's job wrapper now behaves as true wrapper
          <li>Bug Fix: Fixed a bug where frontend_startup would not correctly
          pick default frontend.xml
          <li>Bug Fix: Fixed a bug in frontend where failure to evaluate
          match_expr for one group would prevent frontend from requesting
          glideins for other groups
          <li>Bug Fix: RPM now has shared port daemon enabled in the
          configuration
          <li>Bug Fix: Fixed a bug where Factory would sometime use wrong DN
          when calculating proxy hash
          <li>Bug Fix: Fixed a bug where factoryStatusNow.html would not link
          to the factoryEntryStatusNow.html correctly if the entry name is too long
          <li>Bug Fix: setup_x509.sh now correctly checks for existence of the
          grid-proxy-info and voms-proxy-info binaries on the worker node
          <li>Bug Fix: Frontend now counts the partitionable slots correctly
        </ul>
      </li>
      <li>
        <b>v2_6_2</b> released on November 02, 2012 (<a href="http://glideinwms.fnal.gov/doc.v2_6_2/index.html">Manual</a>,<a href="http://glideinwms.fnal.gov/doc.v2_6_2/install.html">Installation instructions</a>,<a href="http://glideinwms.fnal.gov/glideinWMS_v2_6_2.tgz">Tarball</a>)<br>
        <ul>
          <li>Factory now supports glidein failure modes. This information is
          propagated back to the factory.
          <li>Glideins now have different idle timeouts for startup and tail.
          The glideins now exit much faster after comleting jobs and they do not
          have enough time left to run another job.
          <li>Added support for javascriptRRD 2.6.2
          <li>Consolidate the condor_tarball tag in glideinwms.xml to read in
          a list of os, arch, version. See docs for details.
          <li>Ini-installer will default collector_port to 9618 if not
          specified in appropriate config sections.
          <li>Installation now supports GRIDMANAGER_PROXY_REFRESH_TIME for
          condorg services
          <li>Improved logging when frontend fails to evaluate match expressions.
          <li>Monitoring pages changed to be even more compliant with DOM4
          <li>Improved the means for distributing condor config files for
          different condor services.
          <li>Improved documentation.
          <li>Bug Fix: Better handling of monitor dir during upgrade
          <li>Bug Fix: Factory correctlt handles frontend in downtime and now
          it does not affect requests from other frontends
          <li>Bug Fix: Putting entry in downtime multiple times now warns the
          user
          <li>Bug Fix: Fixed a bug where v2.6.1 frontend would crash under
          certain
          <li>Bug Fix: Installers do not set CONDOR_VERSION as constant by
          default.  This will now enable frontends to override this attr.
          <li>Bug Fix: Ini-installer now correctly cleans up files on re-install
        </ul>
      </li>
      <li>
        <b>v2_6_1</b> released on August 21, 2012 (<a href="http://glideinwms.fnal.gov/doc.v2_6_1/index.html">Manual</a>,<a href="http://glideinwms.fnal.gov/doc.v2_6_1/install.html">Installation instructions</a>,<a href="http://glideinwms.fnal.gov/glideinWMS_v2_6_1.tgz">Tarball</a>)<br>
        <br><b>NOTE:</b> Follow special instructions on <a href="download.html">downloads page</a> if upgrading to condor 7.8.2<br><br>
        <ul>
          <li>Factory now limits the speed at which it releases held glideins. After too many unrecoverable attempts, held glideins are removed.
          <li>Added support for Condor 7.8+<br>
          <b>KNOWN ISSUE:</b> Only applies if you upgrade condor binaries in place
          without using the installer. Upgrading condor binaries for user pool
          and the wms collector with multiple schedds should not be done without          corresponding changes to the condor configuration file. If the
          JOB_QUEUE_LOG is not correctly configured for each sched, condor
          queue will be corrupted for all the scheds
          <li>Glideins now support curl & data file transfer plugins in condor
          <li>New installations of factory and frontend services now communicate with
          condor daemons using TCP by default.
          <li>Bug Fix: Factory configuration now supports specifying limits for
          different security classes of same frontend<br>
          <b>KNOWN ISSUE:</b> If limits are configured in the factory, this change 
          breaks backward compatibility. As a workaround, admin needs to remove
          the limits and re-apply them after installation and initial configuration
          <li>Bug Fix: Factory monitoring pages now correctly work in Firefox 14+
          <li>Bug Fix: Frontend now monitors the glideins correctly when the
          corresponding factory classad is missing
          <li>Bug Fix: Fixed factory logging. Factory can now correctly extract info
          from a voms proxy
          <li>Bug Fix: Factory now correctly logs the Completed jobs info in rrd
        </ul>
      </li>
      <li>
        <b>v2_6</b> released on July 24, 2012 (<a href="http://glideinwms.fnal.gov/doc.v2_6/index.html">Manual</a>,<a href="http://glideinwms.fnal.gov/doc.v2_6/install.html">Installation instructions</a>,<a href="http://glideinwms.fnal.gov/glideinWMS_v2_6.tgz">Tarball</a>)<br>
        <ul>
          <li>Add attr_dict in the environment of the frontend match_expr
          <li>Config defined attributes are now available in match_expr
          <li>Factory now supports deleting entries using --force_delete
          <li>Upgrading glideinwms with changes to the monitoring rrds is supported
          <li>Frontend advertises its monitoring url to the factory
          <li>Misbehaving glidein can be put on hold using WANT_HOLD
          <li>The start_expr is now a native part of match
          <li>Startd now advertises per-slot memory when configured by the factory.  VO frontend can use GLIDEIN_MaxMemMBs_Estimate attr to make glidein estimate the available memory (based on memory/core or memory/cpu)
          <li>entry_q now reads GLIDEIN_FACTORY_DIR from env before checking cwd
          <li>Multiple user collectors are supported in HA mode
          <li>Factory can specify if glexec required vs provided by site
          <li>Providing config file locations for glideinwms.xml and frontend.xml is optional during reconfig
          <li>Entry downtime reason is now reported in the glidefactory classad
          <li>Improved support for RHEL 6 platform
          <li>Added support for new ARC Gatekeeper 1.x
          <li>Linux distro of the worker node is available in the glidein's classad
          <li>Condor classad fields are now considered case insensitive

          <li>Bug Fix: Glidein correctly handles semicolons in STARTER_JOB_ENVIRONMENT
          <li>Bug Fix: Java is correctly disable by default preventing increase in the image size during condor daemon benchmarking
          <li>Bug Fix: Frontend correctly correctly supports <attr> properties
          <li>Bug Fix: Glidein now correctly finds glexec on glite site
          <li>Bug Fix: Glideins update the user collector using TCP by default
          <li>Bug Fix: Ini-Installer now correctly works with condor tarball on RHEL6
          <li>Bug Fix: Reduced the logging in factory generated by inactive entries
          <li>Bug Fix: For frontend rpm, init.d scriptes now correctly sudo to the frontend user before reconfig
          <li>Bug Fix: Any errors due to changes in condor_q output are logged
          <li>Bug Fix: MaxJobRetirementTime and PREEMPT expressions now correctly work with WANT_HOLD
          <li>Bug Fix: Factory correctly deals with the situation when the frontend changes the proxy used
          <li>Bug Fix: It is possible to specify limits for different frontends for an entry in the factory config
          <li>Bug Fix: Glidein sets the LD_LIBRARY_PATH so condor uses local shared libraries before those in system path
          <li>KNOWN ISSUE: When the monitor work_dir is moved, reconfig/upgrade
          will fail. Recommended work-around is to delete the xml configuration           in the work directory, change the work directory, then
          reconfig/upgrade.
          <li>KNOWN ISSUE: If the work directory has changed, frontend startup
          upgrade will not create the group directories and then the frontend
          will fail (silently). If you are changing directories (e.g. from a RPM
          upgrade), you should copy the group directories manually.

        </ul>
      </li>
      <li>
        <b>v2_5_7</b> released on April 5, 2012 (<a href="http://glideinwms.fnal.gov/doc.v2_5_7/index.html">Manual</a>,<a href="http://glideinwms.fnal.gov/doc.v2_5_7/install.ht
ml">Installation instructions</a>,<a href="http://www.uscms.org/SoftwareComputin
g/Grid/WMS/glideinWMS/glideinWMS_v2_5_7.tgz">Tarball</a>)<br>
        <ul>
          <li>Patch of the clean_glidein_queue to return 1 only when something was really done
          <li>Fix handling of held jobs when hitting the held limit
          <li>Fix log messages that printed out wrong held limits
          <li>Add locking when talking to the collector
        </ul>
      </li>
      <li>
        <b>v2_5_6</b> released on March 16, 2012 (<a href="http://glideinwms.fnal.gov/doc.v2_5_6/index.html">Manual</a>,<a href="http://glideinwms.fnal.gov/doc.v2_5_6/install.html">Installation instructions</a>,<a href="http://glideinwms.fnal.gov/glideinWMS_v2_5_6.tgz">Tarball</a>)<br>
        <ul>
          <li>Factory supports per-frontend limits in the config
          <li>Bug Fix: Fixed a bug where frontend would not stop cleanly
          <li>Bug Fix: Factory doesnot depend on the X509_CERT_DIR in the environment
        </ul>
      </li>
      <li>
        <b>v2_5_5</b> released on February 10, 2012 (<a href="http://glideinwms.fnal.gov/doc.v2_5_5/index.html">Manual</a>,<a href="http://glideinwms.fnal.gov/doc.v2_5_5/install.html">Installation instructions</a>,<a href="http://glideinwms.fnal.gov/glideinWMS_v2_5_5.tgz">Tarball</a>)<br>
        <ul>
          <li>Added filtering to analyze_entries
          <li>Reduced the number of debug log messages when entry becomes inactive.
          <li>Frontend match making uses autoclusters, greatly increasing the
          performance for busy frontends
          <li>Package the list of shared libraries required by Condor 7.7.3+ for
          glidein tarballs
          <li>Pilot proxy is not available in the user job environment any more
          reducing the chance for user job using it.
          <li>Ini Installer caan now create a tmeplate for single service installs
          <li>Bug Fix: Fixed several issues with the frontend rpm
          <li>Bug Fix: GLIDEIN_Glexec_Use=NEVER setting now correctly works with the
         setting require_voms_proxy=True
          <li>Bug Fix: Installer now correctly works with the RPM OSG client
          <li>Bug Fix: ReqMaxIdle was grossly overestimated before.
          <li>Bug Fix: Fixed bug in factory monitoring web pages where the link
          generation was off by one for monitoring groups
          <li>Bug Fix: Correctly respect the remove max_per_cycle=0 glideins in the factory
          <li>Bug Fix: glexec_setup.sh now uses correct proxy for its tests
          <li>Bug Fix: "warn" function is defined in generated add_config_line.source
        </ul>
      </li>
      <li>
        <b>v2_5_4</b> released on December 19, 2011 (<a href="http://glideinwms.fnal.gov/doc.v2_5_4/index.html">Manual</a>,<a href="http://glideinwms.fnal.gov/doc.v2_5_4/install.html">Installation instructions</a>,<a href="http://glideinwms.fnal.gov/glideinWMS_v2_5_4.tgz">Tarball</a>)<br>
        <ul>
          <b>NOTE:  To upgrade to this version from anything earlier than v2.5.3, please see the instructions 
          <a href="http://glideinwms.fnal.gov/doc.v2_5_4/upgrade.html">here</a>.</b>
          <li>Added support for VDT pre installed via rpm. While using
          ini-installer set vdt_location to empty and
          x509_cert_dir=/etc/grid-security/certificates
          <li>Consolidated some of the frontend rpm related patches
          <li>Added support for rsl in glideinWMS.xml to map to
          cream_attributes in the jdf
          <li>Bug Fix: Factory now correctly renews the proxies if the limits
          are hit
          <li>Bug Fix: frontend_startup does not show "upgrade" in help
          <li>Bug Fix: glideclient, glidefactoryclient and glideresource
          classads now correctly show UpdateSequenceNumber to help condor track
          potentially lost updates
          <li>Bug Fix: Fixed a bug where condor_shared_port daemon was not
          correctly stopped under certain conditions
        </ul>
      </li>
      <li>
        <b>v2_5_3</b> released on November 11, 2011 (<a href="http://glideinwms.fnal.gov/doc.v2_5_3/index.html">Manual</a>,<a href="http://glideinwms.fnal.gov/doc.v2_5_3/install.html">Installation instructions</a>,<a href="http://glideinwms.fnal.gov/glideinWMS_v2_5_3.tgz">Tarball</a>)<br>
        <ul>
          <b>NOTE:  To upgrade to this version from anything earlier than v2.5.3, please see the instructions 
          <a href="http://glideinwms.fnal.gov/doc.v2_5_4/upgrade.html">here</a>.</b>
          <li>Updated the license to reflect current Fermitools license Factory
          does a better job at respecting frontend limits Admins can add custom
          html to the monitoring pages
          <li>Monitoring now displays additional information about the Factory
          and Frontend names
          <li>Improved documentation
          <li>Enable Match Authentication configuration by default
          <li>Made quering of schedds efficient where ever possible.
          <li>Add autocomplete/search to table in frontendGroupGraphStatusNow.html
          <li>Added 'upgrade' option to factory startup script so that all the
          files in the glidein submit directory are updated.  Did the same for
          the frontend startup script. 'reconfig' only updates the files
          populated with information from the configuration files (no scripts).
          <li>The OSG rpm worker node client requires changes to glidein startup
          scripts. If you plan on using OSG sites that have used this rpm, you
          must "upgrade" your factory in order to get glideins.
          <li>Bug Fix: If there is no GLOBUS_LOCATION available to glidein,
          it will not exit
          <li>Bug Fix: Fixed a bug where factory would not advertise the entry
          under certain conditions when it was put in downtime.
          <li>Bug Fix: Fixed a bug where glidein_reconfig would not properly
          validate schedd_name
          <li>Bug Fix: Fixed a bug where frontend reconfig was not populating
          GSI_DAEMON_PROXY correctly in frontend.condor_config
          <li>Bug Fix: Writeback of config files on reconfig is now enable by
          default
          <li>Bug Fix: Frontend does better error reporting when quering user
          pool or the schedd fails
          <li>Bug Fix: Fixed a bug in condor log parsing when we encounter
          event 400 (Job was evicted)
          <li>Bug Fix: Fixed a bug where factory would not correctly accept
          requests from frontends that were still using old keys
          <li>Bug Fix: Fixed a bug where glidein pilot proxy lifetime was not
          taken into account vs GLIDEIN_Max_Walltime
          <li>Bug Fix: Fixed a bug where expired/renewed proxy created error in
          completed_jobs accounting
          <li>Bug Fix: Fixed a bug where running_glideins_per_entry was not
          treating the limits correctly
          <li>Bug Fix: Fixed a bug in DAEMON_SHUTDOWN
          <li>Bug Fix: Fixed a bug where voms requirements were not treated correctly
          <li>Bug Fix: Added glidecondor_upgrade back to the install dir. This file was missing in v2_5_2_1 release
        </ul>
      </li>
      <li>
        <b>v2_5_2_1</b> released on October 07, 2011 (<a href="http://glideinwms.fnal.gov/doc.v2_5_2_1/index.html">Manual</a>,<a href="http://glideinwms.fnal.gov/doc.v2_5_2_1/install.html">Installation instructions</a>,<a href="http://glideinwms.fnal.gov/glideinWMS_v2_5_2_1.tgz">Tarball</a>)<br>
        <ul>
          <li>Bug Fix: Fixed a bug creation of START expression when VOMS proxy is set be required.
          <li>Bug Fix: Revert the glidein shutdown behavior introduced in v2_5_2
          <li>Bug Fix: Add condor_glexec_update_proxy to Condor tarball if available
        </ul>
      </li>
      <li>
        <b>v2_5_2</b> released on July 20, 2011 (<a href="http://glideinwms.fnal.gov/doc.v2_5_2/index.html">Manual</a>,<a href="http://glideinwms.fnal.gov/doc.v2_5_2/install.html">Installation instructions</a>,<a href="http://glideinwms.fnal.gov/glideinWMS_v2_5_2.tgz">Tarball</a>)<br>
        <ul>
          <li>Frontend publishes glideresource classad to the pool collector. This is useful for the users to do match making for their jobs.
          <li>Useful job info like JOB_Site, JOB_GLIDEIN_Entry_Name, JOB_GLIDEIN_Name JOB_GLIDEIN_Factory, JOB_GLIDEIN_Schedd, JOB_GLIDEIN_ClusterId, JOB_GLIDEIN_ProcId, JOB_GLIDEIN_Site is now added to SUBMIT_EXPRS
          <li>Default GLEXEC_JOB = True when GLEXEC_BIN is set to use glexec
          <li>Factory can now resue old public key after startup to decrypt frontend requests. Grace time for old public key is configurable.
          <li>The frontend now can set global limits on number of glideins.
          <li>The frontend now can use more than a single CPU.
          <li>glexec now tested during initial validation.
          <li>Bug Fix frontend: Do not double count glideins when using multiple groups.
          <li>Bug Fix frontend: Respect per-entry running limits.
          <li>Bug Fix factory: The factory was not properly checking the security classes and setting downtimes.
          <li>Bug Fix factory: Improper termination of glideins because of SIGHUP is handled correctly
          <li>Bug Fix factory: Daylight savings is now correctly accounted for.
          <li>Bug Fix factory: GLIDEIN_Max_Walltime is now used correctly.
          <li>Major improvements in the factory and frontend monitoring.  Now requires javascriptRRD 0.6.0+.
          <li>Added tools for comparing the Factory configuration file with what is published in information systems.
          <li>Limit the max number of glideins per frontend
          <li>Use DAEMON_SHUTDOWN to shutdown glidein daemons
          <li>Allow factory to specify if an entry point (CE) requires voms proxies only for pilot and user jobs
          <li>Documentation Improvements:<br>
          - Secondary WMS/User Collector documentation added to Advanced Condor Configuration<br>
          - Documented the internal communication protocol through classads
        </ul>
      </li>
      <li>
        <b>v2_5_1</b> released on March 02, 2011 (<a href="http://glideinwms.fnal.gov/doc.v2_5_1/index.html">Manual</a>,<a href="http://glideinwms.fnal.gov/doc.v2_5_1/install.html">Installation instructions</a>,<a href="http://glideinwms.fnal.gov/glideinWMS_v2_5_1.tgz">Tarball</a>)<br>
        <ul>
          <li>Factory now can remove excessive glideins. New ClassAd attribute - RemoveExcess
          <li>Frontend will request removal of glideins when no user jobs in queue
          <li>Improved idle counting by the frontend when jobs match many factory entries.
          <li>Improved frontend logging.
          <li>Add Java support in the glideins.
          <li>Changed factory monitoring. It is now based on security names and not plain frontend names
          <li>Improved installation process using ini based installer.
          <li>glideinWMS tarball does not include CVS directories and files any more
          <li>Added support of shared port configuration for condor daemons
          <li>SIGHUP signals to glideins are ignored correctly.
          <li>Improved documentation
          <li>Bug Fix: Fixed a bug introduced in v2_5 release where reconfiguring the factory would fail because of monitoring groups
          <li>Bug Fix: Fixed a typo in one of the links in frontendRRDBrowse.html
        </ul>
      </li>
      <li>
        <b>v2_5</b> released on January 24, 2011 (<a href="http://glideinwms.fnal.gov/doc.v2_5/index.html">Manual</a>,<a href="http://glideinwms.fnal.gov/doc.v2_5/install.html">Installation instructions</a>,<a href="http://glideinwms.fnal.gov/glideinWMS_v2_5.tgz">Tarball</a>)<br>
        <ul>
          <li>Installer can now install gridFTP and VOMS certs needed by CREAM
          <li>glideinWMS release is now available in 3 different tarballs, frontend only, factory only and a complete tarball.
          <li>glideinWMS factory and the Corral frontend can now talk to each other
          <li>Factory is smarter about handling held glideins
          <li>Factory can now black/white list VOs on a per-entry basis
          <li>Version of glideinWMS is now published in the classads. Scheme can detect any changes to any service appropriate files and advertises version as patched.
          <li>Frontend should try to recover the crashed group before it gives up and shutsdown
          <li>Improvements to the monitoring
          <li>Improvements to documentaion
          <li>Add support for use of TCP in condor_advertise
          <li>Add support for condor_advertise -multiple (requires Condor v7.5.4+)
          <li>Improved factory stopping procedure
          <li>Add XML monitoring files of RRD files on both factory and frontend
          <li>Add JobsRunningHere attribute - CANNOT SIMPLY UPGRADE, NEEDS NEW INSTANCE FOR BOTH FACTORY AND FRONTEND
          <li>Graceful shutdown of the glidein by trapping signals in glidein_startup
          <li>BUG FIX: Fixed a bug where factory would create a malformed glideinWMS.xml config file when configured to use a default proxy for glideins from the factory.
          <li>BUG FIX: Factory entry sometimes stops reporting when it gets an exception for any reason
          <li>BUG FIX: Top-level schedd_status.xml malformed Total data
          <li>BUG FIX: Fixed a bug where the LogCounts.rrd was created with wrong data types.
          <li><b>KNOWN ISSUE:</b> Automatic release of held glideins for CREAM CEs with issues could result in factory submitting more than required glideins to the CE. As a workaround, disable release of held glideins for CREAM CE.
        </ul>
      </li>
      <li>
        <b>v2_4_3</b> released on September 30, 2010 (<a href="http://glideinwms.fnal.gov/doc.v2_4_3/manual/index.html">Manual</a>,<a href="http://glideinwms.fnal.gov/doc.v2_4_3/install/index.html">Installation instructions</a>,<a href="http://glideinwms.fnal.gov/glideinWMS_v2_4_3.tgz">Tarball</a>)<br>
        <ul>
          <li>Install VOMS Certificates during the install time
          <li>Entry does not print stacktrace when it fails to submit glidein.  Instead it logs the error message appropriately.
          <li>Default scripts run on the worker node correctly print errors to stderr instead of stdout
          <li>Allow factory to startup from any directory
          <li>Python scripts get the python from /usr/bin/env python instead of /bin/env python making them more portable accross different linux
          distros
          <li>Better exception handling and error reporting
          <li>Fixed how voms_proxy_init is looked for after VDT install
          <li>BUG FIX: Fixed a bug where Summarize.listStored() in CondorMonitor.py returned the wrong value
          <li>BUG FIX: Fixed a bug in factory monitoring that prevented proper aggregation of sites
          <li>BUG FIX: Correctly interpret DN from a voms proxy generated from a service certificate.
          <li>BUG FIX: Generate frontend's condor_config without empty values for certain configuration options. Empty values is not the right way to reset the configuration options.
        </ul>

      </li>
      <li>
        <b>v2_4_2</b> released on August 03, 2010 (<a href="http://glideinwms.fnal.gov/doc.v2_4_2/manual/index.html">Manual</a>,<a href="http://glideinwms.fnal.gov/doc.v2_4_2/install/index.html">Installation instructions</a>,<a href="http://glideinwms.fnal.gov/glideinWMS_v2_4_2.tgz">Tarball</a>)<br>
        <ul>

          <li>Fixed the incompatibility introduced in v2_4_1 in monitoring components.
        </ul>
      </li>
      <li>
        <b>v2_4_1</b> released on July 27, 2010 (<a href="http://glideinwms.fnal.gov/doc.v2_4_1/manual/index.html">Manual</a>,<a href="http://glideinwms.fnal.gov/doc.v2_4_1/install/index.html">Installation instructions</a>,<a href="http://glideinwms.fnal.gov/glideinWMS_v2_4_1.tgz">Tarball</a>)<br>

        <ul>
          <li>Add a new configuration option for PREEMPT_GRACE_TIME
          <li>Move configuration of GLIDEIN_Job_Max_Time from the factory to the frontend
          <li>In factory config added checks to make sure Factory configuration is consistent w.r.t CONDOR_ARCH, CONDOR_VERSION, CONDOR_OS
          <li>Monitoring enhancement to make selection/deselection of groups/entries easier
          <li>Support GLIDEIN_Glexec_Use in frontend config attrs. Frontend can mandate or make the use of GLEXEC optional. Used in conjunction with GLEXEC_BIN in factory config. If GLEXEC_BIN in set to NONE for an entry in factory config, it is assumed that the entry doesn't have GLEXEC configured on site.
          <li>Improvements to documentation
          <li>BUG FIX: Allow the use of the same DN for both the security and the collector
          <li>BUG FIX: Returning invalid variable during proxy creation
          <li><b>KNOWN ISSUE:</b> Running glideinWMS v2_4_1 with Condor 7.5.3 has not been tested. Altough, most of the things may work, security changes in Condor may affect your installation.
      <li><b>KNOWN ISSUE</b>: Installer is not always able to get the correct DN from the certificates/proxies. It does not correctly strip the CN=<blah> bit of the DN in certain cases. If the DN guessed is not correct, make the required changes in the configurations and/or condor_mapfile.
        </ul>

      </li>
      <li>
        <b>v2_4</b> released on May 04, 2010 (<a href="http://glideinwms.fnal.gov/doc.v2_4/manual/index.html">Manual</a>,<a href="http://glideinwms.fnal.gov/doc.v2_4/install/index.html">Installation instructions</a>,<a href="http://glideinwms.fnal.gov/glideinWMS_v2_4.tgz">Tarball</a>)<br>
        <ul>

          <li>Add proxy security classes to the frontend
      <li>Add SecurityName to the frontend.
      <li>Add DNs for frontend proxy and all the daemons the frontend talks to; create own Condor config file and gldiein gridmap file out of them.
      <li>Frontend now dynalically creates GLIDEIN_Collector.
      <li>Frontend now requires Match authentication.
      <li>Add frontend autentication info to the factory config.
      <li>Add support for different frontend identities in different WMS collectors.
      <li>Put log files in a separate tree.
      <li>Put client logs and client proxies in separate trees.
      <li>Implement privilege separation in the factory.
      <li>Various minor refactoring of code to achieve the above.
      <li>Aggregate gatekeeper/sites for factory monitoring. 
      <li>Introduced monitoringgroups to group sites together for monitoring purposes in factory.
      <li><b>KNOWN ISSUES</b>: Installer is not always able to get the correct 
      DN from the certificates/proxies. It does not correctly strip the
      CN=<blah> bit of the DN in certain cases. If the DN guessed is not 
      correct, make the required changes in the configurations and/or
      condor_mapfile.

        </ul>

      </li>
      <li>
        <b>v2_3_2</b>, released on April 06, 2010 (<a href="http://glideinwms.fnal.gov/doc.v2_3_2/manual/index.html">Manual</a>,<a href="http://glideinwms.fnal.gov/doc.v2_3_2/install/index.html">Installation instructions</a>,<a href="http://glideinwms.fnal.gov/glideinWMS_v2_3_2.tgz">Tarball</a>)<br>
        <ul>
          <li>Fixed a security bug in the way certificate/proxy DN(s) are handled. <b>If you are upgrading the installation rather than full install, you should patch the condor_mapfile used by Condor daemons in your installation using the convert_condormap tool available from the glideinWMS download page.</b> For additional security, users should add new DN to the condor_mapfile only by using the glidecondor_addDN tool available in the glideinWMS/install directory.
        </ul>
      </li>
      <li>
        <b>v2_3_1</b>, released on March 11, 2010 (<a href="http://glideinwms.fnal.gov/doc.v2_3_1/manual/index.html">Manual</a>,<a href="http://glideinwms.fnal.gov/doc.v2_3_1/install/index.html">Installation instructions</a>,<a href="http://glideinwms.fnal.gov/glideinWMS_v2_3_1.tgz">Tarball</a>)<br>
        <ul>
          <li>Documentation Changes. There are no code changes since v2_3
        </ul>

      <li>
        <b>v2_3</b>, released on February 02, 2010 (<a href="http://glideinwms.fnal.gov/doc.v2_3/manual/index.html">Manual</a>,<a href="http://glideinwms.fnal.gov/doc.v2_3/install/index.html">Installation instructions</a>,<a href="http://glideinwms.fnal.gov/glideinWMS_v2_3.tgz">Tarball</a>)<br>
        Current development version.<br>
        Improvements list:
        <ul>

          <li>Attempt to restart a crashed entry few times before shutting down the factory. Restarting is allowed for max restart_attempts in time interval restart_interval sec in te factory.
          <li>Add vacuum option to manageDowntimes.
          <li>Factory now properly handles new-style frontends without a group.
          <li>Frontend code has been refactored to allow use as a library.
          <li>More protections in place.
          <li>Fixed a security bug in key handling. BREAKES BACKWARDS COMPATIBILITY! But it is needed.
          <li>Fixed a bug in glidein_startup.sh that prevented the passing of * as a parameter value
          <li>Fixed a logical bug in the glidein config that resulted in job preemption.
          <li>Added support for condor_ssh (v7.4 and up)
          <li>Add support for unquoted string to be published in classads. The type is 'expr'
          <li>Documentation Changes
          <li>Minor bugs fixed.
        </ul>
        KNOWN ISSUES: If using condor 7.4.0-7.4.2 and 7.5.0, USE_VOMS_ATTRIBUTESshould be set to false for Collector and negotiator to avoid potential problems and memory leaks in GSI libraries.<br>

        WARNING: This release has security bug fixes and is not compatible with older releases.
       You will need to update all the daemons at the same time.
      </li>
      <li>
        <b>v2_2</b>, released on November 3rd, 2009 (<a href="http://glideinwms.fnal.gov/doc.v2_2/manual/index.html">Manual</a>,<a href="http://glideinwms.fnal.gov/doc.v2_2/install/index.html">Installation instructions</a>,<a href="http://glideinwms.fnal.gov/glideinWMS_v2_2.tgz">Tarball</a>)<br>
        Current development version.<br>

        Improvements list:
        <ul>
           <li>Bug Fix: GLEXEC_JOB and GLEXEC_STARTER were not published in glideins classds. This was preventing psuedo interactive monitoring to work in case of GLEXEC.
           <li>Made VDT optional.
           <li>Addedd support for VDT 2.0, and made it the default.
           <li>Added Globus-Client and Myproxy-Client in the minimal VDT install.
       <li>Installer now allows the collector to run on non-standard port.
       <li>Factory now only checks X509_USER_PROXY if it needs it.  
       <li>Added support for multiple versions of condor in a single factory.
       <li>Added ReqEncIdentity to the frontend->factory protocol to prevent replay attacks.
        </ul>
    WARNING: This effectively prevents old-style frontends to talk to new style factories.<br>
    NOTE: Will only work with Condor 7.3.1 or newer<br>

    KNOWN ISSUES: Pseudo interactive monitoring will not work with glexec. <br>
      </li>
      <li>
        <b>v2_1</b>, released on August 24th, 2009 (<a href="http://glideinwms.fnal.gov/doc.v2_1/manual/index.html">Manual</a>,<a href="http://glideinwms.fnal.gov/doc.v2_1/install/index.html">Installation instructions</a>,<a href="http://glideinwms.fnal.gov/glideinWMS_v2_1.tgz">Tarball</a>)<br>

        Improvements list:
        <ul>
           <li>Fixed a bug that was throwing an exception if a glidein failed.
           <li>Fixed handling of grid-mapfiles coming from client.
           <li>Fixed support for nordugrid.
           <li>Improvements to the monitoring.
           <li>Improvements to the installer.
           <li>Improved documentation.
        </ul>
       </li>
      <li>
        <b>v2_0</b>, released on Mar 5th, 2009 (<a href="http://glideinwms.fnal.gov/doc.v2_0/manual/index.html">Manual</a>,<a href="http://glideinwms.fnal.gov/doc.v2_0/install/index.html">Installation instructions</a>,<a href="http://glideinwms.fnal.gov/glideinWMS_v2_0.tgz">Tarball</a>)<br>

        Improvements list:
        <ul>
          <li>create_frontend and create_glidein now share much code
          <li>Added create_frontend, recreate_frontend.
          <li>Frontend now has a stage web area and passes it to the factory
          <li>Factory publishes list of supported signtypes and frontend uses this for factory selection
          <li>User provided code in the glidein API changed. The 2nd arg is now one of main|entry|client|client_group
          <li>Added tools/glidein_status.py.
          <li>The monitoring page now has client-side monitoring based on javascriptRRD.
          <li>Support multiple proxies... frontend drives this via plugins.
        </ul>
      <li>
        <b>v1_6_3</b>, released on April 06, 2010 (<a href="http://glideinwms.fnal.gov/doc.v1_6_3/manual/index.html">Manual</a>,<a href="http://glideinwms.fnal.gov/doc.v1_6_3/install/index.html">Installation instructions</a>,<a href="http://glideinwms.fnal.gov/glideinWMS_v1_6_3.tgz">Tarball</a>)<br>

        <ul>
          <li>Fixed a security bug in the way certificate/proxy DN(s) are handled. <b>If you are upgrading the installation rather than full install, you should patch the condor_mapfile used by Condor daemons in your installation using the convert_condormap tool available from the glideinWMS download page.</b> For additional security, users should add new DN to the condor_mapfile only by using the glidecondor_addDN tool available in the glideinWMS/install directory.
        </ul>
       <li>
        <b>v1_6_2</b>, released on Sep 14, 2009 (<a href="http://glideinwms.fnal.gov/doc.v1_6_2/manual/index.html">Manual</a>,<a href="http://glideinwms.fnal.gov/doc.v1_6_2/install/index.html">Installation instructions</a>,<a href="http://glideinwms.fnal.gov/glideinWMS_v1_6_2.tgz">Tarball</a>)<br>

        Current production version.<br>
        Minor bug fixes.<br>
        <p>
        Systems that installed v1.6.1 need to upgrade to this release. They only need to replace the glideinWMS files.
        <br>
        Improvements list:
        <ul>
          <li>Fixed a bug in frontend that would lead frontend to crash in certain conditions while logging the information
       </ul>

       </li>

       <li>
        <b>v1_6_1</b>, released on Sep 08th, 2009 (<a href="http://glideinwms.fnal.gov/doc.v1_6_1/manual/index.html">Manual</a>,<a href="http://glideinwms.fnal.gov/doc.v1_6_1/install/index.html">Installation instructions</a>,<a href="http://glideinwms.fnal.gov/glideinWMS_v1_6_1.tgz">Tarball</a>)<br>
        Current production version.<br>

        Minor bug fixes.<br>
        <p>
        Most systems don't need to upgrade.
        <br>
        Improvements list:
        <ul>
          <li>Better randomization of GCBs and collectors
          <li>Collector list now supports ranges of ports
          <li>Fixed Condor-G log parsing
          <li>Better treatment of multiple-collectors in the installer
          <li>Add support for CCB and USE_MATCH_AUTH in the installer.
          <li>Add OSG:vo-client to the minimal VDT install
          <li>Better handling of Nordugrid sites.
          <li>Start factory in nice mode to give priority to Condor daemons
          <li>In condor_config for glideins remove explicit STARTER_UPDATE_INTERVAL
          <li>Removing GLIDEIN_Use_TCP, now uses UPDATE_COLLECTOR_WITH_TCP instead
          <li>Force integrity on reads from WMS collector
          <li>Better layout of monitoring pages
          <li>Better error handling in Factory downtime management
          <li>Better formatting of error logs for factory and frontend
          <li>Bug Fix: GLEXEC_JOB and GLEXEC_STARTER were not published in glideins
          classds. This was preventing psuedo interactive monitoring to work
          in case of GLEXEC
          <li>Improved documentation
       </ul>

       <li>
        <b>v1_6</b>, released on Mar 5th, 2009 (<a href="http://glideinwms.fnal.gov/doc.v1_6/manual/index.html">Manual</a>,<a href="http://glideinwms.fnal.gov/doc.v1_6/install/index.html">Installation instructions</a>,<a href="http://glideinwms.fnal.gov/glideinWMS_v1_6.tgz">Tarball</a>)<br>
        Current production version.<br>
        Improved scalability, improved documentation and minor bug fixes.<br>

        Added dependency on <a target="_blank" href="http://freshmeat.net/projects/m2crypto">m2crypto</a>.
        <p>
        Most systems don't need to upgrade.
        <br>
        Improvements list:
        <ul>
     <li>The XML file now supports comments.
         <li>Installer uses both .profile and .bashrc.
         <li>Frontend now requires integrity checks when talking to
             the WMS collector.
         <li>Refactored install options so that most tasks performed
             as a non-privileged user.
         <li>Using m2crypto for sha1 checks.
         <li>Fixed startup bugs in various debug tools.
         <li>Improved monitoring scalability (fewer RRD files)
         <li>Add support for CCB.
        </ul>

      <li>
        <b>v1_5_2</b>, released on Nov 6th, 2008 (<a href="http://glideinwms.fnal.gov/doc.v1_5_2/manual/index.html">Manual</a>,<a href="http://glideinwms.fnal.gov/doc.v1_5_2/install/index.html">Installation instructions</a>,<a href="http://glideinwms.fnal.gov/glideinWMS_v1_5_2.tgz">Tarball</a>)<br>
        The major new feature is a fix for VDT installation.<br>
        Most systems don't need to upgrade.
        <br>

        Improvements list:
        <ul>
          <li>Fixed VDT installation.
          <li>Factory now changes public key at each restart.
          <li>Minor monitoring improvements.
        </ul>
      <li>
        <b>v1_5_1</b>, released on Oct 28th, 2008 (<a href="http://glideinwms.fnal.gov/doc.v1_5_1/manual/index.html">Manual</a>,<a href="http://glideinwms.fnal.gov/doc.v1_5_1/install/index.html">Installation instructions</a>,<a href="http://glideinwms.fnal.gov/glideinWMS_v1_5_1.tgz">Tarball</a>)<br>

        This is essentially a bug fix release for v1_5.<br>
    It is safe to upgrade.<br> 
        Improvements list:
        <ul>
      <li>Added flag that allows/requires proxies from frontend.
      <li>Fixed bug in factory installation with encryption.
      <li>The glidein now finds out about OSG squid.
      <li>Fixed bug in the node blacklisting code.
        </ul>
      <li>
        <b>v1_5</b>, released on Oct 24th, 2008 (<a href="http://glideinwms.fnal.gov/doc.v1_5/manual/index.html">Manual</a>,<a href="http://glideinwms.fnal.gov/doc.v1_5/install/index.html">Installation instructions</a>,<a href="http://glideinwms.fnal.gov/glideinWMS_v1_5.tgz">Tarball</a>)<br>

        Current version.<br>
        Contains several scalability features over v1_4_X.<br>
    Contains a new secure message passing infrastructure.<br> 
        Improvements list:
        <ul>
      <li>Added support for secure info passing between
        VO frontend and gfactory<br>
        <b>Requires M2Crypto Python module</b>

      <li>VO frontend can now give the gfactory its own proxy
        to be used for pilot submission<br>
        <b>Requires the encryption mentioned above</b>
      <li>gcb_setup is now loaded by default<br>
        Can use GCB_ORDER=NONE to disable it<br>
        <b>Warning</b>: Explicit listing of gcb_setup may create problems.
      <li>glexec_setup is now loaded by default<br>

        Can use GLEXEC_BIN=NONE to disable it<br>
        <b>Warning</b>: Explicit listing of glexec_setup may create problems.
      <li>Randomized the retire time to smooth terminations.<br>
        Can be controlled via GLIDEIN_Retire_Time_Spread.
      <li>Some monitoring tweaks.
          <li>Added more switches<br>
        <b>Warning</b>: xml slightly incompatible with v1_4_X
      <li>The factory config file is now read only.
      <li>Added switches to limit log file growth.
        </ul>

    <b>Warning</b>: If upgrading from v1_4_X, the reconfig will fail due changes in the monitoring setup. 
    Manually remove want_split_terminated_graphs switch in the XML file and the reconfig will work again.
      <li>
        <b>v1_4_4</b>, released on Sep 30th, 2008 (<a href="http://glideinwms.fnal.gov/doc.v1_4_4/manual/index.html">Manual</a>,<a href="http://glideinwms.fnal.gov/doc.v1_4_4/install/index.html">Installation instructions</a>,<a href="http://glideinwms.fnal.gov/glideinWMS_v1_4_4.tgz">Tarball</a>)<br>
        This is a bug fix and condor update release, and you are encouraged to upgrade from v1_4_3.<br>

        Improvements list:
        <ul>
          <li>Add factory_constraint parameter to the frontend.
      <li>Add support for GLEXEC_JOB.
      <li>Add support for USE_MATCH_AUTH.
      <li>Add new protection against condor_submit errors.
      <li>Warnings go into the info file, too. Easier to correlate errors this way.
      <li>Better colors in graphs.
        </ul>
      <li>
        <b>v1_4_3</b>, released on Sep 5th, 2008 (<a href="http://glideinwms.fnal.gov/doc.v1_4_3/manual/index.html">Manual</a>,<a href="http://glideinwms.fnal.gov/doc.v1_4_3/install/index.html">Installation instructions</a>,<a href="http://glideinwms.fnal.gov/glideinWMS_v1_4_3.tgz">Tarball</a>)<br>

        This is a scalability release, and you are encouraged to upgrade from v1_4_2.<br>
        Improvements list:
        <ul>
          <li>Added mutexes to reduce factory load due to monitoring.<br>
              Previous releases were not really scalable to more than approximately 50 entry points. 
        </ul>
       <li>
        <b>v1_4_2</b>, released on Aug 26th, 2008 (<a href="http://glideinwms.fnal.gov/doc.v1_4_2/manual/index.html">Manual</a>,<a href="http://glideinwms.fnal.gov/doc.v1_4_2/install/index.html">Installation instructions</a>,<a href="http://glideinwms.fnal.gov/glideinWMS_v1_4_2.tgz">Tarball</a>)<br>

        This is a bugfix release, and you are encouraged to upgrade from a v1_4_1.<br>
        Improvements list:
        <ul>
      <li>Improved pseudo-interactive monitoring
        <ul>
          <li>The changes introduced in v1_4_1 could leave behind zombies.
        </ul>
      <li>Fix glexec setup script bug.
    </ul>
      <li>

        <b>v1_4_1</b>, released on Aug 13th, 2008 (<a href="http://glideinwms.fnal.gov/doc.v1_4_1/manual/index.html">Manual</a>,<a href="http://glideinwms.fnal.gov/doc.v1_4_1/install/index.html">Installation instructions</a>,<a href="http://glideinwms.fnal.gov/glideinWMS_v1_4_1.tgz">Tarball</a>)<br>
        It is safe to upgrade from a v1_4.<br>
        Improvements list:
        <ul>
      <li>Improved pseudo-interactive monitoring
        <ul>

          <li>By default use a separate startd for montoring
          <li>Old multi-VM mode can be enabled by <a href="http://glideinwms.fnal.gov/doc/manual/factory/entry.html#multi-monitor">MONITOR_MODE=MULTI</a>
        </ul>
      <li>Fixed factory handling held jobs
      <li>Improved installer defaults
    </ul>
      <li><b>v1_4</b>, released on Aug 7th, 2008 (<a href="http://glideinwms.fnal.gov/doc.v1_4/manual/index.html">Manual</a>,<a href="http://glideinwms.fnal.gov/doc.v1_4/install/index.html">Installation instructions</a>,<a href="http://glideinwms.fnal.gov/glideinWMS_v1_4.tgz">Tarball</a>)<br>

        Improvements list:
        <ul>
      <li>Better support for RESS and BDII<br>
        Including automatic downtime handling
      <li>User STARTD_SENDS_ALIVES=True by default.<br>
        Disable glidein UDP port by default.<br>
        <b>Note: This affects how Condor works</b> 
      <li>Global files can now be loaded after entry
      <li>Added support for job wrapper scripts.
      <li>Fix monitor locking.
      <li>gcb_setup now supports ORDER=NONE.<br>

        gcb_setup is now loaded automatically.
      <li>Add verbosity to entries.
      <li>Add config section to entries.
      <li>Improve held handling.
      <li>Add a completed job log.
      <li>Improve signal handling (for stopping frontend/factory)
      <li>Made the most CPU intensive part of monitoring optional.
      <li>Installer now supports multiple collectors.
        </ul>
        <b>WARNING: If you used a previous version, consider reinstalling everything, including Condor.<br>
      This version contains several key changes.</b>
      <li>

        <b>v1_3</b>, released on Jul 17th, 2008 (<a href="http://glideinwms.fnal.gov/doc.v1_3/manual/index.html">Manual</a>,<a href="http://glideinwms.fnal.gov/doc.v1_3/install/index.html">Installation instructions</a>,<a href="http://glideinwms.fnal.gov/glideinWMS_v1_3.tgz">Tarball</a>)<br>
        Improvements list:
        <ul>
      <li>Factory and frontend now gets sleep and advertize attr from config.
      <li>Add downtime concept to the factory and relative management tool.
      <li>Add command to get info about factory config file.
      <li>Add init.d style startup script.
      <li>Fix pseudo-interactive monitoring when glexec is used.
      <li>Reduce VO frontend condor_q load by adding job_attributes.
      <li>VO frontend now queries the collector and advertises result.
      <li>Smarter algorithm to calculate min_idle, also using condor_status.
      <li>Improve monitoring.
          <li>Minor bug fixes.
        </ul>

        <b>WARNING: Entry points need to be recreated,
      if you used an older version.</b>
      <li>
        <b>v1_2_3</b>, released on Jul 2nd, 2008 (<a href="http://glideinwms.fnal.gov/doc.v1_2_3/manual/index.html">Manual</a>,<a href="http://glideinwms.fnal.gov/doc.v1_2_3/install/index.html">Installation instructions</a>)<br>
        Improvements list:
        <ul>
          <li>Fix glexec handling in condor v7.0.2 and above.
          <li>Cut in half the number of condor_q's in the frontend.
          <li>Minor monitoring twaeks.
          <li>Minor installation tweaks.
        </ul>

      <li>
        <b>v1_2_2</b>, released on Jun 27th, 2008 (<a href="http://glideinwms.fnal.gov/doc.v1_2_2/manual/index.html">Manual</a>,<a href="http://glideinwms.fnal.gov/doc.v1_2_2/install/index.html">Installation instructions</a>)<br>
        This version fixes a major installer bug and has monitoring over v1_2_1.
        It is safe to upgrade from a v1_2_1, 
        <b>however, the entry points need to be recreated</b>.<br>
        Improvements list:
        <ul>

      <li>Fix condor installation.
          <li>Update versions in installer.
          <li>Added glidein_gcb and collector_setup.
          <li>Add LIBEXEC to condor_config.
          <li>Better support for EGEE (by supporting $TMPDIR).
        </ul>
      <li>
        <b>v1_2_1</b>, released on May 30th, 2008 (<a href="http://glideinwms.fnal.gov/doc.v1_2_1/manual/index.html">Manual</a>,<a href="http://glideinwms.fnal.gov/doc.v1_2_1/install/index.html">Installation instructions</a>)<br>

        This version has essentially usability and monitoring improvements over v1_2. 
        It is safe to upgrade from a v1_2.<br>
    The major improvements are:
        <ul>
      <li>Added support for BDII.
      <li>Added stop scripts for factory and frontend.
      <li>Added tools/wmsTxtList.py and tools/glidein_interactive.py.
      <li>All commands now are executable.
      <li>Add client and Condor-G monitoring in factory data.
      <li>Greatly improved log stats monitoring.
      <li>Add doc section on monitoring.
        </ul>
      <li>

        <b>v1_2</b>, released on May 5th, 2008 (<a href="http://glideinwms.fnal.gov/doc.v1_2/manual/index.html">Manual</a>,<a href="http://glideinwms.fnal.gov/doc.v1_2/install/index.html">Installation instructions</a>)<br>
        It has several improvements over v1_1, including:
        <ul>
      <li>More fine grained configuration of glideins
      <li>Factory reads now force integrity checks
      <li>Glideins now publish the gatekeeper name
      <li>Fixed several bugs
        </ul>

      <li>
        <b>v1_1</b>, released on Jan 30th, 2008 (<a href="http://glideinwms.fnal.gov/doc.v1_1/manual/index.html">Manual</a>,<a href="http://glideinwms.fnal.gov/doc.v1_1/install/index.html">Installation instructions</a>)<br>
        It has several improvements over v1_0, including:
        <ul>
      <li>Entry points can now be updated by using reconfig_glidein
      <li>Add automatic OSG glexec discovery
      <li>Use condor_mapfile for authorization
      <li>Installer now supports Condor v7 (without Quill)
      <li>Installer now supports gLExec
      <li>Fixed several minor bugs
        </ul>

        <b>WARNING: Security configuration has been overhauled to fix the security issues of the provious verisons.<br>
      Please reinstall (or at least reconfigure) your Condor installation.</b>
      <li>
        <b>v1_0</b>, released on Dec 18th, 2007 (<a href="http://glideinwms.fnal.gov/doc.v1_0/manual/index.html">Manual</a>,<a href="http://glideinwms.fnal.gov/doc.v1_0/install/index.html">Installation instructions</a>)<br>
        It has several improvements over v0_9, including:
        <ul>

      <li>During installation, Quill is now optional.
      <li>During installation, Condor config can be split into condor_config.local.
      <li>Files are now loaded in order specified.
      <li>Added local_start.sh to ease testing.
      <li>create_glideins code had a major rewrite, but users should not notice
        any major change.
      <li>Slimmed down glidein_submit.sh.
      <li>Many bugs fixed.
        </ul>
        <b>WARNING: Entry points need to be recreated,
      if you used an older version.</b>
      <li>
        <b>v0_9</b>, released on Nov 14th, 2007<br>

        It has several improvements over v0_8, including:
        <ul>
      <li>Significant speedup in the VO frontend matchmaking
      <li>Added MaxRunningGlideins request
      <li>Use human readable dates in logs
      <li>Factory will use python rrd module if present
      <li>Reduced graphing load of the factory
      <li>Frontend will work even if some of the schedd are down
      <li>Improved installation scripts.
        </ul>
        <b>WARNING: The config directory structure has changed a lot for both the factory and the frontend and need to be recreated, 
      if you used an older version.</b>
      <li>

        <b>v0_8</b>, released on May 24th, 2007<br>
        It has several improvements over v0_7, including:
        <ul>
          <li>Add support for multiple schedds
          <li>Add initial support for pseudo interactive monitoring
          <li>Inproved Web monitoring
          <li>Better documentation
        </ul>
        <b>WARNING: The config directory structure has changed a lot and need to be recreated, if you used an older version.</b>
      <li>

         <b>v0_7</b>, released on Apr 11th, 2007<br>
        It has several improvements over v0_6, including:
        <ul>
          <li>Add support for Condor 6.9.2.
          <li>Add support for user variables
          <li>Move log and monitoring files into entry dir.
          <li>Add lock files.
          <li>Create proper ClassAd cleanup when daemons exit.
        </ul>
        <b>WARNING: The config directory structure has changed a lot and need to be recreated, if you used an older version.</b>

      <li>
        <b>v0_6</b>, released on Apr 9th, 2007<br>
        The glidein factory was extensively reworked:
        <ul>
          <li>A single factory daemon now can serve several entry points.
          <li>The config file is XML based.
        </ul>
        <b>WARNING: The config directory structure has changed a lot and need to be recreated, if you used an older version.</b>
      <li>

    <b>v0_5</b>, released on Mar 23rd, 2007<br>
    It has several improvements over v0_4, including:
    <ul>
      <li>Several bugs has been fixed
      <li>Improved glidein factory monitoring.
          <li>Added monitoring information in the ClassAds.
    </ul>
      <li>
    <b>v0_4</b>, released on Feb 12th, 2007<br>

    It has several improvements over v0_3, including:
    <ul>
      <li>Several bugs has been fixed
      <li>The glidein factory now has an extensive graphical monitoring.
    </ul>
      <li>
    <b>v0_3</b>, released on Oct 31st, 2006<br>
    It has several improvements over v0_2, including:
    <ul>
      <li>Several bugs has been fixed
      <li>It now supports GCB for WAN deployments and
        gLExec to comply with Grid site accounting
      <li>It is now much more stable and has better logging.
       <li>The user documentation has been greatly improved
        and now describes advanced configuration options, too.
    </ul>

      <li>
    <b>v0_2</b>, released on Oct 9th, 2006<br>
    The first usable version
    </ul>
</div>
<div class="footer">
Banner image by
<a href="http://www.flickr.com/people/leafwarbler/">Madhusudan Katti</a>
used under Creative Commons license.<br/>
Original Home URL: <a href="http://glideinwms.fnal.gov">http://glideinwms.fnal.gov</a>.
glideinWMS email support: glideinwms-support at fnal.gov
</div>
</body>
</html><|MERGE_RESOLUTION|>--- conflicted
+++ resolved
@@ -89,9 +89,6 @@
     <h3>Stable Series</h3>
     <ul>
       <li>
-<<<<<<< HEAD
-        <b>v3_2_21</b> released on February 7, 2017 (<a href="http://glideinwms.fnal.gov/doc.v3_2_21/index.html">Manual</a>,<a href="http://glideinwms.fnal.gov/doc.v3_2_21/install.html">Installation instructions</a>,<a href="http://glideinwms.fnal.gov/glideinWMS_v3_2_21.tgz">Tarball</a>)<br>
-=======
         <b>v3_2_22_2</b> released on April 17, 2018 (<a href="http://glideinwms.fnal.gov/doc.v3_2_22_2/index.html">Manual</a>,<a href="http://glideinwms.fnal.gov/doc.v3_2_22_2/install.html">Installation instructions</a>,<a href="http://glideinwms.fnal.gov/glideinWMS_v3_2_22_2.tgz">Tarball</a>)<br>
         <ul>
             <li>Changed singularity options also in singularity_setup.sh to adapt to the new singularity release requirements</li>
@@ -114,7 +111,6 @@
       </li>
       <li>
         <b>v3_2_21</b> released on February 7, 2018 (<a href="http://glideinwms.fnal.gov/doc.v3_2_21/index.html">Manual</a>,<a href="http://glideinwms.fnal.gov/doc.v3_2_21/install.html">Installation instructions</a>,<a href="http://glideinwms.fnal.gov/glideinWMS_v3_2_21.tgz">Tarball</a>)<br>
->>>>>>> f50d0deb
         <ul>
           <li>Have frontend groups request the removal of unused glideins</li>
 	  <li>Support of unprivileged singularity and new singularity scripts</li>
