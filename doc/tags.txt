--- conflicted
+++ resolved
@@ -1,10 +1,9 @@
-<<<<<<< HEAD
 v3_3    Support native configuration of EC2 spot prices and AZ in the entry
         Support frontend policies specified in external python file
         Support changes to VM ID and VM Type without need to reconfig/upgrade
           frontend service
-        Includes all features and bug fixes released in v3_2_12_1
-=======
+        Includes all features and bug fixes released in v3_2_13
+
 v3_2_13	Support XSEDE ProjectId as a credential in frontend
 	Glidein jobs can now auto detect cpus based on the sites WMS
 	Frontend configuration settings idle_glideins_per_entry,
@@ -27,7 +26,6 @@
 	Bug Fix: Fix accounting bug where number of running cores would
 	  log a negative count in case of multi core glideins
 	Bug Fix: Fixed several issues with the cron type scripts
->>>>>>> 18b2d4e5
 
 v3_2_12_1 Bug Fix: Fixed incompatibility with python 2.4 and bad failure when 
           there is no entry, both introduced in v3_2_12 factory configuration
