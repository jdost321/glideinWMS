<<<<<<< HEAD
vNext	Factory now can remove excessive glideins
=======
vNext
	Added 'upgrade' option to factory startup script so that all the  
	  files in the glidein submit directory are updated.  Did the same for
	  the frontend startup script.  'reconfig' only updates the files 
	  populated with information from the configuration files (no scripts).
	

v2_5_2	Frontend publishes glideresource classad to the pool collector. This
	  is useful for the users to do match making for their jobs.
	Useful job info like JOB_Site, JOB_GLIDEIN_Entry_Name, JOB_GLIDEIN_Name
	  JOB_GLIDEIN_Factory, JOB_GLIDEIN_Schedd, JOB_GLIDEIN_ClusterId,
	  JOB_GLIDEIN_ProcId, JOB_GLIDEIN_Site is now added to SUBMIT_EXPRS
	Default GLEXEC_JOB = True when GLEXEC_BIN is set to use glexec
	Factory can now resue old public key after startup to decrypt
	  frontend requests. Grace time for old public key is configurable.
	The frontend now can set global limits on number of glideins.
	The frontend now can use more than a single CPU.
	glexec now tested during initial validation.
	Bug fix frontend: Do not double count glideins when using multiple
	  groups.
	Bug fix frontend: Respect per-entry running limits.
	Bug fix factory: The factory was not properly checking the security
	  classes and setting downtimes.
	Bug fix factory: Improper termination of glideins because of
	  SIGHUP is handled correctly
	Bug fix factory: Daylight savings is now correctly accounted for.
	Bug fix factory: GLIDEIN_Max_Walltime is now used correctly.
	Major improvements in the factory and frontend monitoring.
	  Now requires javascriptRRD 0.6.0+.
	Added tools for comparing the Factory configuration file with what
	  is published in information systems.
	Limit the max number of glideins per frontend
	Use DAEMON_SHUTDOWN to shutdown glidein daemons
	Allow factory to specify if an entry point (CE) requires voms proxies 
	  only for pilot and user jobs
        Documentation added:
          - Secondary WMS/User Collector documentation added to Advanced
	  Condor Configuration
	  - Documented the internal communication protocol through classads

v2_5_1	Factory now can remove excessive glideins
>>>>>>> 56f7566a
	  New ClassAd attribute - RemoveExcess
	Frontend will request removal of glideins when no user jobs in queue
	Improved idle counting by the frontend when jobs match many factory
	  entries.
	Improved frontend logging.
	Add Java support in the glideins.
	Changed factory monitoring. It is now based on security names and not 
	  plain frontend names

v2_5	Installer can now install gridFTP and VOMS certs needed by CREAM
	glideinWMS release is now available in 3 different tarballs, frontend
	  only, factory only and a complete tarball.
	glideinWMS factory and the Corral frontend can now talk to each other
	Factory is smarter about handling held glideins
	Factory can now black/white list VOs on a per-entry basis
	Version of glideinWMS is now published in the classads. Scheme can 
	  detect any changes to any service appropriate files and advertises 
	  cersion as patched.
	Frontend should try to recover the crashed group before it gives up and
	  shutsdown
	Improvements to the monitoring
        Improvements to documentaion
	Add support for use of TCP in condor_advertise
	Add support for condor_advertise -multiple (requires Condor v7.5.4+)
	Improved factory stopping procedure
	Add XML monitoring files of RRD files on both factory and frontend
	Add JobsRunningHere attribute - CANNOT SIMPLY UPGRADE, NEEDS NEW
	  INSTANCE FOR BOTH FACTORY AND FRONTEND
	Graceful shutdown of the glidein by trapping signals in glidein_startup
	BUG FIX: Fixed a bug where factory would create a malformed 
	  glideinWMS.xml config file when configured to use a default proxy 
	  for glideins from the factory.
	BUG FIX: Factory entry sometimes stops reporting when it gets an 
	  exception for any reason
	BUG FIX: Top-level schedd_status.xml malformed Total data
	BUG FIX: Fixed a bug where the LogCounts.rrd was created with wrong
	  data types.
	KNOWN ISSUE: Automatic release of held glideins for CREAM CEs with 
	  issues could result in factory submitting more than required
	  glideins to the CE. As a workaround, disable release of held glideins
	  for CREAM CE.

v2_4_3  Install VOMS Certificates during the install time
	Entry does not print stacktrace when it fails to submit glidein.
	  Instead it logs the error message appropriately.
	Default scripts run on the worker node correctly print errors to
	  stderr instead of stdout
	Allow factory to startup from any directory
	Python scripts get the python from /usr/bin/env python instead of
	  /bin/env python making them more portable accross different linux
	  distros
	Better exception handling and error reporting
	Fixed how voms_proxy_init is looked for after VDT install
	BUG FIX: Fixed a bug where Summarize.listStored() in CondorMonitor.py
	  returned the wrong value
	BUG FIX: Fixed a bug in factory monitoring that prevented proper
	  aggregation of sites
	BUG FIX: Correctly interpret DN from a voms proxy generated from a
	  service certificate.
	BUG FIX: Generate frontend's condor_config without empty values for
	  certain configuration options. Empty values is not the right way to
	  reset the configuration options.


v2_4_2	Fixed the incompatibility introduced in v2_4_1 in monitoring components.

v2_4_1	Add a new configuration option for PREEMPT_GRACE_TIME
	Move configuration of GLIDEIN_Job_Max_Time from the factory to the
	  frontend
	In factory config added checks to make sure Factory configuration is
	  consistent w.r.t CONDOR_ARCH, CONDOR_VERSION, CONDOR_OS
	Monitoring enhancement to make selection/deselection of groups/entries
	  easier
	Support GLIDEIN_Glexec_Use in frontend config attrs. Frontend can
	  mandate or make the use of GLEXEC optional. Used in conjunction with
	  GLEXEC_BIN in factory config. If GLEXEC_BIN in set to NONE for an
	  entry in factory config, it is assumed that the entry doesn't have
	  GLEXEC configured on site.
	Improvements to documentation
	BUG FIX: Allow the use of the same DN for both the security and the
	  collector
	BUG FIX: Returning invalid variable during proxy creation
	KNOWN ISSUES: Running glideinWMS v2_4_1 with Condor 7.5.3 has not been
	  tested. Altough, most of the things may work, security changes in
	  Condor may affect your installation.


v2_4	Add proxy security classes to the frontend
	Add SecurityName to the frontend.
	Add DNs for frontend proxy and all the daemons the frontend talks to;
	  create own Condor config file and gldiein gridmap file out of them.
	Frontend now dynalically creates GLIDEIN_Collector.
	Frontend now requires Match authentication.
	Add frontend autentication info to the factory config.
	Add support for different frontend identities in different WMS
	  collectors.
	Put log files in a separate tree.
	Put client logs and client proxies in separate trees.
	Implement privilege separation in the factory.
	Various minor refactoring of code to achieve the above.
	Aggregate gatekeeper/sites for factory monitoring. 
	Introduced monitoringgroups to group sites together for monitoring
	  purposes in factory.
	KNOWN ISSUES: Installer is not always able to get the correct 
	  DN from the certificates/proxies. It does not correctly strip the
	  CN=<blah> bit of the DN in certain cases. If the DN guessed is not 
	  correct, make the required changes in the configurations and/or
	  condor_mapfile.

v2_3_2	Fixed a security bug in the way certificate/proxy DN(s) are handled. If
	  you are upgrading the installation rather than full install, you
	  should patch the condor_mapfile used by Condor daemons in your
	  installation using the convert_condormap tool available from the
	  glideinWMS download page. For additional security, users should
	  add new DN to the condor_mapfile only by using the glidecondor_addDN 
	  tool available in the glideinWMS/install directory.

v2_3_1	Updated documentation. This is document change only release
	Introduced monitoringgroups to group sites together for monitoring
	  purposes in factory.
	KNOWN ISSUES: Installer is not always able to get the correct 
	  DN from the certificates/proxies. It does not correctly strip the
	  CN=<blah> bit of the DN in certain cases. If the DN guessed is not 
	  correct, make the required changes in the configurations and/or
	  condor_mapfile.

v2_3	Attempt to restart a crashed entry few times before shutting down the
	  factory. Restarting is allowed for max restart_attempts in time
	  interval restart_interval sec in te factory. 
	Add vacuum option to manageDowntimes.
	Factory now properly handles new-style frontends without a group.
	Frontend code has been refactored to allow use as a library.
	More protections in place.
        Fixed a security bug in key handling. BREAKES BACKWARDS COMPATIBILITY! But it is needed.
	Fixed a bug in glidein_startup.sh that prevented the passing of * as a parameter value
	Fixed a logical bug in the glidein config that resulted in job preemption.
	Added support for condor_ssh (v7.4 and up)
	Add support for unquoted string to be published in classads. The type is 'expr'
	Documentation Changes
	Minor bugs fixed.
 	KNOWN ISSUES: If using condor 7.4.0-7.4.2 and 7.5.0, USE_VOMS_ATTRIBUTESshould be set to false for Collector and negotiator to avoid potential problems and memory leaks in GSI libraries.

v2_2	Bug Fix: GLEXEC_JOB and GLEXEC_STARTER were not published in glideins
          classds. This was preventing psuedo interactive monitoring to work
          in case of GLEXEC.
	Made VDT optional.
	Addedd support for VDT 2.0, and made it the default.
	  Added Globus-Client and Myproxy-Client in the minimal VDT install.
	Installer now allows the collector to run on non-standard port.
	Factory now only checks X509_USER_PROXY if it needs it.  
	Added support for multiple versions of condor in a single factory.
	Added ReqEncIdentity to the frontend->factory protocol 
	   to prevent replay attacks.
	   WARNING: This effectively prevents old-style frontends to talk
                    to new style factories.
	   NOTE: Will only work with Condor 7.3.1 or newer
	KNOWN ISSUES: Pseudo interactive monitoring will not work with glexec. 

v2_1	Fixed a bug that was throwing an exception if a glidein failed.
	Fixed handling of grid-mapfiles coming from client.
	Fixed support for nordugrid.
	Improvements to the monitoring.
	Improvements to the installer.
        Improved documentation.

v2_0	Refactoring creation libs;
	  create_frontend and create_glidein now share much code
	Added create_frontend, recreate_frontend.
	Frontend now has a stage web area and passes it to the factory
	  Factory publishes list of supported signtypes and
            frontend uses this for factory selection
	  User provided code in the glidein API changed
	    The 2nd arg is now one of main|entry|client|client_group
	Added tools/glidein_status.py.
	The monitoring page now has client-side monitoring based on
            javascriptRRD.
	Support multiple proxies... frontend drives this via plugins.

v1_6_3 Fixed a security bug in way certificate/proxy DN(s) are handled. If
          you are upgrading the installation rather than full install, you
          should patch the condor_mapfile used by Condor daemons in your
          installation using the convert_condormap tool available from the
          glideinWMS download page. For additional security, users should
          add new DN to the condor_mapfile only by using the glidecondor_addDN
          tool available in the glideinWMS/install directory.	

v1_6_2	Fixed a bug where Frontend would crash during certain conditions.

v1_6_1	Better randomization of GCBs and collectors
	Collector list now supports ranges of ports
	Fixed Condor-G log parsing
	Better treatment of multiple-collectors in the installer
	Add support for CCB and USE_MATCH_AUTH in the installer.
	Add OSG:vo-client to the minimal VDT install
	Better handling of Nordugrid sites.
	Start factory in nice mode to give priority to Condor daemons 
	In condor_config for glideins remove explicit STARTER_UPDATE_INTERVAL
	Removing GLIDEIN_Use_TCP, now uses UPDATE_COLLECTOR_WITH_TCP instead
	Force integrity on reads from WMS collector
 	Better layout of monitoring pages
	Better error handling in Factory downtime management
	Better formatting of error logs for factory and frontend
	Bug Fix: GLEXEC_JOB and GLEXEC_STARTER were not published in glideins
	  classds. This was preventing psuedo interactive monitoring to work
	  in case of GLEXEC
	Improved documentation

v1_6	The XML file now supports comments.
	Installer uses both .profile and .bashrc.
	Frontend now requires integrity checks when talking to
	  the WMS collector.
	Refactored install options so that most tasks performed
          as a non-privileged user.
	Added create_frontend, recreate_frontend.
	Refactoring creation libs;
	  create_frontend and create_glidein now share much code 
	Using m2crypto for sha1 checks.
	Added support for CCB.
        Monitoring refactored
          Most rrd operations now in separate module
          Groupes multiple attributes in the RRD files (lower overhead)
          Removed RRD locking
	Fixed Condor-G log parsing.
	Fixed startup bugs in various debug tools.
	Improved monitoring scalability (fewer RRD files)

v1_5_2	Fixed VDT installation
	Factory now changes public key at each restart.
	Minor monitoring improvements.

v1_5_1	Added flag that allows/requires proxies from frontend.
	Fixed bug in factory installation with encryption.
	The glidein now finds out about OSG squid.
	Fixed bug in the node blacklisting code.

v1_5	Added support for secure info passing between
          VO frontend and gfactory
          Requires M2Crypto Python module
        VO frontend can now give the gfactory int own proxy
          to be used for pilot submission
          Requires the encryption mentioned above
        gcb_setup is now loaded by default
          Can use GCB_ORDER=NONE to disable it
          Warning: Explicit listing of gcb_setup may create problems.
        glexec_setup is now loaded by default
	  Can use GLEXEC_BIN=NONE to disable it
          Warning: Explicit listing of glexec_setup may create problems.
	Randomized the retire time to smooth terminations.
	  Can be controlled via GLIDEIN_Retire_Time_Spread.
	Some monitoring tweaks.
	  Added more switches; xml incompatible with v1_4+
	The factory config file is now read only.
	Added switches to limit log file growth.

v1_4_4	Add factory_constraint parameter to the frontend.
	Add support for GLEXEC_JOB.
	Add support for USE_MATCH_AUTH.
	Add new protection against condor_submit errors.
	Warnings go into the info file, too. Easier to correlate errors this way.
	Better colors in graphs.

v1_4_3	Improve scalability 
 	  by adding locks into monitoring
	  Now only one rdd update can proceed at a time, and
	  only one graphing operation can proceed at a time

v1_4_2	Fix glexec setup script bug.
	Improve pseudo-interactive monitoring.
	  The changes introduced in v1_4_1 could leave behind zombies.

v1_4_1	Improved pseudo-interactive monitoring
	  By default use a separate startd for montoring
	  Old multi-VM mode can be enabled by MONITOR_MODE=MULTI
	Fixed factory handling held jobs
	Improved installer defaults

v1_4	Better support for RESS and BDII
	 Including automatic downtime handling
	User STARTD_SENDS_ALIVES=True by default.
	Disable glidein UDP port by default. 
	Global files can now be loaded after entry
	Added support for job wrapper scripts.
	Fix monitor locking.
	gcb_setup now supports ORDER=NONE.
	gcb_setup is now loaded automatically.
	Add verbosity to entries.
	Add config section to entries.
	Improve held handling.
	Add a completed job log.
	Improve signal handling (for stopping factory)
	Made the most CPU intensive part of monitoring optional.
	Installer now supports multiple collectors.

v1_3	Factory and frontend now gets sleep and advertize attr from config.
	Add downtime concept to the factory and relative management tool.
	Add command to get info about factory config file.
	Add init.d style startup script.
	Fix pseudo-interactive monitoring when glexec is used.
	Reduce VO frontend condor_q load by adding job_attributes.
	VO frontend now queries the collector and advertises result.
	Smarter algorithm to calculate min_idle, also using condor_status.
	Improve monitoring.

v1_2_3	Fix glexec handling in condor v7.0.3
	Cut in half the number of condor_q's in the frontend.
        Minor monitoring twaeks.
        Minor installation tweaks.

v1_2_2	Fix condor installation.
        Update versions in installer.
        Added glidein_gcb and collector_setup.
	Add LIBEXEC to condor_config.
        Better support for EGEE.

v1_2_1	Added support for BDII.
        Added stop scripts for factory and frontend.
        Added tools/wmsTxtList.py and tools/glidein_interactive.py.
        All commands now are executable.
        Add client and Condor-G monitoring in factory data.
        Greatly improved log stats monitoring.
        Add doc section on monitoring.

v1_2	More fine grained configuration of glideins
        Factory reads now force integrity checks
        Glideins now publish the gatekeeper name.

v1_1	Entry points can now be updated by using reconfig_glidein
        Add automatic OSG glexec discovery 
        Use condor_mapfile for authorization
        Installer now supports Condor v7 (without Quill)
        Installer now supports gLExec
        FIXED SECURITY CONFIGURATION, REINSTALL EVERYTHING

v1_0	During installation, Quill is now optional.
        During installation, Condor config can be split into condor_config.local.
        Files are now loaded in order specified.
        Added local_start.sh to ease testing.
        Slimmed down glidein_submit.sh.
        Many bugs fixed.
        NOT BACKWARD COMPATIBLE: Entry points need to be recreated.

v0_9	Significant speedup in the VO frontend matchmaking
	Added MaxRunningGlideins request
        Use human readable dates in logs
        Factory will use python rrd module if present
        Reduced graphing load of the factory
        Frontend will work even if some of the schedd are down
        Improved installation scripts.
        NOT BACKWARD COMPATIBLE: Need to recreate both frontend and factory entries

v0_8	Add support for multiple schedds
	Add initial support for pseudo interactive monitoring
	Inproved Web monitoring
	Better documentation
	NOT BACKWARD COMPATIBLE: Entry points need to be recreated.

v0_7	Add support for Condor 6.9.2 => subdirs in condor tarball
	Add support for user variables
	Move log and monitoring files into entry dir
        Add lock files
        Create proper ClassAd cleanup when daemons exit.
        NOT BACKWARD COMPATIBLE: Entry points need to be recreated.

v0_6    The glidein factory now serves multiple entry points.
        The config file is now XML based.
        NOT BACKWARD COMPATIBLE: Entry points need to be recreated.

v0_5    More bug fixes.
        Added monitoring info in the classads.
        Improved monitoring info of the Factory.

v0_4	Many bug fixes.
	Added RRD graphs to glidein factory.

v0_3	Added support for GCB and gLExec
	Better stability and logging.
	Many bug fixes.
	Greately improved user documentation.
	NOT BACKWARD COMPATIBLE: Entry points need to be recreated.

v0_2	First fully configured version
	Very few things are still hardcoded here

v0_1    The first fully functional version
        Needs more polishing and better configuration, but it works<|MERGE_RESOLUTION|>--- conflicted
+++ resolved
@@ -1,48 +1,4 @@
-<<<<<<< HEAD
 vNext	Factory now can remove excessive glideins
-=======
-vNext
-	Added 'upgrade' option to factory startup script so that all the  
-	  files in the glidein submit directory are updated.  Did the same for
-	  the frontend startup script.  'reconfig' only updates the files 
-	  populated with information from the configuration files (no scripts).
-	
-
-v2_5_2	Frontend publishes glideresource classad to the pool collector. This
-	  is useful for the users to do match making for their jobs.
-	Useful job info like JOB_Site, JOB_GLIDEIN_Entry_Name, JOB_GLIDEIN_Name
-	  JOB_GLIDEIN_Factory, JOB_GLIDEIN_Schedd, JOB_GLIDEIN_ClusterId,
-	  JOB_GLIDEIN_ProcId, JOB_GLIDEIN_Site is now added to SUBMIT_EXPRS
-	Default GLEXEC_JOB = True when GLEXEC_BIN is set to use glexec
-	Factory can now resue old public key after startup to decrypt
-	  frontend requests. Grace time for old public key is configurable.
-	The frontend now can set global limits on number of glideins.
-	The frontend now can use more than a single CPU.
-	glexec now tested during initial validation.
-	Bug fix frontend: Do not double count glideins when using multiple
-	  groups.
-	Bug fix frontend: Respect per-entry running limits.
-	Bug fix factory: The factory was not properly checking the security
-	  classes and setting downtimes.
-	Bug fix factory: Improper termination of glideins because of
-	  SIGHUP is handled correctly
-	Bug fix factory: Daylight savings is now correctly accounted for.
-	Bug fix factory: GLIDEIN_Max_Walltime is now used correctly.
-	Major improvements in the factory and frontend monitoring.
-	  Now requires javascriptRRD 0.6.0+.
-	Added tools for comparing the Factory configuration file with what
-	  is published in information systems.
-	Limit the max number of glideins per frontend
-	Use DAEMON_SHUTDOWN to shutdown glidein daemons
-	Allow factory to specify if an entry point (CE) requires voms proxies 
-	  only for pilot and user jobs
-        Documentation added:
-          - Secondary WMS/User Collector documentation added to Advanced
-	  Condor Configuration
-	  - Documented the internal communication protocol through classads
-
-v2_5_1	Factory now can remove excessive glideins
->>>>>>> 56f7566a
 	  New ClassAd attribute - RemoveExcess
 	Frontend will request removal of glideins when no user jobs in queue
 	Improved idle counting by the frontend when jobs match many factory
@@ -51,6 +7,10 @@
 	Add Java support in the glideins.
 	Changed factory monitoring. It is now based on security names and not 
 	  plain frontend names
+	Added 'upgrade' option to factory startup script so that all the  
+	  files in the glidein submit directory are updated.  Did the same for
+	  the frontend startup script.  'reconfig' only updates the files 
+	  populated with information from the configuration files (no scripts).
 
 v2_5	Installer can now install gridFTP and VOMS certs needed by CREAM
 	glideinWMS release is now available in 3 different tarballs, frontend
