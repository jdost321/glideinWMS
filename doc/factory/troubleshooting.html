--- conflicted
+++ resolved
@@ -90,10 +90,7 @@
 <li> Jobs don't start</li>
 </ul>
 
-<<<<<<< HEAD
-=======
 <a href="../tutorials.html">Submitting a job</a>
->>>>>>> 9e77f9dd
 </div>
 <div class="section">
     <h2>Factory does not submit glideins corresponding to your job</h2>
@@ -136,8 +133,8 @@
         </blockquote>
         </li>
         <li>Whitelist error: (WARNING: Client NAME.main (secid: IDENTITY) not in white list. Skipping request).  Verify that the security_name (in the frontend config &lt;frontend&gt;&lt;collector&gt;&lt;security security_name="foo"&gt;) must match the frontend name (&lt;frontend name="foo"&gt;) in the factory config.<br/>
-            Also, if you have enabled allowed_vos for whitelist functionality, make sure this security class is listed.</li>
-        <li>
+            Also, if you have enabled allowed_vos for whitelist functionality, make sure this security class is listed.
+        </li>
         <li>Frontend not coming from a trusted source: (WARNING: Client name.main (secid: identity) is not coming from a trusted source; AuthenticatedIdentity identity@x.fnal.gov!=identity2@y.fnal.gov. Skipping for security reasons.).  There is a mismatch between &lt;frontend&gt;&lt;collector <b>my_identity</b>&gt; in the frontend config and &lt;frontend identity&gt; in the factory config.  If you are running on the same machine, this can be caused if Condor is using filesystem (FS) authentication instead of GSI authentication.
         </li>
         <li>No mapping for security class:  (WARNING: No mapping for security class frontend of x509_proxy_0 for frontend_service-v2_4_3.main (secid: frontend_identity), skipping and trying the others).  The frontend config's proxy element security_class attribute does not match
@@ -145,11 +142,8 @@
     <li>Client provided invalid ReqEncIdentity: (Client X provided invalid ReqEncIdentity ( id1@x.fnal.gov!= id2@x.fnal.gov). Skipping for security reasons. When the VOFrontend contacts the WMS Collector using the frontend configuration file's security element proxy_DN/classad_proxy attribute, the WMS Collector Condor uses the certs/condor_mapfile to map the VOFrontend to a name. This name identifies how the factory knows the VOFrontend on the Factory node. This must match with the factory configuration file's frontend element identity attribute.  <br/>
         Verify that the proxy_dn in the security section of the frontend config matches the condor_mapfile on the WMS collector node.  This identity (with machine name) should map the frontend identity in the factory config.  Also, if you running all services on the same machine, make sure that condor is using GSI authentication and not file system (FS) authentication.</li>
     </ul>
-<<<<<<< HEAD
-=======
     <br/> 
     <h2>Security Overview</h2>
->>>>>>> 9e77f9dd
     <a name="colorcoded" />
     For a visual representation of the configuration that must match, see the below:
     <blockquote>
@@ -261,13 +255,56 @@
     </p>
 
     <p>
+        Other issues that can cause this symptom:
+    </p>
+    <ul>
+    <li><b>GLIBC incompatibilities</b>:<br/>
         One possible error that can appear at this point is a problem due to the version of GLIBC:
         <blockquote>
         Starting monitoring condor at Fri Jun 18 10:11:27 CDT 2010 (1276873887)<br/>
 /usr/local/osg-ce/OSG.DIRS/wn_tmp/glide_rP2945/main/condor/sbin/condor_master: /lib/tls/i686/nosegneg/libc.so.6: version `GLIBC_2.4' not found (required by /usr/local/osg-ce/OSG.DIRS/wn_tmp/glide_rP2945/main/condor/sbin/condor_master)<br/>
         </blockquote>
         In this case, the version of glibc on the worker node is less than the glibc that condor is using.  For instance, this can happen if the factory is on SL5, but the worker node is SL4.  Condor has special binaries for glib2.3, so you can re-install/re-compile using these binaries.  For advanced users, you can configure multiple tarballs for various architectures in the factory config.
-    </p>
+    </li>
+    <li><b>Collector authentication issues</b>:<br/>
+        Another error that can happen and cause these symptoms is 
+        if authentication is failing.
+        First, verify that the certificates for all services exist 
+        and are owned by the proper users.  In particular, make sure
+        that the user collector certificate is owned by the user 
+        running the user colelctor instance (this can be a non-root user).
+        Another tool to debug errors is to enable the option:
+        <blockquote>
+            CONDOR_DEBUG = D_SECURITY.
+        </blockquote>
+        You should be able to find errors in the User pool collector
+        logs <tt>USER_COLLECTOR/condor_local/log/CollectorLog</tt>
+        For instance,
+        <blockquote>
+         03/25/11 15:36:43 authenticate_self_gss: acquiring self credentials failed. Please check your Condor configuration file if this is a server process. Or the user environment variable if this is a user process. 
+        </blockquote>
+         Or:
+        <blockquote>
+        globus_sysconfig: File is not owned by current user: /etc/grid-security/glideincert.pem is not owned by current user
+        </blockquote>
+   </li>    
+    <li><b>Gridmap issues</b>:<br/>
+        If the problem is not with the user pool resources 
+        (collector and/or schedd),
+        a problem could exist with the gridmap on the glidein itself.
+        Symptoms of this could include errors in the startd logs:
+        <blockquote>
+            03/18 13:06:42 (pid:13094) ZKM: successful mapping to anonymous<br/>
+03/18 13:06:42 (pid:13094) PERMISSION DENIED to anonymous@fnpc3061 from host 131.225.67.70 for command 442 (REQUEST_CLAIM), access level DAEMON: reason: DAEMON authorization policy denies IP address 131.225.67.70<br/>
+03/18 13:07:43 (pid:13094) PERMISSION DENIED to anonymous@fnpc3061 from host 131.225.67.70 for command 442 (REQUEST_CLAIM), access level DAEMON: reason: cached result for DAEMON; see first case for the full reason<br/>
+        </blockquote>
+        If this happens, the gridmap file used by the startd (ie the glidein) 
+        does not contain the DN for either the user collector or the 
+        user submit node.  Make sure the information in the
+        &lt;collectors&gt; tag and the &lt;schedds&gt; tags in the
+        frontend.xml are correct and reconfig.
+    </li>
+    <ul>
    </div>
 
 
