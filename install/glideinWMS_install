#!/usr/bin/env python

#
# Project:
#   glideinWMS
#
# File Version: 
#
# Description:
#   glideinWMS Installer

import sys
import os
import os.path
import string
import time
import pwd
import grp
import shutil
import tarfile
import readline
import pwd
import md5
import getpass
import re
import xml.sax.saxutils
import socket
import stat
import httplib
import ftplib

STARTUP_DIR=sys.path[0]
sys.path.append(os.path.join(STARTUP_DIR,"../.."))

from glideinwms.lib import xmlFormat
from glideinwms.lib import condorMonitor
from glideinwms.lib import ldapMonitor

#############################
#
# Global variables
#
#############################

# What port does the HTTPd listening on
HTTPD_PORT=None
# Where is RRD installed
RRD_BIN_PATH=None
# Where is javascriptRRD installed
JAVASCRIPTRRD_PATH=None
# Where is Flot installed
FLOT_PATH=None
# CONDOR_BASE_PATH will point to the base condor directory when condor is installed
CONDOR_BASE_PATH=None
# Where should the changes to Condor go
CONDOR_UPD_CONFIG_FILE=None
# Where is the OSG VDT client installed (if any)
VDT_BASE_PATH=None
# voms_proxy_info location (if false, the user already said it does not have one installed)
VOMS_PROXY_INFO_BIN=None
VOMS_CERTS_DIR=None
# where are the certificates
GSI_TRUSTED_CA_DIR=None
# Has the GSI securtiy been configured
GSI_SECURITY_CONFIGURED=0
# Which port the PostgreSQL is running, if installed 
POSTGRESQL_PORT=None
# What are the passwords used for quill? (None means not configured yet)
# Will be a disctionary of reader and writer
QUILL_DB_PASSWDS=None
# Were Condor config parameters set?
QUILL_CONFIG_DONE=0
# Has the secondary support files been installed yet?
SECONDARY_SCHEDD_SUPPORT_FILES_INSTALLED=0

# Was a condor collector installed on this machine?
PRIVSEP_INSTALLED=0
# Was a condor collector installed on this machine?
COLLECTOR_INSTALLED=0
# Was a main schedd configured on this machine?
MAIN_SCHEDD_INSTALLED=0
# Condor user
CONDOR_IDS = ""


##########################################
#
# Main of the intallation procedure
#
##########################################

#-------------------------------------------------------------------------------
def installer(install_options):
    print "What do you want to install?"
    print "(May select several options at one, using a , separated list)"
    opt_keys=install_options.keys()
    opt_keys.sort()
    for k in opt_keys:
        print "[%s] %s"%(k,install_options[k]["title"])

    have_valid_select=0
    while not have_valid_select:
        selected_options_str=raw_input("Please select: ")
        selected_options=selected_options_str.split(",")
        have_valid_select=1 # assume valid unless disprooved
        for s in selected_options:
            if not install_options.has_key(s):
                print "Invalid option [%s]!"%s
                have_valid_select=0 # re-ask
                break

    selected_options.sort(lambda x,y:cmp(install_options[x]["order"],(install_options[y]["order"])))

    print
    print "The following profiles will be installed:"
    for k in selected_options:
        print "[%s] %s"%(k,install_options[k]["title"])
    print
    
    for k in selected_options:
        install_options[k]["proc"]()
    return

#-------------------------------------------------------------------------------
def main():
    install_options={"1":{"title":"glideinWMS Schedds and Collector",
                          "proc":wms_install,"order":13},
                     "2":{"title":"Glidein Factory",
                          "proc":gfactory_install,"order":16},
                     "3":{"title":"GCB","proc":gcb_install,"order":15}, #must be after any other condor
                     "4":{"title":"User Pool Collector",
                          "proc":collector_install,"order":11}, # must be before any schedd
                     "5":{"title":"User Schedd",
                          "proc":schedd_node_install,"order":12},
                     "6":{"title":"Condor for VO Frontend",
                          "proc":condor_frontend_install,"order":14},
                     "7":{"title":"VO Frontend",
                          "proc":vofrontend_install,"order":17},
                     '8':{"title":"Components",
                          "proc":main_install_components,"order":1}}
                     
    print "Welcome to the glideinWMS Installation Helper"
    print ""
    return installer(install_options)

#-------------------------------------------------------------------------------
def main_install_components():
    install_options={'a':{"title":"OSG VDT client",
                          "proc":query_vdt,"order":1},
                     'b':{"title":"Base Condor installation",
                          "proc":install_condor,"order":2},
                     'h':{"title":"VOMS Certs",
                          "proc":install_vomscerts,"order":8}}

    if os.getuid()==0:
        install_options['c']={"title":"Web server",
                              "proc":install_httpd,"order":3}
        install_options['d']={"title":"rrdtool graphics package",
                              "proc":install_rrd,"order":4}
        install_options['e']={"title":"PostgreSQL database",
                              "proc":install_postgresql,"order":5}
        install_options['f']={"title":"Quill-specific PostgreSQL database",
                              "proc":query_quill_db,"order":6}
        install_options['g']={"title":"gridFTP",
                              "proc":install_gridftp,"order":7}

                     
    return installer(install_options)

##########################################
#
# Subset specific procedures
#
##########################################

#-------------------------------------------------------------------------------
def collector_install():
    global CONDOR_BASE_PATH
    global GSI_SECURITY_CONFIGURED
    global COLLECTOR_INSTALLED

    print "Installing pool collector"
    print

    condor_was_installed=(CONDOR_BASE_PATH!=None)
    if CONDOR_BASE_PATH==None:
        install_condor()

    if not GSI_SECURITY_CONFIGURED:
        gsi_setup = { 'server': 'Pool Collector',
                      'client': 'User Schedd, Glidein Startd',
                      'server_comment': 'Its subject (i.e. DN) will be added as the trusted daemon \nin the condor configuration.',
                      'client_comment': 'The User Schedd(s) and Glidein startds will connect to \nand act as daemons to the Pool Collector. Any other node or process \nthat needs to talk securely with the Collector (like the \nVO Frontend) also needs to be authenticated, but not as \na daemon. Finally, if you expect any processes on this node \nto use condor security toward other nodes (e.g. the VO Frontend \ntalking to the WMS Collector), the remote services will also \nneed to be authenticated. The subjects (i.e. DNs) \nfor these services will thus most likely be needed.'
                    }
        configure_gsi_security(gsi_setup)

    if not COLLECTOR_INSTALLED:
        while 1:
            nr_collectors_default=5
            nr_collectors_str=raw_input("How many slave collectors do you want?: [5] ")
            if nr_collectors_str=="":
                nr_collectors_str="%s"%nr_collectors_default
            try:
                nr_collectors=int(nr_collectors_str)
            except:
                print "'%s' is not a number!"%nr_collectors_str
                continue
            if nr_collectors<0:
                print "You entered a negative number! (%i)"%nr_collectors
                continue
            if nr_collectors>399: # security check
                print "You entered too big of a number! (%i)"%nr_collectors
                continue

            break # have the number of collectors

        setup_collector('My pool',nr_collectors)

    restart_condor()

    print "**************************************************"
    print "Pool collector installation succeeded"
    print "**************************************************"
    print
    
    return

#-------------------------------------------------------------------------------
def schedd_node_install():
    global CONDOR_BASE_PATH
    global GSI_SECURITY_CONFIGURED
    global QUILL_CONFIG_DONE
    global SECONDARY_SCHEDD_SUPPORT_FILES_INSTALLED
    global COLLECTOR_INSTALLED
    global MAIN_SCHEDD_INSTALLED
    global CONDOR_UPD_CONFIG_FILE

    print "Installing user submit schedds"
    print

    condor_was_installed=(CONDOR_BASE_PATH!=None)
    if CONDOR_BASE_PATH==None:
        install_condor()

    if not GSI_SECURITY_CONFIGURED:
        gsi_setup = { 'server': 'User Schedd',
                      'client': 'User Pool Collector, Glidein Startd, VO Frontend',
                      'server_comment': 'Its subject (i.e. DN) will be added as the trusted daemon \nin the condor configuration.',
                      'client_comment': 'The schedd will need to talk to the Pool Collector on a \ndaemon to daemon level. The Glidein startds will also need \nto be authenticated as daemons. Any other node or process \nthat needs to talk securely with the schedd (like the \nVO Frontend) also needs to be authenticated, but not as \na daemon. Finally, if you expect any processes on this node \nto use condor security toward other nodes (e.g. the VO Frontend \ntalking to the WMS Collector), the remote services will also \nneed to be authenticated. The subjects (i.e. DNs) \nfor these services will thus most likely be needed.',
                    }
        configure_gsi_security(gsi_setup)

    # USE_MATCH_AUTH
    #print
    #print "Condor supports a more efficient Match authentication that is also more secure."
    #print "Newer versions of the VO Frontend will not work if you don't enable it,"
    #print "but you may still be able to use this schedd for other purposes."
    #while 1:
    #    match_yn=raw_input("Do you want to enable Match authentication?: (y/n) ")
    #    if match_yn=="":
    #        match_yn="y"
    #    if (match_yn!="y") and (match_yn!="n"):
    #        print "Please answer y or n"
    #        continue 
    #    break
    ## (Weigand 9/27/11 - USE_MATCH_AUTH is now the default.  No questions. Bug 1902)
    match_yn = 'y'
    if match_yn=='y':
    #    print
    #    print "Make sure you use Match authentication in the glideins, too"
    #    print
        config_fd=open(CONDOR_UPD_CONFIG_FILE,"a")
        try:
            config_fd.write("\n#####################################\n")
            config_fd.write("# Enable match authentication\n")
            config_fd.write("#####################################\n")
            config_fd.write("SEC_ENABLE_MATCH_PASSWORD_AUTHENTICATION=TRUE\n")
        finally:
            config_fd.close()

    # Don't even ask... nobody uses 6.8.X anymore
    #if not QUILL_CONFIG_DONE:
    #    yn=raw_input("Do you want to Use Quill (works for 6.8.X only)?: (y/n) [n]")
    #    if yn=='y':
    #        setup_quill()

    config_fd=open(CONDOR_UPD_CONFIG_FILE,"a")
    try:
        config_fd.write('\n#####################################\n')
        config_fd.write('# Enable Job/glidein information \n')
        config_fd.write('#####################################\n')
        config_fd.write('JOB_Site = "$$(GLIDEIN_Site:Unknown)"\n')
        config_fd.write('JOB_GLIDEIN_Entry_Name = "$$(GLIDEIN_Entry_Name:Unknown)"\n')
        config_fd.write('JOB_GLIDEIN_Name = "$$(GLIDEIN_Name:Unknown)"\n')
        config_fd.write('JOB_GLIDEIN_Factory = "$$(GLIDEIN_Factory:Unknown)"\n')
        config_fd.write('JOB_GLIDEIN_Schedd = "$$(GLIDEIN_Schedd:Unknown)"\n')
        config_fd.write('JOB_GLIDEIN_ClusterId = "$$(GLIDEIN_ClusterId:Unknown)"\n')
        config_fd.write('JOB_GLIDEIN_ProcId = "$$(GLIDEIN_ProcId:Unknown)"\n')
        config_fd.write('JOB_GLIDEIN_Site = "$$(GLIDEIN_Site:Unknown)"\n')
        config_fd.write('SUBMIT_EXPRS = $(SUBMIT_EXPRS) JOB_Site JOB_GLIDEIN_Entry_Name JOB_GLIDEIN_Name JOB_GLIDEIN_Factory JOB_GLIDEIN_Schedd JOB_GLIDEIN_Schedd JOB_GLIDEIN_ClusterId JOB_GLIDEIN_ProcId JOB_GLIDEIN_Site\n')
    finally:
        config_fd.close()

    if not MAIN_SCHEDD_INSTALLED:
        setup_main_schedd()

    # USE SHARED PORT
    print
    print "Condor 7.5.3 and up support the use of a shared_port_daemon"
    print "that drastically reduces the number of ports used"
    print "and thus also improves the pool scalability."
    while 1:
        print ""
        sport_yn=raw_input("Do you want to enable the shared_port_daemon?: (y/n) ")
        if sport_yn=="":
            sport_yn="y"
        if (sport_yn!="y") and (sport_yn!="n"):
            print "Please answer y or n"
            continue 
        break
    if sport_yn=='y':
        default_sport_nr=9615
        while 1:
            sport_nr_str=raw_input("What port should it use?: [%i] "%default_sport_nr)
            if sport_nr_str=="":
                sport_nr=default_sport_nr
                break
            try:
                sport_nr=int(sport_nr_str)
                break
            except:
                print "%s not a number, please correct"
                continue
            

        print
        print "Make sure you use Condor 7.5.3 and up in glideins, too"
        print
        
        config_fd=open(CONDOR_UPD_CONFIG_FILE,"a")
        try:
            config_fd.write("\n#####################################\n")
            config_fd.write("# Enable shared_port_daemon \n")
            config_fd.write("#####################################\n")
            config_fd.write("USE_SHARED_PORT = True\n")
            config_fd.write("SHARED_PORT_ARGS = -p %i\n"%sport_nr)
            config_fd.write("DAEMON_LIST = $(DAEMON_LIST) SHARED_PORT\n")
        finally:
            config_fd.close()

    ###################################
    # configure the GCB routing tables
    gcb_list=get_gcb_list()

    if len(gcb_list)>0: # do not need to configure if not using GCBs at all
        config_fd=open("%s/etc/gcb-routing-table"%CONDOR_BASE_PATH,"w")
        try:
            for gcb_entry in gcb_list:
                config_fd.write("%s/32 GCB\n"%gcb_entry)
        finally:
            config_fd.close()

        config_fd=open(CONDOR_UPD_CONFIG_FILE,"a")
        try:
            config_fd.write("#####################################\n")
            config_fd.write("# Tell schedd daemons where is GCB\n")
            config_fd.write("#####################################\n")
            config_fd.write("SCHEDD.NET_REMAP_ENABLE=TRUE\n")
            config_fd.write("SCHEDD.NET_REMAP_SERVICE=GCB\n")
            config_fd.write("SCHEDD.NET_REMAP_ROUTE=%s/etc/gcb-routing-table\n\n"%CONDOR_BASE_PATH)
        finally:
            config_fd.close()

    ##################################
    # configure secondary schedds
    if not SECONDARY_SCHEDD_SUPPORT_FILES_INSTALLED:
        create_secondary_schedd_support_files()
    
    while 1:
        nr_schedds_default=9
        nr_schedds_str=raw_input("How many secondary schedds do you want?: [9] ")
        if nr_schedds_str=="":
            nr_schedds_str="%s"%nr_schedds_default
        try:
            nr_schedds=int(nr_schedds_str)
        except:
            print "'%s' is not a number!"%nr_schedds_str
            continue
        if nr_schedds<0:
            print "You entered a negative number! (%i)"%nr_schedds
            continue
        if nr_schedds>99: # security check
            print "You entered too big of a number! (%i)"%nr_schedds
            continue

        break # have the number of schedds

    for i in range(nr_schedds):
        schedd_name="jobs%i"%(i+1)
        configure_secondary_schedd(schedd_name)

    restart_condor()

    print "**************************************************"
    print "User submit schedd installation succeeded"
    print "**************************************************"
    print
        
    return

#-------------------------------------------------------------------------------
def wms_install():
    global CONDOR_BASE_PATH
    global GSI_SECURITY_CONFIGURED
    global QUILL_CONFIG_DONE
    global SECONDARY_SCHEDD_SUPPORT_FILES_INSTALLED
    global COLLECTOR_INSTALLED
    global CONDOR_UPD_CONFIG_FILE

    print "Installing WMS Schedds and Collector"
    print

    if os.getuid()!=0:
        print
        print "The WMS schedds and collector should be installed as root to get"
        print "the privilege separation need to securely support multiple frontends."
        print "By installing as a non-privileged user, you loose this feature."
        yn=raw_input("Do you want to continue?: (y/n) ")
        if yn!='y':
            print
            print "Not installing  WMS Schedds and Collector."
            print "Remember to install it as a root."
            print
            return


    condor_was_installed=(CONDOR_BASE_PATH!=None)
    if CONDOR_BASE_PATH==None:
        install_condor()

    if os.getuid()==0:
        if not PRIVSEP_INSTALLED:
            setup_privsep()

    needed_gsi_security_config=False
    if not GSI_SECURITY_CONFIGURED:
        needed_gsi_security_config=True
        gsi_setup = { 'server': 'WMS Collector',
                      'client': 'VO Frontend',
                      'server_comment': 'Its subject (i.e. DN) will be added as the trusted daemon \nin the condor configuration.',
                      'client_comment': 'The VO Frontend(s) will be contacting the WMS Collector \nand will interact as daemons. Their subjects (i.e. DNs) \nwill most likely be needed.'
                    }
        configure_gsi_security(gsi_setup)

    # Don't even ask... nobody uses 6.8.X anymore
    #if not QUILL_CONFIG_DONE:
    #    yn=raw_input("Do you want to Use Quill (works for 6.8.X only)?: (y/n) [n]")
    #    if yn=='y':
    #        setup_quill()

    if not COLLECTOR_INSTALLED:
        setup_collector('My glideinWMS pool',0) # no secondary collectors
    
    if not MAIN_SCHEDD_INSTALLED:
        setup_main_schedd()

    if needed_gsi_security_config:
        ###########################
        # Limit master and schedd
        # to only local access
         
        # DISABLE: Igor
        # Does not seem to work in v7.4.1
        # Collector will pick up the MASTER variables!
        pass 
        #config_fd=open(CONDOR_UPD_CONFIG_FILE,"a")
        #try:
        #    config_fd.write("\n######################################################\n")
        #    config_fd.write("## Limit master and schedd to only local access\n")
        #    config_fd.write("######################################################\n\n")
        #    for dm in ('MASTER','SCHEDD'):
        #        config_fd.write("%s.network_interface=127.0.0.1\n"%dm)
        #        config_fd.write("%s.bind_all_interfaces=False\n"%dm)
        #        config_fd.write("%s.SEC_DEFAULT_AUTHENTICATION_METHODS=FS\n"%dm)
        #finally:
        #    config_fd.close()

        

    ################################
    # Set optimized Condor-G values
    config_fd=open(CONDOR_UPD_CONFIG_FILE,"a")
    try:
        config_fd.write("\n######################################################\n")
        config_fd.write("## Condor-G tuning\n")
        config_fd.write("######################################################\n\n")
        config_fd.write("GRIDMANAGER_LOG = /tmp/GridmanagerLog.$(SCHEDD_NAME).$(USERNAME)\n")
        config_fd.write("GRIDMANAGER_MAX_SUBMITTED_JOBS_PER_RESOURCE=5000\n")
        config_fd.write("GRIDMANAGER_MAX_PENDING_SUBMITS_PER_RESOURCE=5000\n")
        config_fd.write("GRIDMANAGER_MAX_PENDING_REQUESTS=500\n")
        config_fd.write("# Force Condor-G to re-delegate the proxy as soon as the FE provides one\n")
        config_fd.write("# Defaulting to 1 week, since we do not expect proxies with longer lifetimes\n")
        config_fd.write("GRIDMANAGER_PROXY_REFRESH_TIME=604800\n")
    finally:
        config_fd.close()

    print
    print "If you will be submitting to CREAM, you will also need gridFTP"
    yn=raw_input("Do you want to install it?: (y/n) [n]")
    if yn=='y':
        install_gridftp()
        config_fd=open(CONDOR_UPD_CONFIG_FILE,"a")
        try:
            config_fd.write("## GRIDFTP is used by CREAM\n")
            config_fd.write("GRIDFTP_URL_BASE=gsiftp://$(FULL_HOSTNAME):2811\n")
        finally:
            config_fd.close()

    ##################################
    # configure secondary schedds
    print
    if not SECONDARY_SCHEDD_SUPPORT_FILES_INSTALLED:
        create_secondary_schedd_support_files()
    
    while 1:
        nr_schedds_default=9
        nr_schedds_str=raw_input("How many secondary schedds do you want?: [9] ")
        if nr_schedds_str=="":
            nr_schedds_str="%s"%nr_schedds_default
        try:
            nr_schedds=int(nr_schedds_str)
        except:
            print "'%s' is not a number!"%nr_schedds_str
            continue
        if nr_schedds<0:
            print "You entered a negative number! (%i)"%nr_schedds
            continue
        if nr_schedds>99: # security check
            print "You entered too big of a number! (%i)"%nr_schedds
            continue

        break # have the number of schedds

    for i in range(nr_schedds):
        schedd_name="glideins%i"%(i+1)
        configure_secondary_schedd(schedd_name)

    restart_condor()

    print "******************************************"
    print "WMS collector successfully installed"
    print "******************************************"
    print

    return

#-------------------------------------------------------------------------------
def condor_frontend_install():
    global CONDOR_BASE_PATH
    global GSI_TRUSTED_CA_DIR
    global CONDOR_UPD_CONFIG_FILE

    if (CONDOR_BASE_PATH==None):
        if os.getuid()==0:
            print
            print "You are trying to install Condor for the VO Frontend as root"
            print "While this is possible, it is not recommended."
            print "For security reasons, it is better to install it as a non-priviledged user"
            yn=raw_input("Do you want to continue?: (y/n) ")
            if yn!='y':
                print
                print "Not installing Condor for VO Frontend as root."
                print "Remember to install it as a regular user"
                print
                return

    print
    print "Installing Condor for VO Frontend"
    print

    if CONDOR_BASE_PATH==None:
        install_condor()

        if not GSI_SECURITY_CONFIGURED:
            gsi_setup = { 'server': 'Condor',
                          'client': 'VO Frontend',
                          'server_comment': 'Its subject (i.e. DN) will be added in the condor configuration.',
                          'client_comment': 'The VO Frontend will need to securely talk to \nthe WMS Collector, the Pool Collector and the user schedd(s).\nThe subjects (i.e. DNs) for these services will most likely be needed.',
                          }
            configure_gsi_security(gsi_setup)

        if not MAIN_SCHEDD_INSTALLED:
            setup_main_schedd()

        ####################################################
        # If used only for the VO frontend, disable daemons
        config_fd=open(CONDOR_UPD_CONFIG_FILE,"a")
        try:
            config_fd.write("\n######################################################\n")
            config_fd.write("## This machine should run no daemons\n")
            config_fd.write("######################################################\n")
            config_fd.write("DAEMON_LIST=MASTER\n")
            config_fd.write("DAEMON_SHUTDOWN=True\n\n")
        finally:
            config_fd.close()
    # else nothing to be done

    #
    # No need to start condor, client only
    #

    print
    print "Condor for VO Frontend installed"
    print
    return

#-------------------------------------------------------------------------------
def gcb_install():
    global CONDOR_BASE_PATH
    global COLLECTOR_INSTALLED
    global MAIN_SCHEDD_INSTALLED
    global QUILL_CONFIG_DONE
    global CONDOR_UPD_CONFIG_FILE
    
    if os.getuid()==0:
        print
        print "You are trying to install GCB as root"
        print "While this is possible, it is not recommended."
        print "For security reasons, it is better to install it as a non-priviledged user"
        yn=raw_input("Do you want to continue?: (y/n) ")
        if yn!='y':
            print
            print "Not installing GCB as root."
            print "Remember to install it as a regular user"
            print
            return
    print
    print "Installing GCB"
    print
    if CONDOR_BASE_PATH==None:
        install_condor()

    ################################
    # Configure GCB
    config_fd=open(CONDOR_UPD_CONFIG_FILE,"a")
    try:
        config_fd.write("\n######################################################\n")
        config_fd.write("## GCB configuration\n")
        config_fd.write("######################################################\n\n")
        config_fd.write("# Define the path to the broker binary for the master to spawn\n")
        config_fd.write("GCB_BROKER = $(RELEASE_DIR)/libexec/gcb_broker\n\n")

        config_fd.write("# Define the path to the release_server binary for the broker to use\n")
        config_fd.write("GCB_RELAY = $(RELEASE_DIR)/libexec/gcb_relay_server\n\n")

        config_fd.write("# Setup the gcb_broker's environment.  We use a macro to build up the\n")
        config_fd.write("# environment we want in pieces, and then finally define\n")
        config_fd.write("# GCB_BROKER_ENVIRONMENT, the setting that condor_master uses.\n\n")

        config_fd.write("# Initialize an empty macro\n")
        config_fd.write("GCB_BROKER_ENV =\n\n")

        config_fd.write("# (recommended) Provide the full path to the gcb_relay_server\n")
        config_fd.write("GCB_BROKER_ENV = $(GCB_BROKER_ENV);GCB_RELAY_SERVER=$(GCB_RELAY)\n\n")

        config_fd.write("# (recommended) Tell GCB to write all log files into the Condor log\n")
        config_fd.write("# directory (the directory used by the condor_master itself)\n")
        config_fd.write("GCB_BROKER_ENV = $(GCB_BROKER_ENV);GCB_LOG_DIR=$(LOG)\n")
        config_fd.write("# Or, you can specify a log file seperately for each GCB daemon:\n")
        config_fd.write("GCB_BROKER_ENV = $(GCB_BROKER_ENV);GCB_BROKER_LOG=$(LOG)/GCB_Broker_Log;GCB_RELAY_SERVER_LOG=$(LOG)/GCB_RS_Log\n\n")

        config_fd.write("# (optional -- only set if true) Tell the GCB broker that it can\n")
        config_fd.write("# directly connect to machines in the private network which it is\n")
        config_fd.write("# handling communication for.  This should only be enabled if the GCB\n")
        config_fd.write("# broker is running directly on a network boundry and can open direct\n")
        config_fd.write("# connections to the private nodes.\n")
        config_fd.write("#GCB_BROKER_ENV = $(GCB_BROKER_ENV);ACTIVE_TO_CLIENT=yes\n\n")

        config_fd.write("# (optional) turn on verbose logging for all of GCB\n")
        config_fd.write("#GCB_BROKER_ENV = $(GCB_BROKER_ENV);GCB_DEBUG_LEVEL=fulldebug\n")
        config_fd.write("# Or, you can turn this on seperately for each GCB daemon:\n")
        config_fd.write("#GCB_BROKER_ENV = $(GCB_BROKER_ENV);GCB_BROKER_DEBUG=fulldebug\n")
        config_fd.write("#GCB_BROKER_ENV = $(GCB_BROKER_ENV);GCB_RELAY_SERVER_DEBUG=fulldebug\n\n")

        config_fd.write("# (optional) specify the maximum log file size (in bytes)\n")
        config_fd.write("GCB_BROKER_ENV = $(GCB_BROKER_ENV);GCB_MAX_LOG=6400000\n")
        config_fd.write("# Or, you can define this seperately for each GCB daemon:\n")
        config_fd.write("#GCB_BROKER_ENV = $(GCB_BROKER_ENV);GCB_BROKER_MAX_LOG=64000000\n")
        config_fd.write("#GCB_BROKER_ENV = $(GCB_BROKER_ENV);GCB_RELAY_SERVER_MAX_LOG=640000\n\n")

        config_fd.write("# How many connections should it serve\n")
        config_fd.write("# By multiplying the two you get the number of used ports\n")
        config_fd.write("# If you increase it, make sure your machine supports enough port\n")
        config_fd.write("#   see /proc/sys/net/ipv4/ip_local_port_range\n")
        config_fd.write("GCB_BROKER_ENV = $(GCB_BROKER_ENV);GCB_MAX_RELAY_SERVERS=200\n")
        config_fd.write("GCB_BROKER_ENV = $(GCB_BROKER_ENV);GCB_MAX_CLIENTS_PER_RELAY_SERVER=100\n\n")

        config_fd.write("# How tolerant should it be to blocked connections\n")
        config_fd.write("GCB_BROKER_ENV = $(GCB_BROKER_ENV);GCB_COMMAND_TIMEOUT=1.5\n\n")

        config_fd.write("# Finally, set the value the condor_master really uses\n")
        config_fd.write("GCB_BROKER_ENVIRONMENT = $(GCB_BROKER_ENV)\n\n")

        config_fd.write("# If your Condor installation on this host already has a public\n")
        config_fd.write("# interface as the default (either because it is the first interface\n")
        config_fd.write("# listed in this machine's host entry, or because you've already\n")
        config_fd.write("# defined NETWORK_INTERFACE), you can just use Condor's special macro\n")
        config_fd.write("# that holds the IP address for this.\n")
        config_fd.write("GCB_BROKER_IP = $(ip_address)\n")
        config_fd.write("# Otherwise, you could define it yourself with your real public IP:\n")
        config_fd.write("#GCB_BROKER_IP = 131.225.70.222\n\n")

        config_fd.write("# (required) define the command-line arguments for the broker\n")
        config_fd.write("GCB_BROKER_ARGS = -i $(GCB_BROKER_IP)\n")
    finally:
        config_fd.close()

    
    ################################
    # Enable the GCB daemon
    daemon_list="MASTER"

    if COLLECTOR_INSTALLED:
        daemon_list=daemon_list+", COLLECTOR, NEGOTIATOR" 
    if MAIN_SCHEDD_INSTALLED:
        daemon_list=daemon_list+", SCHEDD" 
        if QUILL_CONFIG_DONE:
            daemon_list=daemon_list+", QUILL" 

    if (not COLLECTOR_INSTALLED) and (not MAIN_SCHEDD_INSTALLED):
        # this is a fresh install, I need a private collector
        daemon_list=daemon_list+", COLLECTOR"

    ################################
    # Configure GCB
    config_fd=open(CONDOR_UPD_CONFIG_FILE,"a")
    try:
        config_fd.write("\n######################################################\n")
        config_fd.write("## Add GCB to the list of daemons\n")
        config_fd.write("######################################################\n\n")
        config_fd.write("DAEMON_LIST = %s, GCB_BROKER\n\n"%daemon_list)
    finally:
        config_fd.close()

    restart_condor()

    print
    print "GCB installed"
    print
    return

#-------------------------------------------------------------------------------
# find out where the stage and monitor subdirs will be created
# create, the dirs, too
def query_WebLocation(web_subdir):
    while 1:
        default_web_base_dir='/var/www/html/'+web_subdir
        web_base_dir=create_empty_dir("Where will the web data be hosted?: ",default_web_base_dir,empty_required=False)

        # create stage and monitor subdirs, if needed
        for sdir_name in ("stage","monitor"):
            sdir_fullpath=os.path.join(web_base_dir,sdir_name)
            if not os.path.exists(sdir_fullpath):
                try:
                    os.mkdir(sdir_fullpath)
                except:
                    print "Cannot create dir '%s'"%sdir_fullpath
                    continue

            test_fname=os.path.join(sdir_fullpath,"test.txt")
            try:
                fd=open(test_fname,"w")
                fd.write("Test text file for glideinWMS to download");
                fd.close()
            except:
                print "Dir '%s' not writable."%sdir_fullpath
                continue
        break # everything worked, go on 
        

    # Web URL
    full_host_name=socket.getfqdn()
    if HTTPD_PORT==None:
        default_web_base_url="http://%s/%s/"%(full_host_name,web_subdir)
    else:
        default_web_base_url="http://%s:%s/%s/"%(full_host_name,HTTPD_PORT,web_subdir)

    while 1:
        web_base_url=raw_input("What Web URL will you use?: [%s] "%default_web_base_url)
        if web_base_url=="":
            web_base_url=default_web_base_url

        if web_base_url[-1]!='/':
            web_base_url+='/'

        if web_base_url[:7]=="http://":
            web_url_type="http"
            web_base_url_noproto=web_base_url[7:]
        elif web_base_url[:8]=="https://":
            yn=raw_input("HTTPS is quite expensive and cannot be cached?\nAre you sure you want to use it? : (y/n) ")
            if yn!="y":
                continue
            web_url_type="https"
            web_base_url_noproto=web_base_url[8:]
        elif web_base_url[:6]=="ftp://":
            yn=raw_input("FTP will usually not be cached?\nAre you sure you want to use it? : (y/n) ")
            if yn!="y":
                continue
            web_url_type="ftp"
            web_base_url_noproto=web_base_url[6:]
        else:
            tmp=web_base_url.split(':',1)
            print "Unknown protocol %s (http, https and ftp supported)!"%tmp
            continue

        web_base_url_noproto_arr=web_base_url_noproto.split('/',1)
        if len(web_base_url_noproto_arr)!=2:
            print "Invalid URL: %s"%web_base_url
            continue

        web_base_url_host=web_base_url_noproto_arr[0]
        web_base_url_path=web_base_url_noproto_arr[1]

        if web_url_type=="ftp":
            try:
                fc=ftplib.FTP(web_base_url_host)
                rc=fc.login()
                rc=fc.cwd(web_base_url_path+"stage/")
                fc.close()
            except:
                print "Failed connecting to: %s"%web_base_url
                continue
        else:
            web_base_url_host_arr=web_base_url_host.split(':',1)
            web_base_url_host_name=web_base_url_host_arr[0]
            if len(web_base_url_host_arr)>1:
                try:
                    web_base_url_host_port=int(web_base_url_host_arr[1])
                except:
                    print "Invalid port number in URL: %s"%web_base_url
                    continue
            else:
                web_base_url_host_port=None

            try:
                if web_url_type=='http':
                    hc=httplib.HTTPConnection(web_base_url_host_name,web_base_url_host_port)
                else:
                    hc=httplib.HTTPSConnection(web_base_url_host_name,web_base_url_host_port)
                hc.connect()
                hc.request("GET", "/%sstage/test.txt"%web_base_url_path)
                rc = hc.getresponse()
                hc.close()
                if rc.status!=200:
                    raise RuntimeError,"http failed %i"%rc.status
            except:
                print "Failed connecting to: %s"%web_base_url
                continue

        # found and verified the installation
        break

    return (web_base_dir,web_base_url)

#-------------------------------------------------------------------------------
def gfactory_install():
    global HTTPD_PORT
    global JAVASCRIPTRRD_PATH,FLOT_PATH
    
    if os.getuid()==0:
        print
        print "You are trying to install the Glidein Factory as root"
        print "While this is possible, it is not recommended."
        print "For security reasons, it is better to install it as a non-priviledged user"
        yn=raw_input("Do you want to continue?: (y/n) [n] ")
        if yn!='y':
            print
            print "Not installing the Glidein Factory as root."
            print "Remember to install it as a regular user"
            print
            return

    print
    print "Installing Glidein Factory"
    print


    glideinWMS_base_dir=os.path.dirname(os.path.dirname(os.path.abspath(sys.argv[0])))
    if not os.path.isdir("%s/creation"%glideinWMS_base_dir):
        raise RuntimeError,"Cannot find %s/creation"%glideinWMS_base_dir

    check_import('rrdtool')
    check_import('M2Crypto')
    
    if JAVASCRIPTRRD_PATH==None:
        query_javascriptRRD()

    if FLOT_PATH==None:
        query_flot()

    ###################################
    # Ask about the proxy
    proxy_fname=None
    print "The Glidein Factory can be configured to use a default GSI proxy for submission.\n"
    print "However, this operation mode is not recommended.\n"
    while 1:
        match_yn=raw_input("Do you want to use such a proxy?: (y/n) [n] ")
        if match_yn=="":
            match_yn="n"
        if (match_yn!="y") and (match_yn!="n"):
            print "Please answer y or n"
            continue 
        break
    if match_yn=='y':
        print
        print "Subject of the Glidein Factory cert/proxy should be authenticated"
        print "and authorized at the compute elements (CE) you will be submitting"
        print "glidein jobs to."
        while 1:
            if os.environ.has_key('X509_USER_PROXY'):
                proxy_fname=raw_input("Where is your proxy located?: [%s] "%os.environ['X509_USER_PROXY'])
                if proxy_fname=="":
                    proxy_fname=os.environ['X509_USER_PROXY']
            else:
                proxy_fname=raw_input("Where is your proxy located?: ")
            proxy_fname=os.path.abspath(proxy_fname)

            if not os.path.isfile(proxy_fname):
                print "File not found: '%s'"%proxy_fname
                continue

            try:
                my_dn=get_proxy_dn(proxy_fname)
            except RuntimeError,e:
                print e
                continue

            break # proxy found

        print
        print "Using DN '%s'"%my_dn
        print "Make sure this DN is in the condor gridmap files of the User Pool collector and all the User schedds."
        print

    #################################
    # get config vals
    full_host_name=socket.getfqdn()
    fhn_arr=full_host_name.split(".")

    print
    print "As you probably know, privilege separation "
    print "is needed to securely support multiple frontends."
    print "If you are using privilege separation, the factory directories"
    print "must be world readable (except for the proxies dirs)"
    print
    print "Hosting the config and log files in the factory home directory"
    print "is thus not recommended anymore."
    print

    # Submit base directory
    def_submit_base_dir="/var/gfactory/glideinsubmit"

    submit_base_dir=create_empty_dir("Where will you host your config files?: ",def_submit_base_dir,empty_required=False)

    def_log_base_dir="/var/gfactory/glideinlogs"
    log_base_dir=create_empty_dir("Where will you host your log files?: ",def_log_base_dir,empty_required=False)

    def_clientlog_base_dir="/var/gfactory/clientlogs"
    while 1:
        clientlog_base_dir=raw_input("Where will you host the client log files?: [%s] "%def_clientlog_base_dir)
        if clientlog_base_dir=="":
            clientlog_base_dir=def_clientlog_base_dir
        if not os.path.isdir(clientlog_base_dir):
            print "%s does not exist, please create it if needed"%clientlog_base_dir
            continue
        break

    def_clientproxies_base_dir="/var/gfactory/clientproxies"
    while 1:
        clientproxies_base_dir=raw_input("Where will you host the client proxies files?: [%s]"%def_clientproxies_base_dir)
        if clientproxies_base_dir=="":
            clientproxies_base_dir=def_clientproxies_base_dir
        if not os.path.isdir(clientproxies_base_dir):
            print "%s does not exist, please create it if needed"%clientproxies_base_dir
            continue
        break

    (web_base_dir,web_base_url)=query_WebLocation('glidefactory');
    

    #if RRD_BIN_PATH==None:
    #    query_rrd()

    # Factory name
    def_factory_name="mySites-%s"%fhn_arr[0]
    factory_name=raw_input("Give a name to this Glidein Factory?: [%s] "%def_factory_name)
    if factory_name=="":
        factory_name=def_factory_name

    # Glidein name
    def_glidein_name="v1_0"
    while 1:
        glidein_name=raw_input("Give a name to this Glidein instance?: [%s] "%def_glidein_name)
        if glidein_name=="":
            glidein_name=def_glidein_name
        # check if dir already exists
        if os.path.exists('%s/glidein_%s'%(submit_base_dir,glidein_name)):
            print "Glidein '%s' already exists!"%glidein_name
            continue
        if os.path.exists('%s/glidein_%s.cfg'%(submit_base_dir,glidein_name)):
            print "Glidein config area for '%s' already exists!"%glidein_name
            continue

        #have it
        break

    # Condor base dir
    fd=os.popen("which condor_status")
    lines=fd.readlines()
    err=fd.close()
    if err!=None: # found
        raise RuntimeError, "Failed to detect condor installation!"
    def_condor_base_dir=os.path.dirname(os.path.dirname(lines[0][:-1])) 
    while 1:
        condor_base_dir=raw_input("What is the Condor base directory?: [%s] "%def_condor_base_dir)
        if condor_base_dir=="":
            condor_base_dir=def_condor_base_dir
        condor_startd_bin=os.path.join(condor_base_dir,'sbin/condor_startd')
        if not os.path.exists(condor_startd_bin):
            print "%s does not exist!"%condor_startd_bin
            continue
        # found and verified
        break

    # schedds
    fd=os.popen("condor_status -schedd -format '%s\n' Name")
    lines=fd.readlines()
    err=fd.close()
    if err!=None: # found
        raise RuntimeError, "Failed to fetch list of schedds!"

    default_schedds=[]
    for line in lines:
        line=line[:-1] #remove newline
        if line[:14]=="schedd_glidein":
            default_schedds.append(line)

    if len(default_schedds)==0:
        while 1:
            yn=raw_input("No glidein schedds in this pool.\nDo you want to use the other schedds? (y/n) ")
            if (yn!="y") and (yn!="n"):
                print "Please answer y or n"
                continue 
            break
        if yn=='y':
            default_schedds=[]
            for line in lines:
                line=line[:-1] #remove newline
                if len(line)>0:
                    default_schedds.append(line)
        else:
            raise RuntimeError, "No glidein schedds in this pool!"


    print "The following glidein schedds have been found:"
    for i in range(len(default_schedds)):
        print " [%i] %s"%(i+1,default_schedds[i])
    
    while 1:
        yn=raw_input("Do you want to use all of them?: (y/n) ")
        if (yn!="y") and (yn!="n"):
            print "Please answer y or n"
            continue 
        break

    if yn=="y":
        schedds=default_schedds
    else:
        print "Select the schedd indexes you want to use"
        print "Use a , separated list to use more than one"
        while 1:
            idxes=raw_input("Please select: ")
            idx_arr=idxes.split(',')
            problems=0
            for i in range(len(idx_arr)):
                try:
                    nr=int(idx_arr[i])
                    if (nr<1) or (nr>len(default_schedds)):
                        print "Index %i out of range"%nr
                        problems=1
                        break
                    idx_arr[i]=nr
                except:
                    print "'%s' is not an index!"%idx_arr[i]
            if problems:
                continue

            schedds=[]
            for idx in idx_arr:
                schedds.append(default_schedds[idx-1])
            
            # got them
            break
    print "Using %s"%schedds
    print

    # Use CCB
    while 1:
        ccb_yn=raw_input("Do you want to use CCB (requires Condor 7.3.0 or better)?: (y/n) ")
        if (ccb_yn!="y") and (ccb_yn!="n"):
            print "Please answer y or n"
            continue 
        break
    if ccb_yn!="y": # no GCB if CCB used
        # GCBs
        gcb_list=get_gcb_list()

    # Use gLExec
    while 1:
        glexec_yn=raw_input("Do you want to use gLExec?: (y/n) ")
        if (glexec_yn!="y") and (glexec_yn!="n"):
            print "Please answer y or n"
            continue 
        break
    
    # Security setup
    if proxy_fname!=None:
        while 1:
            voproxy_yn=raw_input("Force VO frontend to provide its own proxy?: (y/n) [y] ")
            if voproxy_yn=="":
                voproxy_yn="y"
                break
            if (voproxy_yn!="y") and (voproxy_yn!="n"):
                print "Please answer y or n"
                continue 
            break
    else:
        # no factory proxy, so I must use the VO proxy; no choice
        voproxy_yn="y"

    # entries
    entries_list={}

    vo=None # VOMS extensions are not required
    yn=raw_input("Do you want to fetch entries from RESS?: (y/n) [n] ")
    if yn=='y':
        if proxy_fname!=None:
            vo=None # VOMS extensions are not required
            try:
                vo=get_proxy_vo(proxy_fname)
            except RuntimeError:
                pass # VOMS extensions are not required
            
        get_ress_glidein_entries(vo,entries_list,glexec_yn=="y")

    yn=raw_input("Do you want to fetch entries from BDII?: (y/n) [n] ")
    if yn=='y':
        vo=None # VOMS extensions are not required
        if proxy_fname!=None:
            try:
                vo=get_proxy_vo(proxy_fname)
            except RuntimeError:
                pass # VOMS extensions are not required
            
        get_bdii_glidein_entries(vo,entries_list,glexec_yn=="y")

    print "Please list all additional glidein entry points,"
    while 1:
        print
        entry_name=raw_input("Entry name (leave empty when finished): ")
        if entry_name=="":
            if len(entries_list.keys())<1:
                print "You must instert at least one entry point"
                continue
            break

        if entry_name in entries_list.keys():
            print "You already insterted '%s'!"%entry_name
            continue
        gatekeeper_name=raw_input("Gatekeeper for '%s': "%entry_name)
        if gatekeeper_name=="":
            print "Gatekkeper cannot be empty!"
            continue
        rsl_name=raw_input("RSL for '%s': "%entry_name)
        work_dir=raw_input("Work dir for '%s': [.] "%entry_name)
        if work_dir=="":
            work_dir="."
        site_name=raw_input("Site name for '%s': [%s] "%(entry_name,entry_name))
        if site_name=="":
            site_name=entry_name
        glexec_path=""
        if glexec_yn=="y":
            glexec_path=raw_input("gLExec path for '%s': [OSG] "%entry_name)
            if glexec_path=="":
                glexec_path='OSG'
        else:
            glexec_path="NONE"
            
            
        entries_list[entry_name]={'gatekeeper':gatekeeper_name,'rsl':rsl_name,'gridtype':'gt2',
                                  'work_dir':work_dir,'site_name':site_name,'glexec_path':glexec_path,'is_ids':[]}
        

    # USE_MATCH_AUTH
    ## (Weigand 9/27 - USE_MATCH_AUTH is now the default.  No questions. Bug 1902)
    #while 1:
    #    match_yn=raw_input("Should glideins use the more efficient Match authentication (works for Condor v7.1.3 and later)?: (y/n) [y] ")
    #    if match_yn=="":
    #        match_yn="y"
    #    if (match_yn!="y") and (match_yn!="n"):
    #        print "Please answer y or n"
    #        continue 
    #    break
    match_yn = 'y'

    print
    print "For security reasons, we want to whitelist all the frontends that we will be serving."
    print "Each frontend should be segregated to its own (set of) username(s)."
    print "If you do not want privilege separation, you can still just use the factory user."
    print
    print "Please list the frontends you will be serving:"
    full_host_name=socket.getfqdn()
    frontends={}
    while 1:
        print
        frontend_name=raw_input("Frontend security name (leave empty when finished): ")
        if frontend_name=="":
            if len(frontends.keys())<1:
                print "You must list at least one frontend"
                continue
            break

        if frontend_name in frontends.keys():
            print "You already insterted '%s'!"%frontend_name
            continue

        frontend_identity=raw_input("Frontend identity (like vo1@%s): "%full_host_name)
        if frontend_identity=="":
            print "Frontend identity cannot be empty!"
            continue

        # each frontend could have multiple proxy security classes
        # ask for just one for simplicity
        
        frontend_secclass=raw_input("Frontend proxy security class: [frontend] ")
        if frontend_secclass=="":
            frontend_secclass="frontend"

        frontend_uid=raw_input("Username: ")
        try:
            pwd.getpwnam(frontend_uid)
        except:
            print "User '%s' does not exist!"%frontend_uid
            continue
        
        frontends[frontend_name]={'id':frontend_identity,'security_class':frontend_secclass,'user':frontend_uid}


    os.mkdir('%s/glidein_%s.cfg'%(submit_base_dir,glidein_name))
    
    #####################################
    # create config files
    cfg_name='%s/glidein_%s.cfg/glideinWMS.xml'%(submit_base_dir,glidein_name)
    fd=open(cfg_name,"w")
    try:
        try:
            fd.write('<glidein factory_name="%s" glidein_name="%s"\n'%(factory_name,glidein_name))
            fd.write('         schedd_name="%s"\n'%string.join(schedds,','))
            fd.write('         loop_delay="60" advertise_delay="5" restart_attempts="3" restart_interval="1800">\n')
            fd.write('   <submit base_dir="%s" base_log_dir="%s" base_client_log_dir="%s" base_client_proxies_dir="%s"/>\n'%(submit_base_dir,log_base_dir,clientlog_base_dir,clientproxies_base_dir))
            fd.write('   <stage web_base_url="%s/stage" use_symlink="True" base_dir="%s/stage"/>\n'%(web_base_url,web_base_dir))
            fd.write('   <monitor base_dir="%s/monitor" javascriptRRD_dir="%s" flot_dir="%s" jquery_dir="%s"/>\n'%(web_base_dir,JAVASCRIPTRRD_PATH,FLOT_PATH,FLOT_PATH))
            # Reminder to self(Igor)
            # Would be nice if the installer allowed to provide multiple binaries
            fd.write('   <condor_tarballs>\n')
            fd.write('       <condor_tarball arch="default" os="default" base_dir="%s"/>\n'%condor_base_dir)
            fd.write('   </condor_tarballs>\n')

            # Reminder to self(Igor)
            # Add factory proxy in the config file... not reliable to use the ENV(X509_USER_PROXY)

            if voproxy_yn=="y":
                # disable factory proxy
                fd.write('   <security allow_proxy="frontend" key_length="2048" pub_key="RSA">\n')
            else:
                # allow both factory proxy and VO proxy
                fd.write('   <security allow_proxy="factory,frontend" key_length="2048" pub_key="RSA">\n')
            fd.write('    <frontends>\n')
            for fe_name in frontends.keys():
                fd.write('     <frontend name="%s" identity="%s">\n'%(fe_name,frontends[fe_name]['id']))
                fd.write('       <security_classes>\n')
                fd.write('         <security_class name="%s" username="%s"/>\n'%(frontends[fe_name]['security_class'],frontends[fe_name]['user']))
                fd.write('       </security_classes>\n')
                fd.write('     </frontend>\n')
            fd.write('    </frontends>\n')
            fd.write('   </security>\n')
            
            fd.write('   <attrs>\n')
            if ccb_yn!="y":
                fd.write('      <attr name="USE_CCB" value="False" const="True" type="string" glidein_publish="True" publish="True" job_publish="False" parameter="True"/>\n')
                if len(gcb_list)>0:
                    fd.write('      <attr name="GCB_LIST" value="%s" const="True" type="string" glidein_publish="False" publish="False" job_publish="False" parameter="True"/>\n'%string.join(gcb_list,','))
                else:
                    fd.write('      <attr name="GCB_ORDER" value="NONE" const="True" type="string" glidein_publish="True" publish="True" job_publish="False" parameter="True"/>\n')
            else:
                # no GCB if CCB used
                fd.write('      <attr name="GCB_ORDER" value="NONE" const="True" type="string" glidein_publish="True" publish="True" job_publish="False" parameter="True"/>\n')
            fd.write('      <attr name="GLEXEC_JOB" const="True" glidein_publish="False" job_publish="False" parameter="True" publish="False" type="string" value="True"/>\n')
            fd.write('      <attr name="USE_MATCH_AUTH" value="%s" const="False" type="string" glidein_publish="False" publish="True" job_publish="False" parameter="True"/>\n'%(match_yn=='y'))
            fd.write('      <attr name="CONDOR_VERSION" const="False" glidein_publish="False" job_publish="False" parameter="True" publish="True" type="string" value="default"/>\n')
            fd.write('   </attrs>\n')
            fd.write('   <entries>\n')
            sorted_entry_names=entries_list.keys()
            sorted_entry_names.sort()
            for entry_name in sorted_entry_names:
                entry_el=entries_list[entry_name]
                if entry_el['rsl']!="":
                    rsl_str='rsl=%s'%xml.sax.saxutils.quoteattr(entry_el['rsl'])
                else:
                    rsl_str=""
                
                fd.write('      <entry name="%s" gridtype="%s" gatekeeper="%s" %s work_dir="%s">\n'%(entry_name,entry_el['gridtype'],entry_el['gatekeeper'],rsl_str,entry_el['work_dir']))
                fd.write('         <infosys_refs>\n')
                for is_el in entry_el['is_ids']:
                    fd.write('           <infosys_ref type="%s" server="%s" ref="%s"/>\n'%(is_el['type'],is_el['server'],is_el['name']))
                fd.write('         </infosys_refs>\n')
                fd.write('         <attrs>\n')
                fd.write('            <attr name="GLIDEIN_Site" value="%s" const="True" type="string" glidein_publish="True" publish="True" job_publish="True" parameter="True"/>\n'%entry_el['site_name'])
                fd.write('            <attr name="CONDOR_OS" const="False" glidein_publish="False" job_publish="False" parameter="True" publish="True" type="string" value="default"/>\n')
                fd.write('            <attr name="CONDOR_ARCH" const="False" glidein_publish="False" job_publish="False" parameter="True" publish="True" type="string" value="default"/>\n')
                if ccb_yn=="y":
                    # Put USE_CCB in the entries so that it is easy to disable it selectively
                    fd.write('            <attr name="USE_CCB" value="True" const="True" type="string" glidein_publish="True" publish="True" job_publish="False" parameter="True"/>\n')
                else:
                    # Put GCB_ORDER in the entries so that it is easy to disable it selectively
                    if len(gcb_list)>0:
                        fd.write('            <attr name="GCB_ORDER" value="RANDOM" const="False" type="string" glidein_publish="True" publish="True" job_publish="False" parameter="True"/>\n')
                fd.write('            <attr name="GLEXEC_BIN" value="%s" const="True" type="string" glidein_publish="False" publish="True" job_publish="False" parameter="True"/>\n'%entry_el['glexec_path'])
                fd.write('         </attrs>\n')
                fd.write('         <files>\n')
                fd.write('         </files>\n')
                fd.write('      </entry>\n')
            fd.write('   </entries>\n')
            fd.write('   <files>\n')
            fd.write('   </files>\n')
            fd.write('</glidein>\n')
        finally:
            fd.close()
    except:
        try:
            os.unlink(cfg_name)
        except:
            pass #just protect
        raise
        
    #####################################
    # run create_glidein

    yn=raw_input("Do you want to create the glidein (as opposed to just the config file)?: (y/n) [n]")
    if yn=='y':
        err=os.system('%s/creation/create_glidein %s'%(glideinWMS_base_dir,cfg_name))
        if err!=0:
            print "Failed to create glidein '%s'!"%glidein_name
            print "You may need to change the configuration file first"
    else:
        print "To create the glidein, you need to run"
        print '%s/creation/create_glidein %s'%(glideinWMS_base_dir,cfg_name)

    print
    print "Configuration files are located in %s/glidein_%s.cfg"%(submit_base_dir,glidein_name)
    if proxy_fname!=None:
        print "Remember to set X509_USER_PROXY before starting the daemon"
    print

    return

#-------------------------------------------------------------------------------
def extract_factory_attrs(match_str):
    glidein_attrs=[]
    regex = (
        re.compile("glidein\[\"attrs\"\]\[['\"](?P<attr>[^'\"]+)['\"]\]"), 
        re.compile("glidein\[\"attrs\"\]\.get\(['\"](?P<attr>[^'\"]+)['\"\)]")
    )

    for attr_re in regex:
        idx=0
        while 1:
            attr_obj=attr_re.search(match_str,idx)
            if attr_obj==None:
                break # not found
            attr_el=attr_obj.group('attr')
            if not (attr_el in glidein_attrs):
                glidein_attrs.append(attr_el)
            idx=attr_obj.end()+1
    return glidein_attrs
    
#-------------------------------------------------------------------------------
def extract_job_attrs(match_str):
    job_attrs=[]
    regex = (
        re.compile("job\.get\(['\"](?P<attr>[^'\"]+)['\"]\)"),
        re.compile("job\[['\"](?P<attr>[^'\"]+)['\"]\]")
    )

    for attr_re in regex:
        idx=0
        while 1:
            attr_obj=attr_re.search(match_str,idx)
            if attr_obj==None:
                break # not found
            attr_el=attr_obj.group('attr')
            if not (attr_el in job_attrs):
                job_attrs.append(attr_el)
            idx=attr_obj.end()+1
    return job_attrs
    
#-------------------------------------------------------------------------------
def vofrontend_install():
    global JAVASCRIPTRRD_PATH,FLOT_PATH

    if os.getuid()==0:
        print
        print "You are trying to install the VO Frontend as root"
        print "While this is possible, it is not recommended."
        print "For security reasons, it is better to install it as a non-priviledged user"
        yn=raw_input("Do you want to continue?: (y/n) ")
        if yn!='y':
            print
            print "Not installing the VO Frontend as root."
            print "Remember to install it as a regular user"
            print
            return

    print
    print "Installing VO Frontend"
    print


    glideinWMS_base_dir=os.path.dirname(os.path.dirname(os.path.abspath(sys.argv[0])))
    if not os.path.isdir("%s/creation"%glideinWMS_base_dir):
        raise RuntimeError,"Cannot find %s/creation"%glideinWMS_base_dir
    if not os.path.isdir("%s/frontend"%glideinWMS_base_dir):
        raise RuntimeError,"Cannot find %s/frontend"%glideinWMS_base_dir

    check_import('rrdtool')
    check_import('M2Crypto')

    if JAVASCRIPTRRD_PATH==None:
        query_javascriptRRD()

    if FLOT_PATH==None:
        query_flot()


    #################################
    # get config vals
    full_host_name=socket.getfqdn()
    fhn_arr=full_host_name.split(".")

    # Submit base directory
    def_frontstage_base_dir="%s/frontstage"%os.environ['HOME']
    frontstage_base_dir=create_empty_dir("Where will you host your config files?: ",def_frontstage_base_dir,empty_required=False)

    (web_base_dir,web_base_url)=query_WebLocation('vofrontend');

    # log base directory
    def_frontstage_log_dir="%s/frontlogs"%os.environ['HOME']
    frontstage_log_dir=create_empty_dir("Where will you host your log files?: ",def_frontstage_log_dir,empty_required=False)

    # VO Frontend name
    def_frontend_name="myVO-%s"%fhn_arr[0]
    frontend_name=raw_input("Give a name to this VO Frontend?: [%s] "%def_frontend_name)
    if frontend_name=="":
        frontend_name=def_frontend_name

    # Instance/Version name
    def_version_name="v1_0"
    while 1:
        version_name=raw_input("Give a name to this VO Frontend instance?: [%s] "%def_version_name)
        if version_name=="":
            version_name=def_version_name
        # check if dir already exists
        if os.path.exists('%s/instance_%s'%(frontstage_base_dir,version_name)):
            print "Instance '%s' already exists!"%version_name
            continue
        if os.path.exists('%s/instance_%s.cfg'%(frontstage_base_dir,version_name)):
            print "VO Frontend instance config area for '%s' already exists!"%version_name
            continue

        #have it
        break

    # WMS collector node
    print
    while 1:
        pool_node=raw_input("What node is the WMS collector (i.e. the gfactory) running?: ")
        try:
            socket.gethostbyname(pool_node.split(':')[0])
        except:
            print "'%s' not a valid host name!"%pool_node.split(':')[0]
            continue
        #have a valid pool_node
        break

    def_pool_identity="gfactory@%s"%pool_node.split(':')[0]
    pool_identity=raw_input("What is the classad identity of the glidein factory?: [%s] "%def_pool_identity)
    if pool_identity=="":
        pool_identity=def_pool_identity

    while 1:
        pool_dn=raw_input("What is the WMS collector DN (i.e. subject)?: ")
        if len(pool_dn)<5:
            print "Too short... likely invalid"
            continue
        break

    ###################################
    # Ask about the proxy
    print "\nTo use the VO Frontend you need a valid GSI proxy."
    print "VO Frontend will use this proxy to talk to the WMS Collector and User Schedd"
    while 1:
        if os.environ.has_key('X509_USER_PROXY'):
            proxy_fname=raw_input("Where is your proxy located?: [%s] "%os.environ['X509_USER_PROXY'])
            if proxy_fname=="":
                proxy_fname=os.environ['X509_USER_PROXY']
        else:
            proxy_fname=raw_input("Where is your proxy located?: ")
        proxy_fname=os.path.abspath(proxy_fname)

        if not os.path.isfile(proxy_fname):
            print "File not found: '%s'"%proxy_fname
            continue

        try:
            my_dn=get_proxy_dn(proxy_fname)
        except RuntimeError,e:
            print e
            continue
            
        break # proxy found

    print
    print "Using DN '%s'"%my_dn
    print "Make sure this DN is in the WMS collector condor_mapfile"
    print

    print "For security reasons, we need to know what will the WMS collector map us to."
    print "It will likely be something like joe@%s"%pool_node.split(':')[0]
    proxy_identity = raw_input("What is the mapped name?: ")
    print

    # collector
    
    print
    print "We are done with the WMS collector (i.e. gfactory) config"
    print "Let's configure the access to the local (user) pool"
    print
    
    fd=os.popen("condor_config_val COLLECTOR_HOST")
    lines=fd.readlines()
    err=fd.close()
    if err!=None: # found
        default_local_collector=""
    else:
        default_local_collector=lines[0][:-1]

    main_local_collector=default_local_collector
    print "Using pool collector %s"%main_local_collector
    while 1:
        main_local_dn=raw_input("What is the pool collector DN (i.e. subject)?: ")
        if len(main_local_dn)<5:
            print "Too short... likely invalid"
            continue
        break

    print
    print "List and secondary pool collectory the glideins should use"
    print "instead of the main collector."
    print "(leave empty if you want to use the main collector only)"
    print "Valid syntaxes are:"
    print " master1.my.org:9620-9624"
    print " master1.my.org:9619"
    print " master3.my.org"
    print "Leave an empty collector name when finished."
    secondary_local_collectors=[]
    secondary_local_dns={}
    while 1:
        add_collector=raw_input("Collector name: ")
        if add_collector=="":
            break

        add_dn=raw_input("Collector DN (i.e. subject): ")
        if len(add_dn)<5:
            print "Too short... likely invalid.. retry collector %s"%add_collector
            continue

        secondary_local_collectors.append(add_collector)
        secondary_local_dns[add_collector]=add_dn


    # schedds
    fd=os.popen("condor_status -schedd -format '%s\n' Name")
    lines=fd.readlines()
    err=fd.close()
    if err!=None: # found
        raise RuntimeError, "Failed to fetch list of schedds!"

    default_schedds=[]
    for line in lines:
        line=line[:-1] #remove newline
        if line!="":
            default_schedds.append(line)

    if len(default_schedds)==0:
        raise RuntimeError, "No schedds in this pool!"

    print "The following schedds have been found:"
    for i in range(len(default_schedds)):
        print " [%i] %s"%(i+1,default_schedds[i])
    
    while 1:
        yn=raw_input("Do you want to monitor all of them?: (y/n) ")
        if (yn!="y") and (yn!="n"):
            print "Please answer y or n"
            continue 
        break

    if yn=="y":
        schedds=default_schedds
    else:
        print "Select the schedd indexes you want to monitor"
        print "Use a , separated list to monitor more than one"
        while 1:
            idxes=raw_input("Please select: ")
            idx_arr=idxes.split(',')
            problems=0
            for i in range(len(idx_arr)):
                try:
                    nr=int(idx_arr[i])
                    if (nr<1) or (nr>len(default_schedds)):
                        print "Index %i out of range"%nr
                        problems=1
                        break
                    idx_arr[i]=nr
                except:
                    print "'%s' is not an index!"%idx_arr[i]
                    problems=1
                    break
                
            if problems:
                continue

            schedds=[]
            for idx in idx_arr:
                schedds.append(default_schedds[idx-1])
            
            # got them
            break
    print "Using %s"%schedds
    print
    schedd_dns={}
    for schedd in schedds:
        while 1:
            schedd_dns[schedd]=raw_input("What is the DN (i.e. subject) for schedd %s?: "%schedd)
            if len(schedd_dns[schedd])<5:
                print "Too short... likely invalid"
                continue
            break
        

    # job constraint
    default_job_constraint="(JobUniverse==5)&&(GLIDEIN_Is_Monitor =!= TRUE)&&(JOB_Is_Monitor =!= TRUE)"
    job_constraint=raw_input("What kind of jobs do you want to monitor?: [%s] "%default_job_constraint)
    if job_constraint=="":
        job_constraint=default_job_constraint
                    
                    
    def_group_name="main"
    group_name=raw_input("Give a name to the main group: [%s] "%def_group_name)
    if group_name=="":
        group_name=def_group_name


    # match string
    print "What expression do you want to use to match glideins to jobs?"
    print "It is an arbitrary python boolean expression using the dictionaries"
    print "  glidein and job"
    print "A simple example expression would be:"
    print '  glidein["attrs"].get("GLIDEIN_Site") in ((job.get("DESIRED_Sites")!=None) and job.get("DESIRED_Sites").split(","))'
    print "If you want to match all (OK for simple setups),"
    print "  just specify True (the default)"
    
    default_match_str="True"
    match_str=raw_input("Match string: [%s] "%default_match_str)
    if match_str=="":
        match_str=default_match_str
                    
    print "What job attributres are you using in the match expression?"
    print "I have computed my best estimate for your match string,"
    print "please verify and correct if needed."
    
    default_job_attributes=string.join(extract_job_attrs(match_str),',')
    job_attributes=raw_input("Job attributes: [%s] "%default_job_attributes)
    if job_attributes=="":
        job_attributes=default_job_attributes

    if job_attributes=="":
        job_attr_list=[]
    else:
        job_attr_list=string.split(job_attributes,',')

    print "What glidein/factory attributres are you using in the match expression?"
    print "I have computed my best estimate for your match string,"
    print "please verify and correct if needed."
    
    default_factory_attributes=string.join(extract_factory_attrs(match_str),',')
    factory_attributes=raw_input("Factory attributes: [%s] "%default_factory_attributes)
    if factory_attributes=="":
        factory_attributes=default_factory_attributes

    if factory_attributes=="":
        factory_attr_list=[]
    else:
        factory_attr_list=string.split(factory_attributes,',')

    #################################
    # Ask about the glidein proxies
    print "My DN = '%s'"%my_dn
    print

    glidein_proxies=[]
    glidein_proxies_dns=[]
    
    # Security setup
    while 1:
        print "VO frontend proxy = '%s'"%proxy_fname
        yn=raw_input("Do you want to use it to submit glideins: (y/n) [y] ")
        if yn=="":
            yn="y"
        elif (yn!="y") and (yn!="n"):
            print "Please answer y or n"
            continue 

        break
    if (yn=='y'):
        glidein_proxies.append(proxy_fname)
        glidein_proxies_dns.append(my_dn)
        


    print "You may want to use other proxies"
    print "Please add all the proxies that this glidein will use"
    print
    print "An empty entry means you are done."
    while 1:
        a_fname=raw_input("proxy fname: ")
        if a_fname=="":
            break # done

        a_fname=os.path.abspath(a_fname)
        if not os.path.isfile(a_fname):
            print "File not found: '%s'"%a_fname
            continue

        try:
            a_dn=get_proxy_dn(a_fname)
        except RuntimeError,e:
            print e
            continue

        glidein_proxies.append(a_fname)
        glidein_proxies_dns.append(a_dn)

    # Default the use of glexec to be optional
    glexec_use = ""
    default_glexec_use = "OPTIONAL"
    while 1:
        print "You can enforce the use of glexec if available and configured at site. If you do not want to use GLEXEC at all answer NEVER. If you want to enforce the use of glexec answer REQUIRED. If set to OPTIONAL, glexec will be used if configured at the site."
        glexec_use=raw_input("How do you want to categorize the use of glexec if available at sites?: (NEVER/OPTIONAL/REQUIRED) [%s]" % default_glexec_use)
        if glexec_use == "":
            glexec_use = default_glexec_use
        if glexec_use not in ("NEVER", "OPTIONAL", "REQUIRED"):
            print "Please answer NEVER or OPTIONAL or REQUIRED"
            continue
        break

    # USE_MATCH_AUTH
    # This way the glidein does not need to have the DNs of all the schedds
    ## (Weigand 9/27 - USE_MATCH_AUTH is now the default.  No questions. Bug 1902)
    match_yn="y"
    #print
    #print "Will use the more efficient Match authentication"
    #print "Make sure you use Match authentication in the schedds, too"
    #print

    # Expose Grid Env
    while 1:
        gridenv_yn=raw_input("Do you want to expose the Grid env. to the user jobs?: (y/n) ")
        if (gridenv_yn!="y") and (gridenv_yn!="n"):
            print "Please answer y or n"
            continue 
        break

    #####################################
    # create config dir
    os.mkdir('%s/instance_%s.cfg'%(frontstage_base_dir,version_name))
    
    #####################################
    # create config files
    cfg_name="%s/instance_%s.cfg/frontend.xml"%(frontstage_base_dir,version_name)
    fd=open(cfg_name,"w")
    try:
        try:
            fd.write('<frontend frontend_name="%s-%s">\n'%(frontend_name,version_name))
            fd.write('   <work base_dir="%s" base_log_dir="%s"/>\n'%(frontstage_base_dir,frontstage_log_dir))
            fd.write('   <stage web_base_url="%s/stage" base_dir="%s/stage"/>\n'%(web_base_url,web_base_dir))
            fd.write('   <monitor base_dir="%s/monitor" javascriptRRD_dir="%s" flot_dir="%s" jquery_dir="%s"/>\n'%(web_base_dir,JAVASCRIPTRRD_PATH,FLOT_PATH,FLOT_PATH))

            fd.write('   <collectors>\n')
            fd.write('     <collector node=%s DN=%s secondary="False"/>\n'%(xmlFormat.xml_quoteattr(main_local_collector),xmlFormat.xml_quoteattr(main_local_dn)))
            for c in secondary_local_collectors:
                fd.write('     <collector node=%s DN=%s secondary="True"/>\n'%(xmlFormat.xml_quoteattr(c),xmlFormat.xml_quoteattr(secondary_local_dns[c])))
            fd.write('   </collectors>\n')
            fd.write('   <security security_name="%s" proxy_selection_plugin="ProxyAll" classad_proxy=%s proxy_DN=%s>\n'%(frontend_name,xmlFormat.xml_quoteattr(proxy_fname),xmlFormat.xml_quoteattr(my_dn)))
            fd.write('      <proxies>\n')
            for a_fname in glidein_proxies:
                fd.write('         <proxy absfname=%s/>\n'%xmlFormat.xml_quoteattr(a_fname))
            fd.write('      </proxies>\n')
            fd.write('   </security>\n')
            fd.write('   <match match_expr="True" start_expr="True">\n')
            fd.write('      <factory>\n')
            fd.write('        <collectors>\n')
            fd.write('          <collector node=%s DN=%s factory_identity=%s my_identity=%s comment="Define factory collector globally for simplicity"/>\n'%(xmlFormat.xml_quoteattr(pool_node),xmlFormat.xml_quoteattr(pool_dn),xmlFormat.xml_quoteattr(pool_identity),xmlFormat.xml_quoteattr(proxy_identity)))
            fd.write('        </collectors>\n')
            fd.write('      </factory>\n')
            fd.write('      <job query_expr=%s comment="Define job constraint and schedds globally for simplicity">\n'%xmlFormat.xml_quoteattr(job_constraint))
            fd.write('        <schedds>\n')
            for schedd in schedds:
                fd.write('         <schedd fullname=%s DN=%s/>\n'%(xmlFormat.xml_quoteattr(schedd),xmlFormat.xml_quoteattr(schedd_dns[schedd])))
            fd.write('        </schedds>\n')
            fd.write('      </job>\n')
            fd.write('   </match>\n')
            fd.write('   <attrs>\n')
            fd.write('      <attr name="GLIDEIN_Glexec_Use" glidein_publish="True" job_publish="True" parameter="False" type="string" value="%s"/>\n'%(glexec_use))
            fd.write('      <attr name="GLIDEIN_Expose_Grid_Env" glidein_publish="True" job_publish="True" parameter="False" type="string" value="%s"/>\n'%(gridenv_yn=='y'))
            # this is needed for the security to work
            fd.write('      <attr name="USE_MATCH_AUTH" glidein_publish="False" job_publish="False" parameter="True" type="string" value="True"/>\n')
            # the following are just so admins know they exist
            # we put in the default values
            fd.write('      <attr name="GLIDECLIENT_Rank" glidein_publish="False" job_publish="False" parameter="True" type="string" value="1"/>\n')
            fd.write('   </attrs>\n')
            fd.write('   <groups>\n')
            fd.write('      <group name=%s enabled="True">\n'%xmlFormat.xml_quoteattr(group_name))
            fd.write('         <match match_expr=%s start_expr="True">\n'%xmlFormat.xml_quoteattr(match_str))
            if len(factory_attr_list)>0:
                attr_query_arr=[]
                for job_attr in factory_attr_list:
                    attr_query_arr.append("(%s=!=UNDEFINED)"%job_attr)
                fd.write('            <factory query_expr=%s>\n'%xmlFormat.xml_quoteattr(string.join(attr_query_arr," && ")))
                fd.write('               <match_attrs>\n')
                for factory_attr in factory_attr_list:
                    fd.write('                  <match_attr name=%s type="string"/>\n'%xmlFormat.xml_quoteattr(factory_attr))
                fd.write('               </match_attrs>\n')
                fd.write('            </factory>\n')
            if len(job_attr_list)>0:
                attr_query_arr=[]
                for job_attr in job_attr_list:
                    attr_query_arr.append("(%s=!=UNDEFINED)"%job_attr)
                fd.write('            <job query_expr=%s>\n'%xmlFormat.xml_quoteattr(string.join(attr_query_arr," && ")))
                fd.write('               <match_attrs>\n')
                for job_attr in job_attr_list:
                    fd.write('                  <match_attr name=%s type="string"/>\n'%xmlFormat.xml_quoteattr(job_attr))
                fd.write('               </match_attrs>\n')
                fd.write('            </job>\n')
            fd.write('         </match>\n')
            fd.write('      </group>\n')
            fd.write('   </groups>\n')
            fd.write('   <files>\n')
            fd.write('   </files>\n')
            fd.write('</frontend>\n')
        finally:
            fd.close()
    except:
        try:
            os.unlink(cfg_name)
        except:
            pass #just protect
        raise
            

        
    #####################################
    # run create_frontend

    yn=raw_input("Do you want to create the VO Frontend instance (as opposed to just the config file)?: (y/n) [n]")
    if yn=='y':
        err=os.system('%s/creation/create_frontend %s'%(glideinWMS_base_dir,cfg_name))
        if err!=0:
            print "Failed to create VO Frontend instance '%s'!"%version_name
            print "You may need to change the configuration file first"
    else:
        print "To create the VO Frontend instance, you need to run"
        print '%s/creation/create_frontend %s'%(glideinWMS_base_dir, cfg_name)

    print
    print "Configuration file is located at %s"%cfg_name
    print

    return

##########################################
#
# Task specific procedures
#
##########################################

# Ask the user for location of directory
# and create it
########################################

def create_empty_dir(question, def_dir,empty_required=True):
    if def_dir!=None:
        question=question+("[%s] "%def_dir)
    while 1:
        user_dir=raw_input(question)
        if user_dir=="":
            user_dir=def_dir
        user_dir=os.path.abspath(user_dir)
        
        if not os.path.exists(user_dir):
            yn=raw_input("Directory '%s' does not exist, should I create it?: (y/n) "%user_dir)
            if yn!="y":
                continue #do not create, ask for a new one
            else:
                try:
                    os.mkdir(user_dir)
                except:
                    print "Failed to create '%s'!"% user_dir
                    continue
        else:
            if len(os.listdir(user_dir))!=0:
                yn='n'
                if not empty_required:
                    while 1:
                        yn=raw_input("Directory '%s' not empty.\nShould I use it anyhow?: (y/n) "% user_dir)
                        if (yn!="y") and (yn!="n"):
                            print "Please answer y or n"
                            continue 
                        break
                if empty_required or (yn!='y'):
                    print "Directory '%s' not empty!"% user_dir
                    continue

        try: # write a test file
            fd=open("%s/test.tst"%user_dir,"w")
            fd.close()
            os.unlink("%s/test.tst"%user_dir)
        except:
            print "Directory '%s' not writtable!"% user_dir
            continue
        
        return user_dir #obtained and checked the directory
 
# Ask the user where is the CA dir
########################################
def query_ca_dir():
    global GSI_TRUSTED_CA_DIR

    print "GSI security relies on a list of trusted CAs"
    print "Where can I find the directory with the trusted CAs?"
    print
    
    while 1:
        # try VDT first
        yn=raw_input("Do you want to get it from VDT?: (y/n) ")
        if yn!="n":
            return query_vdt()

        if os.environ.has_key('X509_CERT_DIR'):
            def_ca_dir=os.environ['X509_CERT_DIR']
        else:
            def_ca_dir='/etc/grid-security/certificates'

        user_dir=raw_input("Where are the trusted CAs installed?: [%s] "%def_ca_dir)
        if user_dir=='':
            user_dir=def_ca_dir
        user_dir=os.path.abspath(user_dir)
        if not os.path.isdir(user_dir):
            print "Directory '%s' does not exist"%user_dir
            continue
        if not os.path.exists("%s/1c3f2ca8.0"%user_dir):
            if not os.path.exists("%s/67e8acfa.0"%user_dir):
                print "Directory '%s' not a trusted CA area"%user_dir
                continue

        # found and verified the installation
        print "Using trusted CA dir %s"%user_dir
        print
        GSI_TRUSTED_CA_DIR=user_dir
        return

# Ask the user where is the CA dir
########################################
def query_voms_proxy_info():
    global VDT_BASE_PATH
    global VOMS_PROXY_INFO_BIN

    print "voms-proxy-info is needed to extract the VO information from the proxy"
    
    while VOMS_PROXY_INFO_BIN==None:
        if VDT_BASE_PATH==None:
            # try VDT first, if not already tried
            yn=raw_input("Do you want to get it from VDT?: (y/n) ")
            if yn!="n":
                query_vdt()
                continue

        user_bin=raw_input("Where is voms-proxy-init installed?\n(optional, leave empty if you don't have one): ")
        if user_bin=='':
            print "Not using voms-proxy-info"
            print
            VOMS_PROXY_INFO_BIN=False
            break
        
        user_bin=os.path.abspath(user_bin)
        if not os.path.isfile(user_bin):
            print "File '%s' does not exist"%user_bin
            continue

        # found and verified the installation
        print "Using %s"%user_bin
        print
        VOMS_PROXY_INFO_BIN=user_bin
        break
    return
            

# Ask the user if it has an OSG client
# Install one else
########################################
def query_vdt():
    global VDT_BASE_PATH
    global GSI_TRUSTED_CA_DIR
    global VOMS_PROXY_INFO_BIN

    # reminder
    #if os.environ.has_key('OSG_VDT_BASE'):
    #    VDT_BASE_PATH=os.environ['OSG_VDT_BASE']

    while 1:
        yn=raw_input("Do you have already a VDT installation?: (y/n) ")
        if (yn!="y") and (yn!="n"):
            print "Please answer y or n"
            continue 

        if yn=="y":
            if os.environ.has_key('OSG_VDT_BASE'):
                def_dir=os.environ['OSG_VDT_BASE']
                user_dir=raw_input("Where is the VDT installed?: [%s] "%def_dir)
                if user_dir=="":
                    user_dir=def_dir
            else:
                user_dir=raw_input("Where is the VDT installed?: ")
            user_dir=os.path.abspath(user_dir)
            if not os.path.isfile("%s/setup.sh"%user_dir):
                print "Directory '%s' not a VDT area (does not contain setup.sh)"%user_dir
                continue

            tmpcadir="%s/globus/TRUSTED_CA"%user_dir
            if os.path.isdir(tmpcadir):
                GSI_TRUSTED_CA_DIR=tmpcadir
            else:
                tmpcadir="/etc/grid-security/certificates"
                if os.path.isdir(tmpcadir):
                    GSI_TRUSTED_CA_DIR=tmpcadir
                else:
                    print "Cannot find certificates... looked in %s/globus/TRUSTED_CA and /etc/grid-security/certificates"%user_dir
                    continue

            # found and verified the installation
            print "Using VDT installation in %s"%user_dir
            print
            VDT_BASE_PATH=user_dir
            break
        else:
            print
            print "This installer can install the full OSG VDT client,"
            print "or just a small, essential subset of the VDT."
            print
            print "The full OSG VDT client will provide you will all the tools you may ever need"
            print "to interact with Grid resources, but it takes a long time to install."
            print
            print "The minimal Grid VDT client will install just the bare minimum needed"
            print "to run and debug the glideinWMS instance."
            print "The minimum install packages are"
            print "PPDG-Cert-Scripts,Globus-Client,VOMS-Client,Myproxy-Client,CA-Certificates-Updater,OSG:vo-client"
            print
            yn=raw_input("Do you want to install the full OSG VDT client?: (y/n) ")
            if (yn!="y"):
                yn=raw_input("Do you want to install a minimal Grid VDT client?: (y/n) ")
                if (yn!="y"):
                    continue # do not install, ask again 
                else:
                    # install the minimal Grid VDT client
                    try:
                        install_vdt(minimal=True)
                    except RuntimeError,e:
                        print "%s"%e
                        continue # ask again
                    break
            else:
              # install OSG VDT client
              try:
                install_vdt(minimal=False)
              except RuntimeError,e:
                print "%s"%e
                continue # ask again
              break

    ###################################
    # find out where is voms-proxy-info
    fd=os.popen(". %s/setup.sh;which voms-proxy-info"%VDT_BASE_PATH)
    lines=fd.readlines()
    err=fd.close()
    if err==None: # found
        VOMS_PROXY_INFO_BIN=lines[0][:-1]

    return

# add a bunch of lines to crontab
###################################
def cron_append(lines,tmp_dir='/tmp'):
    tmp_fname="%s/tmp_%s_%s.tmp"%(tmp_dir,os.getpid(),time.time())
    try:
        os.system("crontab -l >%s"%tmp_fname)
        fd=open(tmp_fname,'a')
        try:
            fd.writelines(lines)
        finally:
            fd.close()
        os.system("crontab %s"%tmp_fname)
    finally:
        if os.path.isfile(tmp_fname):
            os.unlink(tmp_fname)


# Install OSG client
################################
MINIMAL_VDT_PACKAGES=['PPDG-Cert-Scripts','Globus-Client','VOMS-Client','MyProxy-Client','CA-Certificates-Updater']

def install_vdt(minimal):
    global VDT_BASE_PATH
    global VOMS_CERTS_DIR
    global GSI_TRUSTED_CA_DIR
    
    if os.getuid()==0:
        def_vdt_base_path="/opt/vdt"
    else:
        def_vdt_base_path="%s/vdt"%os.environ['HOME']
    
    user_dir=create_empty_dir("Where do you want the VDT installed?: ",def_vdt_base_path)

    while 1:
        default_pacman_version="3.28"
        pacman_version=raw_input("What pacman version should I use?: [%s] "%default_pacman_version)
        if pacman_version=="":
            pacman_version=default_pacman_version

        # install pacman
        err=os.system("cd %s&&wget http://vdt.cs.wisc.edu/software/pacman/%s/pacman-%s.tar.gz&&tar --no-same-owner -xzvf pacman-%s.tar.gz&&rm -f  pacman-%s.tar.gz"%(user_dir,pacman_version,pacman_version,pacman_version,pacman_version))
        if err!=0:
            print "Failed to install pacman!"
            continue
        break

    print

    if minimal:
        default_cache_location="http://vdt.cs.wisc.edu/vdt_200_cache"
        cache_location=raw_input("What VDT cache should I use?: [%s] "%default_cache_location)
        if cache_location=="":
            cache_location=default_cache_location

        package_list=[]
        for p in MINIMAL_VDT_PACKAGES:
            package_list.append("%s:%s"%(cache_location,p))
        package_list.append("http://software.grid.iu.edu/osg-1.2:vo-client")
    else:
        package_list=['http://software.grid.iu.edu/osg-1.2:client']

    # ask user about the appropriate platform
    tested_platforms=('linux-rhel-4','SL-4','linux-rhel-5','SL-5','Debian-5')
    print "VDT client installation tends to be very picky about the platforms it installs under"
    print "Most of the time, one needs to pretent to be one of the tested platforms"
    print "The platforms known to work are: %s"%string.join(tested_platforms,',')
    while 1:
        platform=raw_input("Which platform do you want to use (leave empty for autodetect): ")
        if platform=="":
            break # no force 
        if not (platform in tested_platforms):
            yn=raw_input("Platform '%s' is not one of the tested ones. Are you sure you want to use it?: (y/n) "%platform)
            if (yn!="y"):
                continue # not sure, reask
        # user selected a platform
        break

    if platform=="":
        platform_str=""
    else:
        platform_str="-pretend-platform %s"%platform
    print
    print "The VDT installation will start in a moment."
    print "CA certificates are installed as part of this procedure; ignore the VDT warning message."
    if not minimal:
        print "Please do not enable Condor, as we will install it separatelly."
    time.sleep(2)
    print

    # install the VDT client
    err=os.system("cd %s/pacman-%s;. ./setup.sh;cd %s&&pacman -trust-all-caches %s -get %s"%(user_dir,pacman_version,user_dir,platform_str,' '.join(package_list)))
    if err!=0:
        raise RuntimeError,"Failed to install the VDT client!"
    
    # remove the condor component
    # ignore any error
    if not minimal:
        os.system("cd %s/pacman-%s;. ./setup.sh;cd %s&&pacman -remove Condor >/dev/null"%(user_dir,pacman_version,user_dir))

    # initialize CA CRL config
    print "VDT does not provide a default URL for CA fetching"
    print "You need to provide one"
    default_crl_url="http://software.grid.iu.edu/pacman/cadist/ca-certs-version"
    print "The default OSG location is: %s"%default_crl_url
    crl_url=raw_input("Where should I fetch the CAs from?: [%s] "%default_crl_url)
    if crl_url=="":
        crl_url=default_crl_url

    err=os.system("cd %s;. ./setup.sh; vdt-ca-manage setupca --location local --url %s"%(user_dir, crl_url))
    if err!=0:
        raise RuntimeError,"Failed to initalize the CAs!"

    # initialize the VDT client
    if os.getuid()==0:
        # automatic if root
        err=os.system("cd %s;. ./setup.sh;vdt-control --enable vdt-update-certs;vdt-control --enable fetch-crl;vdt-control --enable vdt-rotate-logs;vdt-control --on"%user_dir)
        if err!=0:
            raise RuntimeError,"Failed to initalize the VDT client!"
    else:
        # else need to do it by hand
        # make VDT create the template
        err=os.system("cd %s;. ./setup.sh;vdt-register-service --enable --name fetch-crl&&vdt-register-service --enable --name vdt-rotate-logs&&vdt-register-service --enable --name vdt-update-certs"%user_dir)
        if err!=0:
            raise RuntimeError,"Failed to initalize the VDT client!"

        # extract the lines to put in cron
        fd=open("%s/vdt/services/state"%user_dir,'r')
        try:
            lines=fd.readlines()
        finally:
            fd.close()

        cron_lines=[]
        for line in lines:
            els=line.split(None,9)
            if len(els)!=10:
                continue # ignore, not a good line
            if (els[1]!='cron') or (els[2]!='enable'):
                continue # not a cron line
            cron_lines.append(string.join(els[4:]))
            # also run it once by hand
            print "Initializing %s"%els[0]
            os.system(els[9])

        # add them to cron
        print "Adding %i lines to crontab"%len(cron_lines)
        cron_append(cron_lines,tmp_dir=user_dir)
        print
        
    if os.getuid()==0: # different if root or not
        # as root
        yn=raw_input("Do you want OSG_VDT_BASE defined globally?: (y/n) ")
        if yn!="n":
            # put rrd binaries in system wide path
            fd=open("/etc/profile.d/osg_vdt.sh","w")
            try:
                fd.write("export OSG_VDT_BASE=%s\n"%user_dir)
                fd.write("export X509_CERT_DIR=$OSG_VDT_BASE/globus/TRUSTED_CA\n")
            finally:
                fd.close()
            os.chmod("/etc/profile.d/osg_vdt.sh",
                     stat.S_IRWXU|stat.S_IROTH|stat.S_IRGRP|stat.S_IXOTH|stat.S_IXGRP)

            fd=open("/etc/profile.d/osg_vdt.csh","w")
            try:
                fd.write("setenv OSG_VDT_BASE %s\n"%user_dir)
                fd.write("setenv X509_CERT_DIR $OSG_VDT_BASE/globus/TRUSTED_CA\n")
            finally:
                fd.close()
            os.chmod("/etc/profile.d/osg_vdt.csh",
                     stat.S_IRWXU|stat.S_IROTH|stat.S_IRGRP|stat.S_IXOTH|stat.S_IXGRP)
    else:
        # as regular user
        yn=raw_input("Do you want OSG_VDT_BASE in you home dir config?: (y/n) ")
        if yn!="n":        
            # put rrd path in .profile
            fd=open("%s/.profile"%os.environ['HOME'],"a")
            try:
                fd.write("\n# OSG vdt client settings\n")
                fd.write("export OSG_VDT_BASE=%s\n"%user_dir)
                fd.write("export X509_CERT_DIR=$OSG_VDT_BASE/globus/TRUSTED_CA\n")
            finally:
                fd.close()

            fd=open("%s/.bashrc"%os.environ['HOME'],"a")
            try:
                fd.write("\n# OSG vdt client settings\n")
                fd.write("export OSG_VDT_BASE=%s\n"%user_dir)
                fd.write("export X509_CERT_DIR=$OSG_VDT_BASE/globus/TRUSTED_CA\n")
            finally:
                fd.close()

            # and in .cshrc
            fd=open("%s/.cshrc"%os.environ['HOME'],"a")
            try:
                fd.write("\n# OSG vdt client settings\n")
                fd.write("setenv OSG_VDT_BASE %s\n"%user_dir)
                fd.write("setenv X509_CERT_DIR $OSG_VDT_BASE/globus/TRUSTED_CA\n")
            finally:
                fd.close()

    GSI_TRUSTED_CA_DIR="%s/globus/TRUSTED_CA"%VDT_BASE_PATH
        
    # everything went well, register
    print
    print "VDT client installed"
    print
    
    VDT_BASE_PATH=user_dir

    # get VOMS CAs
    if VOMS_CERTS_DIR==None:
        print
        print "Some non-OSG sites need VOMS certificates."
        yn=raw_input("Do you want to install them?: (y/n) [n] ")
        if yn=='y':
            install_vomscerts()
    
    return

# returns a dictionary of "pacman_dir" and "cache_location"
def extract_vdt_data():
    global VDT_BASE_PATH

    fd=open(os.path.join(VDT_BASE_PATH,"setup.sh"),"r")
    try:
        lines=fd.readlines()
    finally:
        fd.close()

    pacman_dir=None
    cache_location=None
    for line in lines:
        if line[:16]=='PACMAN_LOCATION=':
            if pacman_dir==None:
                pacman_dir=line.split('"',2)[1]
        elif line[:11]=='#-- package':
            if cache_location==None:
                cache_location='http:'+line.split(':',3)[2]
    return {'pacman_dir':pacman_dir,'cache_location':cache_location}
    

# install the VOMS certs
def install_vomscerts():
    global VDT_BASE_PATH
    global VOMS_CERTS_DIR

    if VDT_BASE_PATH==None:
        query_vdt()

    if VOMS_CERTS_DIR!=None:
        return

    print
    print "VOMS certs installation"
    print

    while 1:
        default_url="http://eticssoft.web.cern.ch/eticssoft/repository/org.glite/lcg-vomscerts/5.9.0/noarch/lcg-vomscerts-5.9.0-1.tar.gz"
        print "The default WLCG location is: %s"%default_url
        url=raw_input("Where should I fetch the VOMS certs from?: [%s] "%default_url)
        if url=="":
            url=default_url

        err=os.system("cd %s/glite&&rm -f vomscerts.tgz&&wget %s -O vomscerts.tgz &&tar --no-same-owner -xzvf vomscerts.tgz"%(VDT_BASE_PATH,url))
        if err!=0:
            print "Failed to install the VOMS certs!"
            continue
        break

    if os.getuid()==0:
        # make also a symlink in /etc/grid-security
        if os.path.lexists('/etc/grid-security/vomsdir'):
            # move it out of the way... for historical reasons
            os.rename('/etc/grid-security/vomsdir','/etc/grid-security/vomsdir.%i.%i'%(time.time(),os.getpid()))
        os.symlink(os.path.join(VDT_BASE_PATH,'glite/vomsdir'),'/etc/grid-security/vomsdir')
    else:
        print
        print "Some tools (like Condor) will only look for"
        print "VOMS certs in /etc/grid-security/vomsdir"
        print "Please be aware of this."
        print

    
    print
    print "VOMS certs installed"
    print

    VOMS_CERTS_DIR=os.path.join(VDT_BASE_PATH,'glite/vomsdir')

    return

# Setup gridFTP
################################
def install_gridftp():
    global VDT_BASE_PATH

    if os.getuid()!=0:
        raise RuntimeError, "gridFTP can only be installed as root! Not doing anything!"

    print "Installing gridFTP"
    print

    if VDT_BASE_PATH==None:
        print "I can only install it from VDT"
        print "so I need a base installation first"
        print
        query_vdt()

    vdt_data=extract_vdt_data()

    # install gridFTP code
    err=os.system("cd %s;. ./setup.sh;cd %s&&pacman -trust-all-caches -get %s:Globus-Base-Data-Server"%(vdt_data['pacman_dir'],VDT_BASE_PATH,vdt_data['cache_location']))
    if err!=0:
        raise RuntimeError,"Failed to install gridFTP!"

    print "gridFTP server installed"
    print

    print "You must now create a grid-mapfile for it"
    print "It will likely contain the DNs of all the proxies"
    print "the frontends will pass to you."
    print "They should map to the appropriate frontend privsep account"
    print
    print "Please insert all such DNs, together with the user mappings."
    print "An empty DN entry means you are done."
    print 
    
    mappings=[]
    while 1:
        dn=raw_input("DN: ")
        if dn=="":
            break
        user=raw_input("username: ")
        if user=="":
            print "username cannot be empty!"
            print "Please retry."
            continue
        try:
            group=grp.getgrgid(pwd.getpwnam(user)[3])[0]
            user_valid=True
        except KeyError:
            user_valid=False

        if not user_valid:
            print "username '%s' not valid!"%user
            print "Please retry."
            continue

        mappings.append((dn,user))

    fd=open('/etc/grid-security/grid-mapfile','w')
    for m in mappings:
        dn,user=m
        fd.write('"%s" %s\n'%(dn,user))
    fd.close()

    # enable gridFTP
    err=os.system("cd %s&&. ./setup.sh&&vdt-control --enable gsiftp&&vdt-control --on"%VDT_BASE_PATH)
    if err!=0:
        raise RuntimeError,"Failed to enable gridFTP!"

    print "gridFTP server enabled"
    print

    return

# Create /etc/init.d/condor
# startup script
################################

def create_condor_initd(fname='/etc/init.d/condor',user_condor_base_dir=None):
    if user_condor_base_dir==None:
        raise RuntimeError,"user_condor_base_dir not defined!"
    
    ##################################################
    # init.d file for authomated startup and shutdown
    fd=open(fname,"w")
    try:
        fd.write("#!/bin/bash\n")
        fd.write("# condor   This is the Condor batch system\n")
        fd.write("# chkconfig: 35 90 30\n")
        fd.write("# description: Starts and stops Condor\n\n")
        
        fd.write("# Source function library.\n")
        fd.write("if [ -f /etc/init.d/functions ] ; then\n")
        fd.write("        . /etc/init.d/functions\n")
        fd.write("elif [ -f /etc/rc.d/init.d/functions ] ; then\n")
        fd.write("        . /etc/rc.d/init.d/functions\n")
        fd.write("else\n")
        fd.write("        exit 0\n")
        fd.write("fi\n\n")
        
        fd.write("start() {\n")
        fd.write('        echo -n "Starting condor: "\n')
        fd.write("        %s/start_condor.sh 2>/dev/null 1>&2 && success || failure\n"%user_condor_base_dir)
        fd.write("        RETVAL=$?\n")
        fd.write("        echo\n")
        fd.write("}\n\n")
        
        fd.write("stop() {\n")
        fd.write('        echo -n "Shutting down condor: "\n')
        fd.write("        killall -q -9 condor_master condor_schedd condor_shadow condor_collector condor_negotiator condor_procd condor_shared_port condor_gridmanager gahp_server 2>/dev/null 1>&2\n")
        fd.write("        sleep 1\n")
        fd.write("        # If a master is still alive, we have a problem\n")
        fd.write("        killall condor_master 2>/dev/null 1>&2 && failure || success\n")
        fd.write("        RETVAL=$?\n")
        fd.write("        echo\n")
        fd.write("}\n\n")
        
        fd.write("restart() {\n")
        fd.write("        stop\n")
        fd.write("        start\n")
        fd.write("}\n\n")
        
        fd.write("case $1 in\n")
        fd.write("        start)\n")
        fd.write("                start\n")
        fd.write("        ;;\n")
        fd.write("        stop)\n")
        fd.write("                stop\n")
        fd.write("        ;;\n")
        fd.write("        restart)\n")
        fd.write("                restart\n")
        fd.write("        ;;\n")
        fd.write("        status)\n")
        fd.write("                status %s/sbin/condor_master\n"%user_condor_base_dir)
        fd.write("        ;;\n")
        fd.write("        *)\n")
        fd.write('        echo $"Usage: $prog {start|stop|restart|status}"\n')
        fd.write("        exit 1\n")
        fd.write("esac\n\n")
        
        fd.write("exit $RETVAL\n")
    finally:
        fd.close()
    os.chmod(fname,
             stat.S_IRWXU|stat.S_IROTH|stat.S_IRGRP|stat.S_IXOTH|stat.S_IXGRP)

# Install Condor from tarball
# and run condor_configure
################################

def install_condor():
    global CONDOR_BASE_PATH
    global CONDOR_USER
    global CONDOR_IDS
    global CONDOR_LOCAL_DIR
    global CONDOR_UPD_CONFIG_FILE
    user = []

    print "Installing condor"
    print

    ################################
    # Ask which user should run condor
    # and verify it
    if os.getuid()==0:
        # only root can change UID
        def_condor_user="condor"
        while 1:
            condor_user=raw_input("Which user should Condor run under?: [%s] "%def_condor_user)
            if condor_user=="":
                condor_user=def_condor_user
            try:
                pwd.getpwnam(condor_user)
            except:
                print "User '%s' does not exist. Either create it or specify a different user."%condor_user
                continue
            break # got and verified the user
        CONDOR_USER=condor_user
        user = pwd.getpwnam(condor_user)
    else:
        CONDOR_USER=pwd.getpwuid(os.getuid())[0]
        user = pwd.getpwuid(os.getuid()) 
    CONDOR_IDS = "%s.%s" % (user[2],user[3])


    ################################
    # Ask for the condor tarball
    # and verify it

    while 1:
        print
        print "You will now need the Condor tarball"
        print "You can find it on http://www.cs.wisc.edu/condor/"
        print "Versions v7.4.4 and 7.5.4 have been tested, but you"
        print "should always use the latest one"
        print
        condor_tarball=raw_input("Where do you have the Condor tarball? ")
        if not os.path.isfile(condor_tarball):
            print "File '%s' not found!"%condor_tarball
            continue

        print "Checking..."

        try:
            fd=tarfile.open(condor_tarball,"r:gz")
        except:
            print "File '%s' not a valid tar.gz file!"%condor_tarball
            continue

        try:
            try:
                first_entry=fd.getnames()[0]
                first_el=fd.getmember(first_entry)
                if (not first_el.isdir()):
                    print "File '%s' is not a condor tarball! (found '%s', expected a subdirectory'"%(condor_tarball,first_entry)
                    continue
                first_dir=first_entry.split('/')[0]+'/'
                if (first_dir[:7]!="condor-"):
                    print "File '%s' is not a condor tarball! (found '%s', expected 'condor-*/'"%(condor_tarball,first_dir)
                    continue
                condor_version=first_dir[7:-1]
                print "Seems condor version %s"%condor_version
                try:
                    fd.getmember(first_dir+"condor_configure")
                except:
                    print "Filename '%s' missing %s!"%(condor_tarball,first_dir+"condor_configure")
                    continue
                break; # found and verified it
            except:
                print "File '%s' corrupted!"%condor_tarball
                continue
        finally:
            fd.close()
    print

    ################################
    # Ask for the install dir
    # and verify it

    if os.getuid()==0:
        def_condor_base_dir="/opt/glidecondor"
    else:
        def_condor_base_dir="%s/glidecondor"%os.environ['HOME']
    
    user_condor_base_dir=create_empty_dir("Where do you want to install it?: ",def_condor_base_dir)
    tar_dir="%s/tar"%user_condor_base_dir
    os.mkdir(tar_dir)
    print "Installing condor in '%s'"%user_condor_base_dir
    print
    
    ################################
    # Ask for admin email

    while 1:
        admin_email=raw_input("If something goes wrong with Condor, who should get email about it?: ")
        if admin_email.find('@')<0:
            print "'%s' is not a valid email address!"%admin_email
            continue
        break #found and verified

    ################################
    # Do the actual installation
    # Hard fail if anything goes wrong

    try:
        print "Extracting from tarball"
        fd=tarfile.open(condor_tarball,"r:gz")
        # first create the regular files
        for f in fd.getmembers():
            if not f.islnk():
                fd.extract(f,tar_dir)
        # then create the links
        for f in fd.getmembers():
            if f.islnk():
                os.link(os.path.join(tar_dir,f.linkname),os.path.join(tar_dir,f.name))
        fd.close()
    
        print "Running condor_configure"
        CONDOR_LOCAL_DIR="%s/condor_local"%user_condor_base_dir
        install_str="%s/condor-%s/release.tar"%(tar_dir,condor_version)
        if not os.path.isfile(install_str):
            # Condor v7 changed the packaging
            install_str="%s/condor-%s"%(tar_dir,condor_version)

        cmdline="cd %s/condor-%s;./condor_configure --install=%s --install-dir=%s --local-dir=%s --install-log=%s/condor_configure.log"%(tar_dir,condor_version,install_str,user_condor_base_dir,CONDOR_LOCAL_DIR,tar_dir)
        if os.getuid()==0:
            cmdline="%s  --owner=%s"%(cmdline,condor_user)
            
        err=os.system(cmdline)
        if err!=0:
            raise RuntimeError,"condor_configure failed! (%i)"%err
    finally:
        # installation files not needed anymore
        shutil.rmtree(tar_dir)

    yn=raw_input("Do you want to split the config files between condor_config and condor_config.local?: (y/n) [y] ")
    if yn!='n':
      CONDOR_UPD_CONFIG_FILE="%s/etc/condor_config.local"%user_condor_base_dir
      config_fd=open("%s/etc/condor_config"%user_condor_base_dir,"a")
      try:
        config_fd.write("\n########################################################\n")
        config_fd.write("# will use etc/condor_config.local \n")
        config_fd.write("########################################################\n")
        config_fd.write("LOCAL_CONFIG_FILE = %s\n"%CONDOR_UPD_CONFIG_FILE)
      finally:
        config_fd.close()
    else: # else always update the main one
      CONDOR_UPD_CONFIG_FILE="%s/etc/condor_config"%user_condor_base_dir
      config_fd=open("%s/etc/condor_config"%user_condor_base_dir,"a")
      try:
        config_fd.write("\n########################################################\n")
        config_fd.write("# disable additional config files \n")
        config_fd.write("########################################################\n")
        config_fd.write("LOCAL_CONFIG_FILE = \n")
      finally:
        config_fd.close()


    ##################################################
    # Append condor_config.local to main condor_config
    # leave condor_config.local empty

    local_fd=open("%s/condor_local/condor_config.local"%user_condor_base_dir,"r")
    try:
        local_lines=local_fd.readlines()
    finally:
        local_fd.close()

    config_fd=open(CONDOR_UPD_CONFIG_FILE,"a")
    try:
        config_fd.write("\n########################################################\n")
        config_fd.write("# Whatever condor_configure put into condor_config.local\n")
        config_fd.write("########################################################\n\n")
        config_fd.writelines(local_lines)
    finally:
        config_fd.close()

    # empty official condor_config.local
    local_fd=open("%s/condor_local/condor_config.local"%user_condor_base_dir,"w")
    local_fd.write("\n### Not Used ###\n")
    local_fd.close()

    ##################################################
    # Configure values condor_configure does not
    config_fd=open(CONDOR_UPD_CONFIG_FILE,"a")
    try:
        config_fd.write("\n######################################################\n")
        config_fd.write("# Base configuration values for glideinWMS\n")
        config_fd.write("######################################################\n\n")
        config_fd.write("##  When something goes wrong with condor at your site, who should get the email?\n")
        config_fd.write("CONDOR_ADMIN = %s\n\n"%admin_email)
        config_fd.write("##  With glideins, there is nothing shared\n")
        config_fd.write("UID_DOMAIN=$(FULL_HOSTNAME)\nFILESYSTEM_DOMAIN=$(FULL_HOSTNAME)\n\n")
        config_fd.write("##  Condor needs to create a few lock files to synchronize access to various log files\n")
        config_fd.write("##  Use the log directory so they are collocated\n")
        config_fd.write("LOCK = $(LOG)\n\n")
        config_fd.write("############################################################\n")
        config_fd.write("## Security config\n")
        config_fd.write("############################################################\n\n")
        config_fd.write("############################\n")
        config_fd.write("# Authentication settings\n")
        config_fd.write("############################\n")
        config_fd.write("SEC_DEFAULT_AUTHENTICATION = REQUIRED\n")
        config_fd.write("SEC_DEFAULT_AUTHENTICATION_METHODS = FS\n")
        config_fd.write("SEC_READ_AUTHENTICATION = OPTIONAL\n")
        config_fd.write("SEC_CLIENT_AUTHENTICATION = OPTIONAL\n\n")
        config_fd.write("############################\n")
        config_fd.write("# Privacy settings\n")
        config_fd.write("############################\n")
        config_fd.write("SEC_DEFAULT_ENCRYPTION = OPTIONAL\n")
        config_fd.write("SEC_DEFAULT_INTEGRITY = REQUIRED\n")
        config_fd.write("SEC_READ_INTEGRITY = OPTIONAL\n")
        config_fd.write("SEC_CLIENT_INTEGRITY = OPTIONAL\n")
        config_fd.write("SEC_READ_ENCRYPTION = OPTIONAL\n")
        config_fd.write("SEC_CLIENT_ENCRYPTION = OPTIONAL\n\n")
        config_fd.write("##  Without strong security, the only secure connection is the local one\n")
        config_fd.write("HOSTALLOW_WRITE = $(FULL_HOSTNAME)\n\n")
        config_fd.write("ALLOW_WRITE = $(HOSTALLOW_WRITE)\n\n")
    finally:
        config_fd.close()

    ##################################################
    # Put condor in path
    if os.getuid()==0: # different if root or not
        # as root

        #########################################
        # Put link into /etc/condor/condor_config
        if not os.path.exists('/etc/condor'):
            os.mkdir('/etc/condor')
        if os.path.islink('/etc/condor/condor_config') or os.path.exists('/etc/condor/condor_config'):
            # an old version exists... replace
            os.unlink('/etc/condor/condor_config')
        os.symlink("%s/etc/condor_config"%user_condor_base_dir,'/etc/condor/condor_config')

        #########################################
        # put condor binaries in system wide path
        glideinWMS_base_dir=os.path.dirname(os.path.dirname(os.path.abspath(sys.argv[0])))
        fd=open("/etc/profile.d/condor.sh","w")
        try:
            fd.write("if ! echo ${PATH} | grep -q %s/bin ; then\n"%user_condor_base_dir)
            fd.write("  PATH=${PATH}:%s/bin\n"%user_condor_base_dir)
            fd.write("fi\n")
            fd.write("export PYTHONPATH=$PYTHONPATH:%s/..\n" % glideinWMS_base_dir)
        finally:
            fd.close()
        os.chmod("/etc/profile.d/condor.sh",
                 stat.S_IRWXU|stat.S_IROTH|stat.S_IRGRP|stat.S_IXOTH|stat.S_IXGRP)

        fd=open("/etc/profile.d/condor.csh","w")
        try:
            fd.write("set path = ( $path %s/bin )\n"%user_condor_base_dir)
            fd.write("set PYTHONPATH=$PYTHONPATH:%s/..\n" % glideinWMS_base_dir)
        finally:
            fd.close()
        os.chmod("/etc/profile.d/condor.csh",
                 stat.S_IRWXU|stat.S_IROTH|stat.S_IRGRP|stat.S_IXOTH|stat.S_IXGRP)

    else:
        # as regular user

        #########################################
        # put condor config in .profile
        fd=open("%s/.profile"%os.environ['HOME'],"a")
        try:
            fd.write("\n# Condor settings\n")
            fd.write("if ! echo ${PATH} | grep -q %s/bin ; then\n"%user_condor_base_dir)
            fd.write("  export PATH=%s/bin:${PATH}\n"%user_condor_base_dir)
            fd.write("  export CONDOR_CONFIG=%s/etc/condor_config\n"%user_condor_base_dir)
            fd.write("fi\n\n")
        finally:
            fd.close()
        
        fd=open("%s/.bashrc"%os.environ['HOME'],"a")
        try:
            fd.write("\n# Condor settings\n")
            fd.write("if ! echo ${PATH} | grep -q %s/bin ; then\n"%user_condor_base_dir)
            fd.write("  export PATH=%s/bin:${PATH}\n"%user_condor_base_dir)
            fd.write("  export CONDOR_CONFIG=%s/etc/condor_config\n"%user_condor_base_dir)
            fd.write("fi\n\n")
        finally:
            fd.close()
        
        # and in .cshrc
        fd=open("%s/.cshrc"%os.environ['HOME'],"a")
        try:
            fd.write("\n# Condor settings\n")
            fd.write("set path = ( %s/bin $path)\n"%user_condor_base_dir)
            fd.write("setenv CONDOR_CONFIG %s/etc/condor_config\n\n"%user_condor_base_dir)
        finally:
            fd.close()

        # put condor config in the path for the rest of the installation
        os.environ['CONDOR_CONFIG']="%s/etc/condor_config"%user_condor_base_dir
        if os.environ.has_key('PATH'):
            os.environ['PATH']="%s/bin:%s"%(user_condor_base_dir,os.environ['PATH'])
        else:
            os.environ['PATH']="%s/bin:"%user_condor_base_dir

        print
        print "The Condor config has been put in your login files"
        print "Please remember to exit and reenter the terminal after the install"
        print
        

    ##########################################
    # Put condor binaries in the process path
    if os.environ.has_key('PATH'):
        os.environ['PATH']="%s/bin:%s"%(user_condor_base_dir,os.environ['PATH'])
    else:
        os.environ['PATH']="%s/bin:"%user_condor_base_dir
    
    ##########################################
    # Node wide startup file
    # Will have only primary master for now
    # Any other must be added by someone else
    fd=open("%s/start_condor.sh"%user_condor_base_dir,"w")
    try:
        fd.write("#!/bin/sh\n")
        fd.write("%s/sbin/condor_master\n"%user_condor_base_dir)
        fd.write("sleep 1\n")
    finally:
        fd.close()
    os.chmod("%s/start_condor.sh"%user_condor_base_dir,
             stat.S_IRWXU|stat.S_IROTH|stat.S_IRGRP|stat.S_IXOTH|stat.S_IXGRP)

    if os.getuid()==0:
        create_condor_initd('/etc/init.d/condor',user_condor_base_dir)

    ##################################################
    # Condor installed, register it
    CONDOR_BASE_PATH = user_condor_base_dir
    print "Condor installed"
    print
    return

def restart_condor():
    global CONDOR_USER
    global CONDOR_BASE_PATH

    print
    print "Restarting Condor"
    print

    # try to kill old condor daemons, if any
    os.system("pkill -9 -u %s 'condor_.*'"%CONDOR_USER)

    # start condor daemons
    err=os.system("%s/start_condor.sh"%CONDOR_BASE_PATH)
    if err!=0:
        raise RuntimeError, "Failed to start Condor"
    return

# Extact x509 info
################################
def get_proxy_dn(proxy_fname):
    subject = ''
    subject = get_cert_dn_using_voms(proxy_fname, type_text='proxy')
    
    if (subject == None) or (subject == ''):
        subject = get_cert_dn(proxy_fname, type_text='proxy')

    return subject

def get_cert_dn(cert_fname,type_text='certificate'):
    my_dn = get_cert_field(cert_fname, field='subject', type_text=type_text)
    my_issuer = get_cert_field(cert_fname, field='issuer', type_text=type_text)

    i = my_dn.find(my_issuer, 0, len(my_issuer))
    dn = my_issuer
    if i != 0:
        # This is a certificate.
        # Issuer is always CA and subject is always DN
        dn = my_dn

    # Clean up CN=proxy bit left behind as well
    while dn[-9:]=='/CN=proxy':
        dn = dn[:-9]

    return dn


def get_cert_field(cert_fname, field='subject', type_text='certificate'):
    if not os.path.isfile(cert_fname):
        raise RuntimeError,"File '%s' not found"%cert_fname

    #extract field
    field_fd = os.popen("openssl x509 -%s -in %s -out /dev/null" % (field,cert_fname))
    field_blob = field_fd.read()
    err = field_fd.close()
    if err != None:
        raise RuntimeError,"Failed to extract %s from certificate '%s'!" % (field,cert_fname)

    i = field_blob.find("%s= " % field)
    if i<0:
        raise RuntimeError,"Failed to extract %s from certificate '%s'!" % (field,cert_fname)

    field_blob = field_blob[i+len("%s= " % field):] # remove part before subject
    return field_blob[:field_blob.find('\n')] # keep only the part until the newline


def get_cert_dn_using_voms(cert_fname,type_text='certificate'):
    global VOMS_PROXY_INFO_BIN
    nr_subjects = 0
    subjects = []
    subject = ""

    if not os.path.isfile(cert_fname):
        raise RuntimeError,"Proxy/Cert '%s' not found"%cert_fname

    if VOMS_PROXY_INFO_BIN==None:
        query_voms_proxy_info()

    if VOMS_PROXY_INFO_BIN==False:
        # User said he does not have voms-proxy-info
        return None

    #extract Proxy Chain
    chain_fd = os.popen("%s -chain -file %s 2>/dev/null" % (VOMS_PROXY_INFO_BIN,cert_fname))
    chain_blob = chain_fd.readlines()
    err = chain_fd.close()

    for line in chain_blob:
        if line.find('subject', 0) == 0:
            subjects.append((line.split(':')[1]).strip())

    nr_subjects = len(subjects)
    i = nr_subjects-1
    for i in range(nr_subjects-1, 1, -1):
        if (subjects[i].find(subjects[i-1]) < 0):
            subject = subjects[i]
            break

    if (nr_subjects == 1) or ((subject == '') and (i > 0)):
        subject = subjects[0]

    return subject


############################################
# FOLLOWING TWO ARE OLD WAYS OF GETTING DN #
############################################

def get_proxy_dn_old(proxy_fname):
    return get_cert_dn_old(proxy_fname,type_text='proxy')

def get_cert_dn_old(cert_fname,type_text='certificate'):
    if not os.path.isfile(cert_fname):
        raise RuntimeError,"File '%s' not found"%cert_fname

    #extract DN
    dn_fd=os.popen("openssl x509 -subject -in %s -out /dev/null"%cert_fname)
    dn_blob=dn_fd.read()
    err=dn_fd.close()
    if err!=None:
        raise RuntimeError,"Failed to extract DN from certificate '%s'!"%cert_fname

    i=dn_blob.find("subject= ")
    if i<0:
        raise RuntimeError,"Failed to extract Subject from certificate '%s'!"%cert_fname

    dn_blob=dn_blob[i+9:] # remove part before subject
    my_dn=dn_blob[:dn_blob.find('\n')] # keep only the part until the newline

    # remove the proxy part
    while my_dn[-9:]=='/CN=proxy':
        my_dn=my_dn[:-9]

    return my_dn

# if cannnot get one, returns None
def get_proxy_vo(proxy_fname):
    global VOMS_PROXY_INFO_BIN

    if not os.path.isfile(proxy_fname):
        raise RuntimeError,"Proxy '%s' not found"%proxy_fname

    if VOMS_PROXY_INFO_BIN==None:
        query_voms_proxy_info()
        
    if VOMS_PROXY_INFO_BIN==False:
        return None # User said he does not have voms-proxy-info
    
    #extract VO
    vo_fd=os.popen("%s -all -file %s"%(VOMS_PROXY_INFO_BIN,proxy_fname))
    vo_blob=vo_fd.read()
    err=vo_fd.close()
    #if err!=None:
    #    raise RuntimeError,"Failed to extract VO from proxy '%s'!"%proxy_fname

    i=vo_blob.find("VO        : ")
    if i<0:
        return None # proxy did not have VOMS extension

    vo_blob=vo_blob[i+12:] # remove part before VO
    my_vo=vo_blob[:vo_blob.find('\n')] # keep only the part until the newline
            
    return my_vo

# Update condor config with
# GSI security
################################
def configure_gsi_security(gsi_setup=None):
    global CONDOR_BASE_PATH
    global GSI_TRUSTED_CA_DIR
    global GSI_SECURITY_CONFIGURED
    global CONDOR_UPD_CONFIG_FILE
    global VOMS_CERTS_DIR

    print "Configuring GSI security"
    print

    if GSI_TRUSTED_CA_DIR==None:
        query_ca_dir()

    
    #################################
    # Useful to make user understand 
    # the gsi setup
    server = ""
    client = ""
    server_comment = ""
    client_comment = ""
    if (gsi_setup != None):
        server = gsi_setup['server']
        client = gsi_setup['client']
        server_comment = gsi_setup['server_comment']
        client_comment = gsi_setup['client_comment']


    #################################
    # Create security support directory 
    os.mkdir("%s/certs"%CONDOR_BASE_PATH)

    #################################
    # Ask if uses proxy or cert
    # and verify
    print "To use the GSI security for %s, you either need "%server
    print "a valid GSI proxy or a valid x509 certificate and relative key."
    print "%s\n" % server_comment
    while 1:
        pc=raw_input("Will you be using a proxy or a cert? (proxy/cert) ")
        if (pc!="proxy") and (pc!="cert"):
            print "Please select either proxy or cert"
            continue

        if pc=="proxy":
            proxy_fname=raw_input("Where is your proxy located?: ")
            proxy_fname=os.path.abspath(proxy_fname)
            
            try:
                my_dn=get_proxy_dn(proxy_fname)
                use_proxy=1
            except RuntimeError,e:
                print e
                continue
            
            break # proxy found
        else:
            cert_fname=raw_input("Where is your certificate located?: ")
            cert_fname=os.path.abspath(cert_fname)
            if not os.path.isfile(cert_fname):
                print "Certificate '%s' not found"%cert_fname
                continue
            cert_keyname=raw_input("Where is your certificate key located?: ")
            cert_keyname=os.path.abspath(cert_keyname)
            if not os.path.isfile(cert_keyname):
                print "Certificate key '%s' not found"%cert_keyname
                continue

            try:
                my_dn=get_cert_dn(cert_fname)
                use_proxy=0
            except RuntimeError,e:
                print e
                continue

            break # cert and key found
            
    print "My DN = '%s'"%my_dn
    print

    #################################
    # create condor_mapfile
    # ask user for additional DNs
    dns={"condor":[my_dn,True]}
    print "You will most probably need other DNs in the condor grid mapfile."
    print "%s\n" % client_comment
    print "Please insert all such DNs, together with a user nickname."
    print "An empty DN entry means you are done."
    while 1:
        a_dn=raw_input("DN: ")
        if a_dn=="":
            break # done
        default_uid="condor%03i"%len(dns.keys())
        a_uid=raw_input("nickname: [%s] "%default_uid)
        if a_uid=="":
            a_uid=default_uid
        if a_uid.find(" ")>=0:
            print "WARNING: Nickname cannot contain spaces ('%s'), please reinsert the DN with a different nickname."%a_uid
            continue
        if a_uid in dns.keys():
            print "WARNING: Cannot reuse '%s', please reinsert the DN with a different nickname."%a_uid
            continue
        while 1:
            yn=raw_input("Is this a trusted Condor daemon?: (y/n) ")
            if (yn!="y") and (yn!="n"):
                print "Please answer y or n"
                continue 
            break
        dns[a_uid]=[a_dn,yn=='y']


    # create the condor_mapfile
    condor_mapfile="%s/certs/condor_mapfile"%CONDOR_BASE_PATH
    gridmap_fd=open(condor_mapfile,"w")
    try:
        for a_uid in dns.keys():
            gridmap_fd.write('GSI "^%s$" %s\n'%(re.escape(dns[a_uid][0]),a_uid))
        gridmap_fd.write('GSI (.*) anonymous\n')
        gridmap_fd.write('FS (.*) \\1\n')
    finally:
        gridmap_fd.close()

    #################################
    # do the config
    config_fd=open(CONDOR_UPD_CONFIG_FILE,"a")
    try:
        config_fd.write("############################################################\n")
        config_fd.write("## GSI Security config\n")
        config_fd.write("############################################################\n\n")
        config_fd.write("############################\n")
        config_fd.write("# Authentication settings\n")
        config_fd.write("############################\n")
        config_fd.write("SEC_DEFAULT_AUTHENTICATION_METHODS = FS,GSI\n")
        config_fd.write("DENY_WRITE = anonymous@*\n")
        config_fd.write("DENY_ADMINISTRATOR = anonymous@*\n")
        config_fd.write("DENY_DAEMON = anonymous@*\n")
        config_fd.write("DENY_NEGOTIATOR = anonymous@*\n\n")
        config_fd.write("DENY_CLIENT = anonymous@*\n")
        config_fd.write("# Grid Certificate directory\n")
        config_fd.write("GSI_DAEMON_TRUSTED_CA_DIR=%s\n\n"%GSI_TRUSTED_CA_DIR)
        config_fd.write("############################\n")
        config_fd.write("# Set daemon cert location\n")
        config_fd.write("############################\n")
        config_fd.write("GSI_DAEMON_DIRECTORY = %s/certs\n\n"%CONDOR_BASE_PATH)
        config_fd.write("############################\n")
        config_fd.write("# Credentials\n")
        config_fd.write("############################\n")
        if use_proxy:
            config_fd.write("GSI_DAEMON_PROXY = %s\n\n"%proxy_fname)
            config_fd.write("# If you ever decide to use a Certificate, see below\n")
            config_fd.write("#GSI_DAEMON_CERT = /etc/grid-security/hostcert.pem\n")
            config_fd.write("#GSI_DAEMON_KEY  = /etc/grid-security/hostkey.pem\n\n")
        else:
            config_fd.write("GSI_DAEMON_CERT = %s\n"%cert_fname)
            config_fd.write("GSI_DAEMON_KEY  = %s\n\n"%cert_keyname)
            config_fd.write("# If you ever decide to use a Proxy, see below\n")
            config_fd.write("#GSI_DAEMON_PROXY = $(GSI_DAEMON_DIRECTORY)/x509_service_proxy\n\n")

        config_fd.write("#################################\n")
        config_fd.write("# Where to find ID->uid mappings\n")
        config_fd.write("#################################\n")
        config_fd.write("CERTIFICATE_MAPFILE=%s\n\n"%condor_mapfile)

        config_fd.write("#####################################\n")
        config_fd.write("# Add whitelist of condor daemon DNs\n")
        config_fd.write("#####################################\n")
        config_fd.write("# My DN\n")
        config_fd.write("GSI_DAEMON_NAME=%s\n"%dns['condor'][0])
        config_fd.write("# DNs of other trusted daemons provided at installation time\n")
        for a_uid in dns.keys():
            a_dn,is_daemon=dns[a_uid]
            if (a_uid!='condor') and is_daemon:
                config_fd.write("# The following DN will map to %s\n"%a_uid)
                config_fd.write("GSI_DAEMON_NAME=$(GSI_DAEMON_NAME),%s\n"%a_dn)

        config_fd.write("\n#####################################\n")
        config_fd.write("# Limit session caching to ~12h\n")
        config_fd.write("#####################################\n")
        config_fd.write("SEC_DAEMON_SESSION_DURATION = 50000\n")


        config_fd.write("#####################################################\n")
        config_fd.write("# With strong security, do not use IP based controls\n")
        config_fd.write("#####################################################\n")
        config_fd.write("HOSTALLOW_WRITE = *\n\n")
        config_fd.write("ALLOW_WRITE = $(HOSTALLOW_WRITE)\n\n")

        config_fd.write("##########################################################\n")
        config_fd.write("# Prepare the Shadow for use with glexec-enabled glideins\n")
        config_fd.write("##########################################################\n")
        config_fd.write("SHADOW.GLEXEC_STARTER = True\n")
        config_fd.write("SHADOW.GLEXEC = /bin/false\n\n")
        config_fd.write("#-- limit size of shadow logs\n")
        config_fd.write("MAX_SHADOW_LOG = 100000000\n\n")
    finally:
        config_fd.close()


    if VOMS_CERTS_DIR!=None:
        # insert the VOMS attribute values into the startup script
        # Condor daemons need them for CREAM
        # assume it uses the VDT structure
        fd=open("%s/start_condor.sh"%CONDOR_BASE_PATH,"r+")
        try:
            lines=fd.readlines()
            lines=lines[0:1]+['export X509_VOMS_DIR=%s\n'%VOMS_CERTS_DIR,
                              'export VOMS_USERCONF=%s\n'%os.path.abspath("%s/../etc/vomses"%VOMS_CERTS_DIR),
                              'export VOMS_LOCATION=%s\n'%os.path.abspath("%s/.."%VOMS_CERTS_DIR)]+lines[1:]
            fd.seek(0)
            fd.writelines(lines)
        finally:
            fd.close()

    #################################
    #GSI security configured
    GSI_SECURITY_CONFIGURED=1
    return

# Configure Condor Privsep
######################################
def setup_privsep():
    global CONDOR_BASE_PATH
    global PRIVSEP_INSTALLED
    global CONDOR_UPD_CONFIG_FILE

    if os.getuid()!=0:
        raise RuntimeError, "Privsep can only be installed as root! Not doing anything!"

    print "Privilege separation is needed to securely support multiple frontends."
    yn=raw_input("Do you want to install it?: (y/n) [y]")
    if yn=='n':
        # nothing to be done
        return

    switchboard_bin=os.path.join(CONDOR_BASE_PATH,'sbin/condor_root_switchboard')
    if os.stat(switchboard_bin)[stat.ST_UID]!=0:
        raise RuntimeError, "Privsep binary (%s) not owned by root! Not doing anything!"%switchboard_bin

    if not os.path.exists('/etc/condor'):
        # Condor may have been installed in a different way
        # But provsep is hardwired to look in this dir
        os.mkdir('/etc/condor')

    create_config=True
    if os.path.exists('/etc/condor/privsep_config'):
        create_config=False
        while 1:
            overwrite_yn=raw_input("A privsep config (/etc/condor/privsep_config) is already in place. Do you want to recreate it?: (y/n) ")
            if (overwrite_yn!="y") and (overwrite_yn!="n"):
                print "Please answer y or n"
                continue 
            break
        if overwrite_yn=='y':
            create_config=True
        else:
            while 1:
                reuse_yn=raw_input("Do you want to just use the content of the current privsep config?: (y/n) ")
                if (reuse_yn!="y") and (reuse_yn!="n"):
                    print "Please answer y or n"
                    continue 
                break
            if reuse_yn=='n':
                # you choose to not proceed futher
                raise RuntimeError, "An old privsep config (/etc/condor/privsep_config) found! Not doing anything!"
    

    while 1:
        factory_user=raw_input("What is the factory username: ")

        try:
            factory_group=grp.getgrgid(pwd.getpwnam(factory_user)[3])[0]
            user_valid=True
        except KeyError:
            user_valid=False

        if not user_valid:
            print "User '%s' does not exist. If it is not a typo, please create it and retry."
            continue
        break

    if create_config:
        groups={}
        users=[]
        print
        print "List the usernames the factory will use"
        print "to separate frontends from one another."
        print "An empty username entry means you are done."
        while 1:
            user=raw_input("Username: ")
            if user=='':
                break #done

            try:
                group=grp.getgrgid(pwd.getpwnam(user)[3])[0]
                user_valid=True
            except KeyError:
                user_valid=False

            if not user_valid:
                print "User '%s' does not exist. If it is not a typo, please create it and retry."
                continue

            if not groups.has_key(group):
                groups[group]=[]

            # we may have multiple users sharing the same group, so group them together
            groups[group].append(user)
            users.append(user)

        print
        print "Directories needed by the factory will be given special"
        print "treatment to ease administration."
        submit_base_dir=create_empty_dir('Where will the factory store its config files?','/var/gfactory/glideinsubmit',False)
        os.chown(submit_base_dir,pwd.getpwnam(factory_user)[2],pwd.getpwnam(factory_user)[3])
        
        log_base_dir=create_empty_dir('Where will the factory store its log files?','/var/gfactory/glideinlogs',False)
        os.chown(log_base_dir,pwd.getpwnam(factory_user)[2],pwd.getpwnam(factory_user)[3])
        
        userlog_dir=create_empty_dir('Where will the factory store the client log files?','/var/gfactory/clientlogs',False)
        userproxy_dir=create_empty_dir('Where will the factory store the client proxies?','/var/gfactory/clientproxies',False)

        fd=open('/etc/condor/privsep_config','w')
        try:
            fd.write('valid-caller-uids = %s\n'%factory_user)
            fd.write('valid-caller-gids = %s\n'%factory_group)
            fd.write('valid-target-uids = %s\n'%string.join(users,' : '))
            fd.write('valid-target-gids = %s\n'%string.join(groups.keys(),' : '))
            fd.write('valid-dirs = %s\n'%userlog_dir)
            fd.write('valid-dirs = %s\n'%userproxy_dir)
            fd.write('procd-executable = %s\n'%os.path.join(CONDOR_BASE_PATH,'sbin/condor_procd'))
        finally:
            fd.close()
        

    # finally set the setuid bit
    os.chmod(switchboard_bin,04755)

    ########################################
    # Make factory user a condor superuser
    config_fd=open(CONDOR_UPD_CONFIG_FILE,"a")
    try:
        config_fd.write("\n######################################################\n")
        config_fd.write("## Make the factory user a condor superuser\n")
        config_fd.write("## This is needed by the factory damemons in privsep mode\n")
        config_fd.write("##  and it also makes the administration easier\n")
        config_fd.write("######################################################\n\n")
        config_fd.write("QUEUE_SUPER_USERS = $(QUEUE_SUPER_USERS), %s\n"%factory_user)
    finally:
        config_fd.close()

    print
    print "Privilege separation setup completed"
    print
    
    PRIVSEP_INSTALLED=True
    
    return
        

# Update condor config with
# collector and negotiator settings
######################################
def setup_collector(default_poolname,nr_secondary_collectors,secondary_collector_port_diff=2):
    global CONDOR_BASE_PATH
    global COLLECTOR_INSTALLED
    global CONDOR_UPD_CONFIG_FILE
    
    a_poolname=raw_input("What name would you like to use for this pool?: [%s] "%default_poolname)
    if a_poolname=="":
        a_poolname=default_poolname

    default_collector_port=9618
    while 1:
        collector_port_str=raw_input("What port should the collector be running?: [%i] "%default_collector_port)
        if collector_port_str.strip() == "":
            collector_port_str = "9618"
        try:
            collector_port=int(collector_port_str)
        except:
            print "%s not a number"%collector_port_str
            continue
        if collector_port>65535:
            print "Cannot use port number that high: %i"%collector_port
            continue
        if collector_port<1:
            print "Cannot use port number that low: %i"%collector_port
            continue
        if collector_port<1024:
            if os.getuid()!=0:
                print "Only root can use ports below 1024: %i"%collector_port
                continue
            yn=raw_input("Do you really want to use the privileged port %i? (y/n)"%collector_port)
            if yn!='y':
                continue
        # we have a valid port
        break
        

    config_fd=open(CONDOR_UPD_CONFIG_FILE,"a")
    try:
        config_fd.write("\n######################################################\n")
        config_fd.write("## This is a Collector machine, limit deamons\n")
        config_fd.write("######################################################\n")
        config_fd.write("DAEMON_LIST   = MASTER, COLLECTOR, NEGOTIATOR\n")
        config_fd.write("COLLECTOR_NAME = %s\n"%a_poolname)
        config_fd.write("COLLECTOR_HOST  = $(CONDOR_HOST):%i\n\n"%collector_port)
        config_fd.write("############################################################\n")
        config_fd.write("## Negotiator tuning\n")
        config_fd.write("############################################################\n")
        config_fd.write("# Prefer newer claims as they are more likely to be alive\n")
        config_fd.write("NEGOTIATOR_POST_JOB_RANK = MY.LastHeardFrom\n")
        config_fd.write("# Increase negotiation frequency, as new glideins do not trigger a reschedule \n")
        config_fd.write("NEGOTIATOR_INTERVAL = 60\n")
        config_fd.write("NEGOTIATOR_MAX_TIME_PER_SUBMITTER=60\n")
        config_fd.write("NEGOTIATOR_MAX_TIME_PER_PIESPIN=20\n")
        config_fd.write("# Prevent preemption\n")
        config_fd.write("PREEMPTION_REQUIREMENTS = False\n")
        config_fd.write("# negotiator/GCB optimization\n")
        config_fd.write("NEGOTIATOR_INFORM_STARTD = False\n")

        if (default_poolname == "My pool"):
            config_fd.write("# Causes Negotiator to run faster. PREEMPTION_REQUIREMENTS and all condor_startd rank expressions must be False for NEGOTIATOR_CONSIDER_PREEMPTION to be False\n")
            config_fd.write("NEGOTIATOR_CONSIDER_PREEMPTION = False\n")

        config_fd.write("###########################################################\n")
        config_fd.write("# Event logging (if desired)\n")
        config_fd.write("###########################################################\n")
        config_fd.write("## EVENT_LOG=$(LOG)/EventLog\n")
        config_fd.write("## EVENT_LOG_JOB_AD_INFORMATION_ATTRS=Owner,CurrentHosts,x509userproxysubject,AccountingGroup,GlobalJobId,QDate,JobStartDate,JobCurrentStartDate,JobFinishedHookDone,MATCH_EXP_JOBGLIDEIN_Site,RemoteHost\n")
        config_fd.write("## EVENT_LOG_MAX_SIZE = 1000000000\n")

        if nr_secondary_collectors>0:
            config_fd.write("\n################################################\n")
            config_fd.write("## Secondary collectors\n")
            config_fd.write("################################################\n")

            config_fd.write("\n# Define sub-collectors, their ports and their log files\n")
            for collector_nr in range(nr_secondary_collectors):
                config_fd.write("COLLECTOR%i = $(COLLECTOR)\n"%collector_nr)
                config_fd.write('COLLECTOR%i_ENVIRONMENT = "_CONDOR_COLLECTOR_LOG=$(LOG)/Collector%iLog"\n'%(collector_nr,collector_nr))
                config_fd.write("COLLECTOR%i_ARGS = -f -p %i\n\n"%(collector_nr,collector_port+secondary_collector_port_diff+collector_nr))

            config_fd.write("# Add subcollectors to the list of things to start\n")
            config_fd.write("DAEMON_LIST = $(DAEMON_LIST) \\\n")
            for collector_nr in range(nr_secondary_collectors):
                config_fd.write("COLLECTOR%i \\\n"%collector_nr)

            config_fd.write("\n# forward ads to the main collector\n# (this is ignored by the main collector, since the address matches itself)\n")
            config_fd.write("CONDOR_VIEW_HOST = $(COLLECTOR_HOST)\n")

        config_fd.write("\n######################################################\n")
        config_fd.write("## DISABLE VOMS CHECKING\n")
        config_fd.write("######################################################\n\n")
        config_fd.write("COLLECTOR.USE_VOMS_ATTRIBUTES = False\n")
        config_fd.write("NEGOTIATOR.USE_VOMS_ATTRIBUTES = False\n")
        config_fd.write("\n#--- allow more file descriptors (only works if Condor is started as root)\n")
        config_fd.write("##COLLECTOR_MAX_FILE_DESCRIPTORS=20000\n")
    finally:
        config_fd.close()

    COLLECTOR_INSTALLED=1
    return


# Update condor config with
# schedd settings
################################
def setup_main_schedd():
    global CONDOR_BASE_PATH
    global COLLECTOR_INSTALLED
    global MAIN_SCHEDD_INSTALLED
    global QUILL_CONFIG_DONE
    global CONDOR_UPD_CONFIG_FILE

    # not all the use cases need Quill
    if QUILL_CONFIG_DONE:
        schedd_daemons="SCHEDD, QUILL"
    else:
        schedd_daemons="SCHEDD"

    if not COLLECTOR_INSTALLED:
        # the collector is running on another node, ask which one
        while 1:
            pool_node=raw_input("What node is the collector running (i.e. CONDOR_HOST)?: ")
            try:
                socket.gethostbyname(pool_node.split(':')[0])
            except:
                print "'%s' not a valid host name!"%pool_node
                continue
            #have a valid pool_node
            break
        
        config_fd=open(CONDOR_UPD_CONFIG_FILE,"a")
        try:
            config_fd.write("\n######################################################\n")
            config_fd.write("## Point to the collector node\n")
            config_fd.write("######################################################\n")
            config_fd.write("CONDOR_HOST = %s\n\n"%pool_node)
            config_fd.write("######################################################\n")
            config_fd.write("## This is a Schedd machine\n")
            config_fd.write("######################################################\n")
            config_fd.write("DAEMON_LIST   = MASTER, %s\n\n"%schedd_daemons)
        finally:
            config_fd.close()
    else:
        config_fd=open(CONDOR_UPD_CONFIG_FILE,"a")
        try:
            config_fd.write("######################################################\n")
            config_fd.write("## This is both a Collector and a Schedd machine\n")
            config_fd.write("######################################################\n")
            config_fd.write("DAEMON_LIST   = $(DAEMON_LIST) %s\n\n"%schedd_daemons)
        finally:
            config_fd.close()

    ################################
    # Set optimized schedd values
    config_fd=open(CONDOR_UPD_CONFIG_FILE,"a")
    try:
        config_fd.write("\n######################################################\n")
        config_fd.write("## Schedd tuning\n")
        config_fd.write("######################################################\n\n")
        config_fd.write("# Allow up to 6k concurrent running jobs\n")
        config_fd.write("MAX_JOBS_RUNNING        = 6000\n")
        config_fd.write("# Start max of 50 jobs every 2 seconds\n")
        config_fd.write("JOB_START_DELAY = 2\n")
        config_fd.write("JOB_START_COUNT = 50\n")
        config_fd.write("# Stop 30 jobs every seconds\n")
        config_fd.write("# This is needed to prevent glexec overload, when used\n")
        config_fd.write("# Works for Condor v7.3.1 and up only, but harmless for older versions\n")
        config_fd.write("JOB_STOP_DELAY = 1\n")
        config_fd.write("JOB_STOP_COUNT = 30\n\n")
        config_fd.write("# Raise file transfer limits\n")
        config_fd.write("# no upload limits, since JOB_START_DELAY limits that\n")
        config_fd.write("MAX_CONCURRENT_UPLOADS = 100\n")
        config_fd.write("# but do limit downloads, as they are asyncronous\n")
        config_fd.write("MAX_CONCURRENT_DOWNLOADS = 100\n\n")
        config_fd.write("# Prevent checking on ImageSize\n")
        config_fd.write("APPEND_REQ_VANILLA = (Memory>=1)&&(Disk>=1)\n")
        config_fd.write("# New in v7.8.x\n")
        config_fd.write("JOB_DEFAULT_REQUESTMEMORY=1\n")
        config_fd.write("JOB_DEFAULT_REQUESTDISK=1\n\n")
        config_fd.write("# Prevent preemption\n")
        config_fd.write("MAXJOBRETIREMENTTIME = $(HOUR) * 24 * 7\n\n")
        config_fd.write("#GCB optimization\n")
        config_fd.write("SCHEDD_SEND_VACATE_VIA_TCP = True\n")
        config_fd.write("STARTD_SENDS_ALIVES = True\n")
        config_fd.write("#Reduce disk IO - paranoid fsyncs are usully not needed\n")
        config_fd.write("ENABLE_USERLOG_FSYNC = False\n")
        config_fd.write('\n############################################\n')
        config_fd.write('# Publish LOCAL_DIR to enable optimizations \n')
        config_fd.write('############################################\n')
        config_fd.write('LOCAL_DIR_STRING="$(LOCAL_DIR)"\n')
        config_fd.write('SCHEDD_EXPRS = $(SCHEDD_EXPRS) LOCAL_DIR_STRING\n')
    finally:
        config_fd.close()


    MAIN_SCHEDD_INSTALLED=1
    return


# Ask the user if it has PostgreSQL installed
# Install one else
########################################
def query_postgresql():
    global POSTGRESQL_PORT

    while 1:
        yn=raw_input("Do you have already a PostgreSQL installation?: (y/n) ")
        if (yn!="y") and (yn!="n"):
            print "Please answer y or n"
            continue 

        if yn=="y":
            default_port="5432"
            user_port=raw_input("What port is it running on?: [%s] "%default_port)
            if user_port=="":
                user_port=default_port

            # verify the port is registered to postgres
            fd=open("/etc/services","r")
            try:
                lines=fd.readlines()
            finally:
                fd.close()
            found_port=0
            for line in lines:
                if line[:8]=="postgres":
                    if line[8:].find("%s/"%user_port)>=0:
                        found_port=1
                        break
            if not found_port:
                print "Postgres port %s not registered in /etc/services"%user_port
                continue
            
            # found and verified the installation
            POSTGRESQL_PORT=user_port
            return
        else:
            yn=raw_input("Do you want to install the PostgreSQL server?: (y/n) ")
            if (yn!="y"):
                continue # do not install, ask again
            if os.getuid()!=0:
                print "I can only install postgresql as root!"
                continue
            try:
                # install postgreSQL server
                install_postgresql()
            except RuntimeError,e:
                print e
                continue
            return

# Install PostgreSQL server
################################
def install_postgresql():
    global POSTGRESQL_PORT

    if os.getuid()!=0:
        raise RuntimeError, "I can only install postgresql as root!"


    print "Installing PostgreSQL"
    print

    ############################
    # Ask where rpm is running

    print "You must manually download the proper PostgreSQL RPM from the"
    print "official site (http://www.postgresql.org/ftp/binary/)"
    print "You will need the following files:"
    print "  postgresql-*.rpm"
    print "  postgresql-libs-*.rpm"
    print "  postgresql-server-*.rpm"
    print "Version v8.2.4 has been tested, but you should always use the"
    print "latest stable version"
    while 1:
        rpm_fname=raw_input("What is the name of the base PostgreSQL RPM?: ")
        rpm_fname=os.path.abspath(rpm_fname)
        rpm_dir=os.path.dirname(rpm_fname)
        rpm_short_name=os.path.basename(rpm_fname)

        if rpm_short_name[:11]!='postgresql-':
            print "File '%s' not a postgres rpm! (should be something like 'postgresql-8.2.3-1PGDG.i686.rpm'"%rpm_fname
            continue

        # needs 2 more rpms
        rpm2_short_name=rpm_short_name[:11]+'libs-'+rpm_short_name[11:]
        rpm2_fname=os.path.join(rpm_dir,rpm2_short_name)
        rpm3_short_name=rpm_short_name[:11]+'server-'+rpm_short_name[11:]
        rpm3_fname=os.path.join(rpm_dir,rpm3_short_name)


        problems=0
        for f in (rpm_fname,rpm2_fname,rpm3_fname):
            if not os.path.isfile(f):
                print "File '%s' not found!"%f
                problems=1
                break
            err=os.system("rpm -qv -p %s"%f)
            if err!=0:
                print "'%s' is not a valid RPM!"%f
                problems=1
                break
        if problems:
            continue # ask again

        # files found and verified
        break

    ##########################
    # Install the RPM
    print "Installing the PostgreSQL RPM"
    err=os.system("rpm -i %s %s %s"%(rpm_fname,rpm2_fname,rpm3_fname))
    if err!=0:
        raise RuntimeError, "Installation of the RPMs failed!"
    print


    ##########################
    # create the database dir
    def_dir="/var/lib/pgsql/data"
    db_dir=def_dir
    db_dir=create_empty_dir("Where do you want to host the DB data?: ",def_dir)
    os.chmod(db_dir,stat.S_IRWXU)
    os.chown(db_dir,pwd.getpwnam("postgres")[2],pwd.getpwnam("postgres")[3])

    ####################################################
    # The RPM expects it in a standard location
    # Create a symlink is user asked for a different one
    if db_dir!=def_dir:
        if os.path.islink(def_dir):
            os.unlink(def_dir) # remove the old symlink
        elif os.path.exists(def_dir):
            # an old dir exists, rename
            os.rename(def_dir,def_dir+".old_"+time.strftime("%Y%m%d.%H%M"))

        os.symlink(db_dir,def_dir)

    ##########################
    # Initialize it
    print "Initializing PostgreSQL"
    print 'su - postgres -c "initdb -A \'ident sameuser\' -D %s"'%def_dir
    err=os.system('su - postgres -c "initdb -A \'ident sameuser\' -D %s"'%def_dir)
    if err!=0:
        raise RuntimeError, "Initialization of postgresql DB failed!"


    ##########################
    # Select the port
    default_port="5432"
    while 1:
        db_port=raw_input("What port shoud it run on?: [%s] "%default_port)
        if db_port=="":
            db_port=default_port

        # verify the port is registered to postgres
        try:
            db_port_nr=int(db_port)
        except ValueError:
            print "'%s' not a number!"%db_port
            continue
        if (db_port_nr<1) or (db_port_nr>65500):
            print "'%s' out of range!"%db_port
            continue
        #verified
        break

    ##########################
    # Configure network access
    fd=open("/var/lib/pgsql/data/postgresql.conf","a")
    try:
        fd.write("\n###############################################\n")
        fd.write("# Enable connections on all network interfaces \n")
        fd.write("###############################################\n")
        fd.write("listen_addresses = '*'\n\n")
        fd.write("###############################################\n")
        fd.write("# Configure the IP port \n")
        fd.write("###############################################\n")
        fd.write("port = %s\n\n"%db_port)
    finally:
        fd.close()
    
    ##########################
    # Start PostgreSQL
    err=os.system('/etc/init.d/postgresql start')
    if err!=0:
        raise RuntimeError, "Starting of postgresql DB failed!\nSee /var/lib/pgsql/pgstartup.log."


    ######################################
    # Implement a more restrictive policy
    err=os.system('su - postgres -c \'psql -c "REVOKE CREATE ON SCHEMA public FROM PUBLIC;"\'')
    if err!=0:
        raise RuntimeError, "Error restricting postgres DB!"

    err=os.system('su - postgres -c \'psql -d template1 -c "REVOKE CREATE ON SCHEMA public FROM PUBLIC;"\'')
    if err!=0:
        raise RuntimeError, "Error restricting template1 DB!"


    #################################
    # PostgreSQL installed
    print
    print "PostgreSQL installed"
    print
    POSTGRESQL_PORT=db_port
    return

#  
########################################
def get_postgresql_passwd(question,user):
    global POSTGRESQL_PORT
    while 1:
        user_passwd=getpass.getpass(question)

        # this env variable is used instead of stdin
        os.environ['PGPASSWORD']=user_passwd

        # try to connect to postgres and look for passwd auth error
        # (anything else means user does not exist)
        err=os.system('psql -h %s -p %s -U "%s" -d postgres -c "\qecho OK"'%(socket.getfqdn(),POSTGRESQL_PORT,user))
        
        del os.environ['PGPASSWORD']

        if err==0:
            return user_passwd

        print "Wrong password!"


# Verify if quill settings were set 
# Install one else
########################################
def query_quill_db():
    global POSTGRESQL_PORT
    global QUILL_DB_SETUP
    global QUILL_DB_PASSWDS

    ########################################
    # first make sure postgress is installed
    if POSTGRESQL_PORT==None:
        query_postgresql()

    ########################################
    # Check if quill already accounts setup
    ask_confirm=0
    while 1:
        if ask_confirm:
            while raw_input("Have you configured quill accounts?: (y/n) ")!='y':
                pass
        ask_confirm=1 # if I need to try more than one, I should wait for user input

        #set a fake passwd nobody should ever use
        os.environ['PGPASSWORD']='dontuse'

        # try to connect to postgres and look for passwd auth error
        # (anything else means user does not exist)
        quill_users_err={}
        for user in ['quillreader','quillwriter']:
            quill_users_err[user]=os.system('psql -h %s -p %s -U "%s" -d postgres -c "\qecho Enabled" 2>&1 |grep -q "password authentication failed"'%(socket.getfqdn(),POSTGRESQL_PORT,user))
        
        del os.environ['PGPASSWORD']
        
        if (quill_users_err['quillreader']==0) and (quill_users_err['quillreader']==0):
            # already configured, ask for passwd
            reader_passwd=get_postgresql_passwd("Please enter the password used by quill to read from the DB: ",
                                                "quillreader")
            writer_passwd=get_postgresql_passwd("Please enter the password used by quill to update the DB: ",
                                                "quillwriter")
            QUILL_DB_PASSWDS={'reader':reader_passwd,'writer':writer_passwd}
            return
        elif (quill_users_err['quillreader']!=0) and (quill_users_err['quillreader']!=0):
            # not yet configured, do it
            print "Quill accounts not found"
            print
            if os.getuid()==0:
                setup_quill_db()
                return
            else:
                print "I can only configure quill accounts as root!"
        else:
            print "Quill only partially setup! Please fix it before continuing."
            

# Configure the quill settings in DB
####################################
def setup_quill_db():
    global QUILL_DB_PASSWDS
    
    if os.getuid()!=0:
        raise RuntimeError, "I can only setup postgresql quill settings as root!"

    print
    print "Creating Quill accounts in PostgreSQL"
    print

    ##################################
    # get passwords
    reader_passwd=getpass.getpass("Please enter the password used by quill to read from the DB: ")
    writer_passwd=getpass.getpass("Please enter the password used by quill to update the DB: ")

    #########################################
    # Ask how open the read access should be
    deny_ro=raw_input("Deny remote RO access?: (y/n) ")

    ##################################
    # Add quill users in pg_hba.conf
    fd=open("/var/lib/pgsql/data/pg_hba.conf","r+")
    try:
        # read all lines in memory
        lines=fd.readlines()

        # insert the quill accounts

        # find the line to insert it
        # must be before any other config
        # but possibly after the comments
        for i in range(len(lines)):
            line=lines[i]
            if line.find('TYPE'):
                # found the comment line I want to insert after
                i=i+1
                break
            if not line[0] in ('#',' ','\t','\n'):
                # found a config line, insert here (even if not after comments)
                break

        
        lines.insert(i,"\n")
        lines.insert(i+1,"# Condor quill entries\n")
        if deny_ro!="y":
            lines.insert(i+2,"# Allow read from everywhere\n")
            lines.insert(i+3,"host \tall \tquillreader \t0.0.0.0/0 \tmd5\n")
        else:
            lines.insert(i+2,"# Limit read to the local machine\n")
            lines.insert(i+3,"host \tall \tquillreader \t%s/32 \tmd5\n"%socket.gethostbyname(socket.getfqdn()))
            
        lines.insert(i+4,"local \tall \tquillreader \t \tmd5\n")
        lines.insert(i+5,"# Limit writes to the local machine\n")
        lines.insert(i+6,"host \tall \tquillwriter \t%s/32 \tmd5\n"%socket.gethostbyname(socket.getfqdn()))
        lines.insert(i+7,"\n")

        # replace the contents with the new data
        fd.seek(0)
        fd.writelines(lines)
    finally:
        fd.close()
        
    #####################################
    # Tell postgres to reload the config
    err=os.system('/etc/init.d/postgresql reload')
    if err!=0:
        raise RuntimeError, "Error updating PostgreSQL!"

    ##########################################
    # Create and configure the quill accounts
    tmp_fname="/var/lib/pgsql/data/tmp_%s_%s.tmp"%(os.getpid(),time.time())
    fd=open(tmp_fname,"w")
    try:
        fd.write("CREATE USER quillreader NOCREATEDB PASSWORD '%s';\n"%reader_passwd)
        fd.write("CREATE USER quillwriter CREATEDB PASSWORD '%s';\n"%writer_passwd)
        fd.write("REVOKE CREATE ON SCHEMA public FROM PUBLIC;\n")
        fd.write("GRANT CREATE ON SCHEMA public TO quillwriter;\n")
        fd.write("GRANT USAGE ON SCHEMA public TO quillwriter;\n")
    finally:
        fd.close()

    try:
        os.chown(tmp_fname,pwd.getpwnam('postgres')[2],pwd.getpwnam('postgres')[3])

        err=os.system('su - postgres -c "psql -d template1 -f %s"'%tmp_fname)
        if err!=0:
            raise RuntimeError, "Error creating quill accounts!"
    finally:
        os.unlink(tmp_fname)

    err=os.system('su - postgres -c \'psql -c "REVOKE CREATE ON SCHEMA public FROM PUBLIC;"\'')
    if err!=0:
        raise RuntimeError, "Error restricting postgres DB!"


    ################################
    # Configured
    print
    print "Quill accounts setup done"
    print

    QUILL_DB_PASSWDS={'reader':reader_passwd,'writer':writer_passwd}
    return

# Configure Condor quill parameters
####################################
def setup_quill():
    global CONDOR_BASE_PATH
    global QUILL_DB_PASSWDS
    global POSTGRESQL_PORT
    global QUILL_CONFIG_DONE
    global CONDOR_USER
    global CONDOR_UPD_CONFIG_FILE

    if QUILL_DB_PASSWDS==None:
        query_quill_db()

    ################################
    # configure condor parameters
    config_fd=open(CONDOR_UPD_CONFIG_FILE,"a")
    try:
        config_fd.write("\n#############################\n")
        config_fd.write("# Quill settings\n")
        config_fd.write("#############################\n")
        config_fd.write("QUILL_ENABLED = TRUE\n")
        config_fd.write("QUILL_NAME = quill@$(FULL_HOSTNAME)\n")
        config_fd.write("QUILL_DB_NAME = quill\n")
        config_fd.write("QUILL_DB_QUERY_PASSWORD = %s\n"%QUILL_DB_PASSWDS['reader'])
        config_fd.write("QUILL_DB_IP_ADDR = $(HOSTNAME):%s\n"%POSTGRESQL_PORT)
        config_fd.write("QUILL_MANAGE_VACUUM = TRUE\n")
        config_fd.write("# defaults are way to high\n")
        config_fd.write("#in days\nQUILL_HISTORY_DURATION  = 7\n")
        config_fd.write("#in hours\nQUILL_HISTORY_CLEANING_INTERVAL = 6\n")
    finally:
        config_fd.close()

    ######################################
    # create the protected password file
    fd=open("%s/condor_local/spool/.quillwritepassword"%CONDOR_BASE_PATH,"w")
    try:
        fd.write("%s\n"%QUILL_DB_PASSWDS['writer'])
    finally:
        fd.close()
    os.chmod("%s/condor_local/spool/.quillwritepassword"%CONDOR_BASE_PATH,stat.S_IRUSR)
    os.chown("%s/condor_local/spool/.quillwritepassword"%CONDOR_BASE_PATH,
             pwd.getpwnam(CONDOR_USER)[2],pwd.getpwnam(CONDOR_USER)[3])

    QUILL_CONFIG_DONE=1
    return


# Create secondary_schedd_support_files
###############################################
def create_secondary_schedd_support_files():
    global CONDOR_BASE_PATH
    global CONDOR_LOCAL_DIR
    global QUILL_CONFIG_DONE
    global SECONDARY_SCHEDD_SUPPORT_FILES_INSTALLED

    ##############################
    # Secondary schedd setup file
    fd=open("%s/new_schedd_setup.sh"%CONDOR_BASE_PATH,"w")
    try:
        fd.write("if [ $# -ne 1 ]\n")
        fd.write("then\n")
        fd.write(' echo "Schedd name expected!"\n')
        fd.write(" return 1\n")
        fd.write("fi\n\n")
        
        fd.write("#-- This is the global LOCAL_DIR at install time--\n")
        fd.write("LD=%s\n"%CONDOR_LOCAL_DIR)
        if QUILL_CONFIG_DONE:
            fd.write("QDB=quill\n\n")

        fd.write("export _CONDOR_SCHEDD_NAME=schedd_$1\n")
        fd.write("export _CONDOR_MASTER_NAME=${_CONDOR_SCHEDD_NAME}\n")
        fd.write("# SCHEDD and MASTER names MUST be the same (Condor requirement)\n")
        if QUILL_CONFIG_DONE:
            fd.write("export _CONDOR_QUILL_NAME=quill_$1@`uname -n`\n")
            fd.write("export _CONDOR_QUILL_DB_NAME=${QDB}_$1\n")
            fd.write('export _CONDOR_DAEMON_LIST="MASTER,SCHEDD,QUILL"\n')
        else:
            fd.write('export _CONDOR_DAEMON_LIST="MASTER,SCHEDD"\n')
        fd.write("export _CONDOR_LOCAL_DIR=$LD/$_CONDOR_SCHEDD_NAME\n")
        fd.write("export _CONDOR_LOCK=$_CONDOR_LOCAL_DIR/lock\n\n")
        fd.write("#-- condor shared port attributes, in case you enable it (at install time or later) --\n")
        fd.write("#-- This is the actual global LOG dir --\n")
        fd.write("#-- Make sure it actually points to the current value --\n")
        fd.write("GLOBAL_LOG=$LD/log\n")
        fd.write("#-- Basically, preserve the global values, since we do not run a private shared_port daemon --\n")
        fd.write("export _CONDOR_SHARED_PORT_DAEMON_AD_FILE=${GLOBAL_LOG}/shared_port_ad\n")
        fd.write("export _CONDOR_DAEMON_SOCKET_DIR=${GLOBAL_LOG}/daemon_sock\n\n")
        fd.write("unset GLOBAL_LOG\n")
        fd.write("unset LD\n")
        if QUILL_CONFIG_DONE:
            fd.write("unset QDB\n")
    finally:
        fd.close()
    os.chmod("%s/new_schedd_setup.sh"%CONDOR_BASE_PATH,
             stat.S_IRWXU|stat.S_IROTH|stat.S_IRGRP)

    #######################################
    # Secondary schedd initialization file
    fd=open("%s/init_schedd.sh"%CONDOR_BASE_PATH,"w")
    try:
        fd.write("#!/bin/sh\n")
        fd.write(". %s/new_schedd_setup.sh $1\n"%CONDOR_BASE_PATH)
        fd.write("# add whatever other config you need\n")
        fd.write("# create needed directories\n")
        fd.write("%s/sbin/condor_init\n"%CONDOR_BASE_PATH)
        if QUILL_CONFIG_DONE:
            fd.write("# copy Quill writer passwd\n")
            fd.write("cp -p %s/spool/.quillwritepassword $_CONDOR_LOCAL_DIR/spool/\n"%CONDOR_LOCAL_DIR)
    finally:
        fd.close()
    os.chmod("%s/init_schedd.sh"%CONDOR_BASE_PATH,
             stat.S_IRWXU|stat.S_IROTH|stat.S_IRGRP|stat.S_IXOTH|stat.S_IXGRP)

    #######################################
    # Secondary schedd startup file
    fd=open("%s/start_master_schedd.sh"%CONDOR_BASE_PATH,"w")
    try:
        fd.write("#!/bin/sh\n")
        fd.write(". %s/new_schedd_setup.sh $1\n"%CONDOR_BASE_PATH)
        fd.write("# add whatever other config you need\n")
        fd.write("%s/sbin/condor_master\n"%CONDOR_BASE_PATH)
    finally:
        fd.close()
    os.chmod("%s/start_master_schedd.sh"%CONDOR_BASE_PATH,
             stat.S_IRWXU|stat.S_IROTH|stat.S_IRGRP|stat.S_IXOTH|stat.S_IXGRP)

    SECONDARY_SCHEDD_SUPPORT_FILES_INSTALLED=1
    return

# Configure the secondary schedds
####################################
def configure_secondary_schedd(schedd_name):
    global CONDOR_BASE_PATH
    global CONDOR_IDS

    err=os.system('export CONDOR_IDS=%s; %s/init_schedd.sh %s'%(CONDOR_IDS,CONDOR_BASE_PATH,schedd_name))
    if err!=0:
        raise RuntimeError, "Failed to initialize schedd '%s'!"%schedd_name

    fd=open("%s/start_condor.sh"%CONDOR_BASE_PATH,"a")
    try:
        fd.write("%s/start_master_schedd.sh %s\n"%(CONDOR_BASE_PATH,schedd_name))
    finally:
        fd.close()

# Ask the user if it has HTTPd installed
# Install one else
########################################
def query_httpd():
    global HTTPD_PORT

    # TO DO
    # Create glideinWMS directory

    while 1:
        yn=raw_input("Do you have already an HTTPd installed?: (y/n) ")
        if (yn!="y") and (yn!="n"):
            print "Please answer y or n"
            continue 

        if yn=="y":
            default_port="80"
            httpd_port=raw_input("What port do you want to use?: [%s] "%default_port)
            if httpd_port=="":
                httpd_port=default_port

            try:
                hc=httplib.HTTPConnection(socket.getfqdn(),httpd_port)
                hc.connect()
                hc.close()
            except:
                print "No httpd found on %s:%s!"%(socket.getfqdn(),httpd_port)
                continue

            # found and verified the installation
            HTTPD_PORT=httpd_port
            return
        else:
            yn=raw_input("Do you want to install a HTTPd?: (y/n) ")
            if (yn!="y"):
                continue # do not install, ask again 
            try:
                install_httpd()
            except RuntimeError, e:
                print e
                continue
            return

# Install a HTTPd
####################################
def install_httpd():
    global HTTPD_PORT

    print
    print "Installing a httpd"
    print

    default_port="80"
    httpd_port=raw_input("What port do you want to use?: [%s] "%default_port)
    if httpd_port=="":
        httpd_port=default_port

    print "Select install method:"
    print " [1] using yum"
    print " [2] using RPMs"
    print " [3] changed my mind, do not install"

    while 1:
        option=raw_input("select: ")
        if option=='1':
            install_yum_httpd()
            break
        elif option=='2':
            install_rpm_httpd()
            break
        elif option=='3':
            raise RuntimeError,"User cancelled the httpd installation"
        else:
            print "Invalid choice '%s'!"%option

    #################################
    # configure port
    fd=open("/etc/httpd/conf/httpd.conf","r")
    try:
        lines=fd.readlines()
    finally:
        fd.close()

    # comment old port and put the correct one
    # also limit modules to the trusted ones
    needed_modules=('access_module','include_module','log_config_module',
                    'mime_magic_module','expires_module','deflate_module',
                    'headers_module','setenvif_module','mime_module',
                    'status_module','autoindex_module','negotiation_module',
                    'dir_module','imap_module','alias_module','rewrite_module',
                    'cache_module','file_cache_module','mem_cache_module',
                    'authz_host_module','authz_default_module')
    
    fd=open("/etc/httpd/conf/httpd.conf","w")
    try:
        for line in lines:
            linearr=line.split()
            if len(linearr)<1:
                fd.write(line) #empty line
            elif linearr[0].lower()=='listen':
                fd.write("#%s"%line)
                fd.write("Listen %s\n"%httpd_port)
            elif linearr[0].lower()=='loadmodule':
                if linearr[1] in needed_modules:
                    fd.write(line)
                else:
                    fd.write("#%s"%line) # disable
            else:
                fd.write(line)
    finally:
        fd.close()

    # disable also all the extensions in conf.d
    fnames=os.listdir('/etc/httpd/conf.d')
    for fname in fnames:
        if fname[-5:]=='.conf':
            os.rename("/etc/httpd/conf.d/%s"%fname,"/etc/httpd/conf.d/%s.org_%s"%(fname,time.strftime("%Y%m%d.%H%M")))

    
    ####################################
    # Create an empty top level page
    if not os.path.exists('/var/www/html/index.html'):
        try:
            fd=open('/var/www/html/index.html',"w")
            try:
                fd.write('<html>\n')
                fd.write('<body>\n')
                fd.write('</body>\n')
                fd.write('</html>\n')
            finally:
                fd.close()
        except:
            pass # the creation of this file is not strictly necessary, so ignore any errors

    ################################
    # start httpd
    err=os.system('/etc/init.d/httpd start')
    if err!=0:
        raise RuntimeError, "Failed to start httpd!"

    print
    print "HTTPd installed on port %s"%httpd_port
    print
    HTTPD_PORT=httpd_port
    return

def install_yum_httpd():
    err=os.system('yum -y install httpd')
    if err!=0:
        raise RuntimeError, "Failed to install httpd via yum!"

    # yum will not complain if it cannot find httpd
    # verify it is installed
    err=os.system('rpm -q --whatprovides httpd')
    if err!=0:
        raise RuntimeError, "HTTPd was not installed by yum!"

    return

def install_rpm_httpd():
    while 1:
        rpm_fname=raw_input("Where do you have the httpd RPM?: ")
        if not os.path.isfile(rpm_fname):
            print "File '%s' not found!"%rpm_fname
            continue
        err=os.system("rpm -qv -p %s"%rpm_fname)
        if err!=0:
            print "'%s' is not a valid RPM!"%rpm_fname
            continue

        # files found and verified
        break

    err=os.system('rpm -i %s'%rpm_fname)
    if err!=0:
        raise RuntimeError, "Failed to install httpd via rpm '%s'!"%rpm_fname

    return

#
# Check if a python module can be imported
###########################################
def check_import(module_name):
    while 1:
        err=os.system("python -c 'import %s'"%module_name)
        if err!=0:
            print "Python module %s not found!"%module_name
            yn=raw_input("Do you want to retry?: (y/n) ")
            if yn!='y':
                raise RuntimeError, "Failed to load %s"%module_name
            continue

        return

#
# Ask for the location of javascriptRRD
###########################################
def query_javascriptRRD():
    global JAVASCRIPTRRD_PATH,FLOT_PATH

    while 1:
        yn=raw_input("Do you have already a javascriptRRD installation?: (y/n) ")
        if (yn!="y") and (yn!="n"):
            print "Please answer y or n"
            continue 

        if yn=="y":
            user_dir=raw_input("Where is javascriptRRD installed?: ")
            user_dir=os.path.abspath(user_dir)
            if not os.path.exists(os.path.join(user_dir,"src/lib/rrdFile.js")):
                print "The provided directory is not hosting javascriptRRD"
                print "(%s not found)"%os.path.join(user_dir,"src/lib/rrdFile.js")
                continue
            JAVASCRIPTRRD_PATH=user_dir
            if FLOT_PATH==None:
                # JavascriptRRD often contains flot, check for it
                if os.path.exists(os.path.join(user_dir,"flot/jquery.flot.js")):
                    FLOT_PATH=os.path.join(user_dir,"flot")
            break
        else:
            print "Download a tarball (possibly with flot) from"
            print " http://sourceforge.net/projects/javascriptrrd/"
            print "untar it and let me know where it is."
            print
            continue

    return

#
# Ask for the location of Flot
###########################################
def query_flot():
    global FLOT_PATH

    while 1:
        yn=raw_input("Do you have already a Flot installation?: (y/n) ")
        if (yn!="y") and (yn!="n"):
            print "Please answer y or n"
            continue 

        if yn=="y":
            user_dir=raw_input("Where is Flot installed?: ")
            user_dir=os.path.abspath(user_dir)
            if not os.path.exists(os.path.join(user_dir,"jquery.flot.js")):
                print "The provided directory is not hosting Flot"
                print "(%s not found)"%os.path.join(user_dir,"jquery.flot.js")
                continue
            FLOT_PATH=user_dir
            break
        else:
            print "Download a tarball from"
            print " http://code.google.com/p/flot/"
            print "untar it and let me know where it is."
            print
            continue

    return

# Look for a rrdtool in the path
# Ask the user if there is none
# Install one else
########################################
def query_rrd():
    global RRD_BIN_PATH

    #############################
    # lokk if it is in the path
    fd=os.popen("which rrdtool")
    lines=fd.readlines()
    err=fd.close()
    if err==None: # found
        RRD_BIN_PATH=lines[0][:-1]
        return

    #################################
    # Ask user if it has it installed
    while 1:
        yn=raw_input("Do you have rrd installed?: (y/n) ")
        if yn!="y":
            yn=raw_input("Do you want to install it?: (y/n) ")
            if yn=="y":
                try:
                  return install_rrd()
                except RuntimeError, e:
                  print "%s"%e
            continue # get back to the first question
        #else
        rrd_path=raw_input("In what directory do you have the rrd binary?: ")
        rrd_path=os.path.abspath(rrd_path)

        # Use which to verify the new path
        fd=os.popen("export PATH=$PATH:%s;which rrdtool"%rrd_path)
        lines=fd.readlines()
        err=fd.close()
        if err!=None: # not found
            print "'%s' does not contain rrdtool!"%rrd_path
            continue

        print "rrdtool should be in the path for the glidein factory to properly work"
        yn=raw_input("Do you want to do it now?: (y/n) ")
        if yn=="y":
            ##################################################
            # Put rrd in path
            if os.getuid()==0: # different if root or not
                # as root

                # put rrd binaries in system wide path
                fd=open("/etc/profile.d/rrd.sh","w")
                try:
                    fd.write("if ! echo ${PATH} | grep -q %s/bin ; then\n"%rrd_path)
                    fd.write("  PATH=${PATH}:%s/bin\n"%rrd_path)
                    fd.write("fi\n")
                finally:
                    fd.close()
                os.chmod("/etc/profile.d/rrd.sh",
                         stat.S_IRWXU|stat.S_IROTH|stat.S_IRGRP|stat.S_IXOTH|stat.S_IXGRP)

                fd=open("/etc/profile.d/rrd.csh","w")
                try:
                    fd.write("set path = ( $path %s/bin )\n"%rrd_path)
                finally:
                    fd.close()
                os.chmod("/etc/profile.d/rrd.csh",
                         stat.S_IRWXU|stat.S_IROTH|stat.S_IRGRP|stat.S_IXOTH|stat.S_IXGRP)
            else:
                # as regular user

                # put rrd path in .profile
                fd=open("%s/.profile"%os.environ['HOME'],"a")
                try:
                    fd.write("\n# rrd settings\n")
                    fd.write("if ! echo ${PATH} | grep -q %s/bin ; then\n"%rrd_path)
                    fd.write("  export PATH=${PATH}:%s/bin\n"%rrd_path)
                    fd.write("fi\n\n")
                finally:
                    fd.close()
        
                fd=open("%s/.bashrc"%os.environ['HOME'],"a")
                try:
                    fd.write("\n# rrd settings\n")
                    fd.write("if ! echo ${PATH} | grep -q %s/bin ; then\n"%rrd_path)
                    fd.write("  export PATH=${PATH}:%s/bin\n"%rrd_path)
                    fd.write("fi\n\n")
                finally:
                    fd.close()
        
                # and in .cshrc
                fd=open("%s/.cshrc"%os.environ['HOME'],"a")
                try:
                    fd.write("\n# rrd settings\n")
                    fd.write("set path = ( $path %s/bin )\n"%rrd_path)
                finally:
                    fd.close()

        else:
            print
            print "Remember to put '%s' in the path yourself!"%rrd_path
            print

        RRD_BIN_PATH=rrd_path
        return
    
# Install rrdtool
##########################################
def install_rrd():
    global RRD_BIN_PATH

    print
    print "You will now need the rrdtool RPMs"
    print "You can find them on http://dag.wieers.com/rpm/packages/rrdtool/"
    print "You will need the following RPMs:"
    print "  rrdtool-*.rpm"
    print "  perl-rrdtool-*.rpm"
    print "  python-rrdtool-*.rpm"
    print "Version 1.2.18 has been tested, but you should always use the"
    print "latest one"
    print
    while 1:
        rpm_fname=raw_input("What is the name of the base rrd RPM?: ")
        rpm_fname=os.path.abspath(rpm_fname)
        rpm_dir=os.path.dirname(rpm_fname)
        rpm_short_name=os.path.basename(rpm_fname)

        rpm2_short_name="perl-"+rpm_short_name
        rpm2_fname=os.path.join(rpm_dir,rpm2_short_name)

        rpm3_short_name="python-"+rpm_short_name
        rpm3_fname=os.path.join(rpm_dir,rpm3_short_name)


        problems=0
        for f in (rpm_fname,rpm2_fname,rpm3_fname):
            if not os.path.isfile(f):
                print "File '%s' not found!"%f
                problems=1
                break
            err=os.system("rpm -qv -p %s"%f)
            if err!=0:
                print "'%s' is not a valid RPM!"%f
                problems=1
                break
        if problems:
            continue # ask again

        # files found and verified
        break
        
    ##########################
    # Install the RPM
    print "Installing the rrd RPM"
    err=os.system("rpm -i %s %s %s"%(rpm_fname,rpm2_fname,rpm3_fname))
    if err!=0:
        raise RuntimeError, "Installation of the RPMs failed!"
    print

    return
   
# Get list of GCBs
##########################################
def get_gcb_list():
    print "Please list all the GCB servers you will be using"
    print "Leave an empty line when finished"
    gcb_list=[]
    while 1:
        gcb_entry=raw_input("GCB node: ")
        if gcb_entry=="":
            break # EOF

        try:
            gcb_ip=socket.gethostbyname(gcb_entry)
        except:
            print "'%s' not a valid host name!"%gcb_entry
            continue

        gcb_list.append(gcb_ip)

    return gcb_list


# Compare two entry elements
##########################################

def compare_entry_els(el1,el2):
    for attr in ('gatekeeper','rsl'):
        if el1[attr]!=el2[attr]:
            return False
    return True

# Get list of entry point from RESS
##########################################
def get_ress_glidein_entries(vo,             #vo can be None
                             entries_list,   # disctionary, will add to this
                             config_glexec): # bool, ask for glexec dir
<<<<<<< HEAD
=======

>>>>>>> 5f01f947
    if config_glexec:
        def_glexec_bin='OSG'
    else:
        def_glexec_bin='NONE'

    #
    # Note to self (Igor):
    # should ask if user wants to provide a VO, if not defined


    default_reqs=""
    if vo!=None:
        default_reqs='StringlistMember("VO:%s",GlueCEAccessControlBaseRule)'%vo

    default_python_filter="(int(GlueCEPolicyMaxCPUTime)==0) or (int(GlueCEPolicyMaxCPUTime)>(72*60))"

    while 1:
        while 1:
            default_ress_url='osg-ress-1.fnal.gov'
            ress_url=raw_input("Which RESS server should I use?: [%s] "%default_ress_url)
            if ress_url=="":
                ress_url=default_ress_url
            try:
                ress_ip=socket.gethostbyname(ress_url)
            except:
                print "'%s' is not a valid host name!"%ress_url
                continue
            #found and verified
            break

    
        select_reqs=raw_input("Select Condor RESS constraint: [%s] "%default_reqs)
        if select_reqs=="":
            select_reqs=default_reqs

        python_filter=raw_input("Define a python filter: [%s] "%default_python_filter)
        if python_filter=="":
            python_filter=default_python_filter
        python_filter_obj=compile(python_filter,"<string>","eval")

        # change defaults in case I need to do it again
        default_reqs=select_reqs
        default_python_filter=python_filter

        # Get gatekeepers from RESS
        ress_constraint='(GlueCEInfoContactString=!=UNDEFINED)&&(%s)'%select_reqs
        condor_obj=condorMonitor.CondorStatus(pool_name=ress_url)
        try:
            condor_obj.load(constraint=ress_constraint)
            condor_data=condor_obj.fetchStored()
        except:
            print "Failed to talk to '%s'"%ress_url
            continue # try again
        del condor_obj
        break # have the data, cont

    cluster_count={}
    ress_entries={}
    for condor_id in condor_data.keys():
        condor_el=condor_data[condor_id]

        if not eval(python_filter_obj,condor_el):
            continue # has not passed the filter

        cluster_name=condor_el['GlueClusterName']
        gatekeeper_name=condor_el['GlueCEInfoContactString']
        rsl='(queue=%s)(jobtype=single)'%condor_el['GlueCEName']
        site_name=condor_el['GlueSiteName']

        work_dir="OSG"
        ress_id={'type':'RESS','server':ress_url,'name':condor_id}
        entry_el={'gatekeeper':gatekeeper_name,'rsl':rsl,'gridtype':'gt2',
                  'work_dir':work_dir,'site_name':site_name,'glexec_path':def_glexec_bin,
                  'is_ids':[ress_id]}

        cluster_arr=cluster_name.split('.')
        if len(cluster_arr)<2:
            continue # something is wrong here, at least a.b expected

        t_found=False
        for t in ress_entries.keys():
            test_el=ress_entries[t]
            if compare_entry_els(test_el,entry_el):
                # found a duplicate entry, just add the additional ress entry to the list
                test_el['is_ids'].append(ress_id)
                t_found=True
                break
        if t_found:
            # found a duplicate entry, see next el
            continue
    
        cluster_id="ress_%s"%site_name

        count=1
        if cluster_count.has_key(cluster_id):
            count=cluster_count[cluster_id]+1
        cluster_count[cluster_id]=count

        if count==1:
            key_name=cluster_id
        else:
            key_name="%s_%i"%(cluster_id,count)

            if count==2: # rename id -> id_1
                key_name_tmp="%s_1"%cluster_id
                ress_entries[key_name_tmp]=ress_entries[cluster_id]
                del ress_entries[cluster_id]

        ress_entries[key_name]=entry_el


    for t in ress_entries.keys():
        test_el=ress_entries[t]
        t_found=False
        for l in entries_list.keys():
            l_el=entries_list[l]
            if compare_entry_els(test_el,l_el):
                # found a duplicate entry
                l_el['is_ids']+=test_el['is_ids']
                del ress_entries[t] # discard the ress_specific entry
                t_found=True
                break

    ress_keys=ress_entries.keys()
    ress_keys.sort()

    print "Found %i additional entries"%len(ress_keys)
    yn=raw_input("Do you want to use them all?: (y/n) ")
    if yn=="y":
        # simply copy all of them
        for key in ress_keys:
            entries_list[key]=ress_entries[key]
        return
    
    print "This is the list of entries found in RESS:"
    for key in ress_keys:
        print "[%s] %s(%s)"%(string.ljust(key,20),ress_entries[key]['gatekeeper'],ress_entries[key]['rsl'])

    print "Select the indexes you want to include"
    print "Use a , separated list to include more than one"
    while 1:
        idxes=raw_input("Please select: ")
        idx_arr=idxes.split(',')
        problems=0
        for idx in idx_arr:
            if not (idx in ress_keys):
                print "'%s' is not a valid index!"%idx
                problems=1
                break
        if problems:
            continue

        # got them
        break

    yn=raw_input("Do you want to customize them?: (y/n) ")
    if yn=="y":
        # customize them
        for idx in idx_arr:
            work_dir=raw_input("Work dir for '%s': [%s] "%(idx,ress_entries[idx]['work_dir']))
            if work_dir!="":
                ress_entries[idx]['work_dir']=work_dir
            site_name=raw_input("Site name for '%s': [%s] "%(idx,ress_entries[idx]['site_name']))
            if site_name!="":
                ress_entries[idx]['site_name']=site_name

        if config_glexec:
            glexec_path=raw_input("gLExec path for '%s': [%s] "%(idx,ress_entries[idx]['glexec_path']))
            if glexec_path!="":
                ress_entries[idx]['glexec_path']=glexec_path
            

    for idx in idx_arr:
        entries_list[idx]=ress_entries[idx]

    return


# Get list of entry point from BDII
##########################################
def get_bdii_glidein_entries(vo,             #vo can be None
                             entries_list,   # dictionary, will add to this
                             config_glexec): # bool, ask for glexec dir
<<<<<<< HEAD
=======

>>>>>>> 5f01f947
    if config_glexec:
        def_glexec_bin='/opt/glite/sbin/glexec'
    else:
        def_glexec_bin='NONE'

    while 1:
        default_bdii_url='exp-bdii.cern.ch'
        bdii_url=raw_input("Which BDII server should I use?: [%s] "%default_bdii_url)
        if bdii_url=="":
            bdii_url=default_bdii_url
        try:
            bdii_ip=socket.gethostbyname(bdii_url)
        except:
            print "'%s' is not a valid host name!"%bdii_url
            continue
        #found and verified
        break

    #
    # Note to self (Igor):
    # should ask if user wants to provide a VO, if not defined

    default_reqs=""
    if vo!=None:
        default_reqs='%s(GlueCEAccessControlBaseRule=VO:%s)'%(default_reqs,vo)

    select_reqs=raw_input("Define a BDII LDAP filter: [%s] "%default_reqs)
    if select_reqs=="":
        select_reqs=default_reqs


    default_python_filter="(int(GlueCEPolicyMaxCPUTime)==0) or (int(GlueCEPolicyMaxCPUTime)>(72*60))"
    python_filter=raw_input("Define a python filter: [%s] "%default_python_filter)
    if python_filter=="":
        python_filter=default_python_filter
    python_filter_obj=compile(python_filter,"<string>","eval")

    bdii_obj=ldapMonitor.BDIICEQuery(bdii_url,additional_filter_str=select_reqs)
    bdii_obj.load()
    bdii_data=bdii_obj.fetchStored()
    del bdii_obj

    cluster_count={}
    bdii_entries={}
    for ldap_id in bdii_data.keys():
        el2=bdii_data[ldap_id]

        # LDAP returns everything in lists... convert to values (i.e. get first element from list)
        scalar_el={}
        for k in el2.keys():
            scalar_el[k]=el2[k][0]
        if not eval(python_filter_obj,scalar_el):
            continue # has not passed the filter
        
        work_dir="."
        gatekeeper="%s:%s/jobmanager-%s"%(el2['GlueCEHostingCluster'][0],el2['GlueCEInfoGatekeeperPort'][0],el2['GlueCEInfoJobManager'][0])
        rsl="(queue=%s)(jobtype=single)"%el2['GlueCEName'][0]

        site_name=el2['Mds-Vo-name'][0]
        cluster_id="bdii_%s"%site_name

        bdii_id={'type':'BDII','server':bdii_url,'name':ldap_id}

        count=1
        if cluster_count.has_key(cluster_id):
            count=cluster_count[cluster_id]+1
        cluster_count[cluster_id]=count

        if count==1:
            key_name=cluster_id
        else:
            key_name="%s_%i"%(cluster_id,count)

            if count==2: # rename id -> id_1
                key_name_tmp="%s_1"%cluster_id
                bdii_entries[key_name_tmp]=bdii_entries[cluster_id]
                del bdii_entries[cluster_id]

        guess_glexec_bin=def_glexec_bin
        if guess_glexec_bin!='NONE':
           if el2['GlueCEHostingCluster'][0][-3:] in ('gov','edu'):
             # these should be OSG
             guess_glexec_bin='OSG'
           else:
             # I assume everybody else uses glite software
             guess_glexec_bin='/opt/glite/sbin/glexec'

        bdii_entries[key_name]={'gatekeeper':gatekeeper,'rsl':rsl,'gridtype':'gt2',
                                'work_dir':work_dir,'site_name':site_name,'glexec_path':guess_glexec_bin,
                                'is_ids':[bdii_id]}
        
    for t in bdii_entries.keys():
        test_el=bdii_entries[t]
        t_found=False
        for l in entries_list.keys():
            l_el=entries_list[l]
            if compare_entry_els(test_el,l_el):
                # found a duplicate entry
                l_el['is_ids']+=test_el['is_ids']
                del bdii_entries[t] # discard the bdii_specific entry
                t_found=True
                break

    bdii_keys=bdii_entries.keys()
    bdii_keys.sort()

    print "Found %i additional entries"%len(bdii_keys)
    yn=raw_input("Do you want to use them all?: (y/n) ")
    if yn=="y":
        # simply copy all of them
        for key in bdii_keys:
            entries_list[key]=bdii_entries[key]
        return
    
    print "This is the list of entries found in BDII:"
    for key in bdii_keys:
        print "[%s] %s(%s)"%(string.ljust(key,20),bdii_entries[key]['gatekeeper'],bdii_entries[key]['rsl'])

    print "Select the indexes you want to include"
    print "Use a , separated list to include more than one"
    while 1:
        idxes=raw_input("Please select: ")
        idx_arr=idxes.split(',')
        problems=0
        for idx in idx_arr:
            if not (idx in bdii_keys):
                print "'%s' is not a valid index!"%idx
                problems=1
                break
        if problems:
            continue

        # got them
        break

    yn=raw_input("Do you want to customize them?: (y/n) ")
    if yn=="y":
        # customize them
        for idx in idx_arr:
            work_dir=raw_input("Work dir for '%s': [%s] "%(idx,bdii_entries[idx]['work_dir']))
            if work_dir!="":
                bdii_entries[idx]['work_dir']=work_dir
            site_name=raw_input("Site name for '%s': [%s] "%(idx,bdii_entries[idx]['site_name']))
            if site_name!="":
                bdii_entries[idx]['site_name']=site_name

        if config_glexec:
            glexec_path=raw_input("gLExec path for '%s': [%s] "%(idx,bdii_entries[idx]['glexec_path']))
            if glexec_path!="":
                bdii_entries[idx]['glexec_path']=glexec_path
            

    for idx in idx_arr:
        entries_list[idx]=bdii_entries[idx]

    return

##########################################
if __name__ == '__main__':
    main()
<|MERGE_RESOLUTION|>--- conflicted
+++ resolved
@@ -4632,10 +4632,7 @@
 def get_ress_glidein_entries(vo,             #vo can be None
                              entries_list,   # disctionary, will add to this
                              config_glexec): # bool, ask for glexec dir
-<<<<<<< HEAD
-=======
-
->>>>>>> 5f01f947
+
     if config_glexec:
         def_glexec_bin='OSG'
     else:
@@ -4819,10 +4816,7 @@
 def get_bdii_glidein_entries(vo,             #vo can be None
                              entries_list,   # dictionary, will add to this
                              config_glexec): # bool, ask for glexec dir
-<<<<<<< HEAD
-=======
-
->>>>>>> 5f01f947
+
     if config_glexec:
         def_glexec_bin='/opt/glite/sbin/glexec'
     else:
