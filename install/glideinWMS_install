--- conflicted
+++ resolved
@@ -5,10 +5,6 @@
 #   glideinWMS
 #
 # File Version: 
-<<<<<<< HEAD
-#   $Id: glideinWMS_install,v 1.265.2.37 2011/07/07 00:18:29 sfiligoi Exp $
-=======
->>>>>>> fbae171d
 #
 # Description:
 #   glideinWMS Installer
