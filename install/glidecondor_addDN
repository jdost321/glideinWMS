--- conflicted
+++ resolved
@@ -80,9 +80,6 @@
         sys.exit(1)
     dn=args[0]
     user=args[1]
-<<<<<<< HEAD
-    return {'is_daemon_dn':(daemon_comment is not None),'daemon_comment':daemon_comment,'dn':dn,'user':user}
-=======
 
     if os.path.isfile(dn):
         # not a DN... it is really a file
@@ -91,7 +88,6 @@
         print "Using DN '%s'"%dn
     
     return {'is_daemon_dn':(daemon_comment!=None),'daemon_comment':daemon_comment,'dn':dn,'user':user}
->>>>>>> 431264cf
 
 def check_config(fname):
     if not os.path.isfile(fname):
@@ -175,11 +171,7 @@
         if params['is_daemon_dn']:
             has_dir=False
             try:
-<<<<<<< HEAD
-                 condor_config_dir=condorExe.iexe_cmd("condor_config_val LOCAL_CONFIG_DIR")[0][:-1] # remove trailing newline
-=======
                  condor_config_dir=condorExe.iexe_cmd("condor_config_val LOCAL_CONFIG_DIR")[0].rstrip('\n')
->>>>>>> 431264cf
                  has_dir=os.path.exists(condor_config_dir)
                  condor_config=os.path.join(condor_config_dir,"90_gwms_dns.config")
                  if not os.path.isfile(condor_config):
@@ -194,11 +186,7 @@
             else:
                  # not found, see if it uses a config dir
                  try:
-<<<<<<< HEAD
-                    condor_config=condorExe.iexe_cmd("condor_config_val LOCAL_CONFIG_FILE")[0][:-1] # remove trailing newline
-=======
                     condor_config=condorExe.iexe_cmd("condor_config_val LOCAL_CONFIG_FILE")[0].rstrip('\n')
->>>>>>> 431264cf
                  except condorExe.ExeError,e:
                      # nope, go with the main config file
                      try:
