--- conflicted
+++ resolved
@@ -144,13 +144,9 @@
                 
         # set up the grid specific attributes
         if gridtype == 'ec2':
-<<<<<<< HEAD
             self.populate_ec2_grid(submit_attrs)
-=======
-            self.populate_ec2_grid()
         if gridtype == 'gce':
             self.populate_gce_grid(submit_attrs)
->>>>>>> 8da20de9
         elif gridtype == 'condor':
             # Condor-C is the same as normal grid with a few additions
             # so we first do the normal population
@@ -226,10 +222,6 @@
         self.add('+TransferOutput', '""')
         self.add('x509userproxy', '$ENV(X509_USER_PROXY)')
 
-<<<<<<< HEAD
-    def populate_ec2_grid(self, submit_attrs):
-        self.add("ec2_ami_id", "$ENV(AMI_ID)")
-=======
 
     def populate_gce_grid(self, submit_attrs):
         self.add("gce_image", "$ENV(IMAGE_ID)")
@@ -242,32 +234,20 @@
         self.populate_submit_attrs(submit_attrs)
 
 
-    def populate_ec2_grid(self):
+    def populate_ec2_grid(self, submit_attrs):
         self.add("ec2_ami_id", "$ENV(IMAGE_ID)")
->>>>>>> 8da20de9
         self.add("ec2_instance_type", "$ENV(INSTANCE_TYPE)")
         self.add("ec2_access_key_id", "$ENV(ACCESS_KEY_FILE)")
         self.add("ec2_secret_access_key", "$ENV(SECRET_KEY_FILE)")
         self.add("ec2_keypair_file", "$ENV(CREDENTIAL_DIR)/ssh_key_pair.$(Cluster).$(Process).pem")
         # We do not add the entire argument list to the userdata directly
         # since we want to be able to change the argument list without
-<<<<<<< HEAD
-        # having to modify every piece of code under the sun this way
-        # only the submit_glideins function has to change (and of course
-        # glidein_startup.sh)
-        self.add("ec2_user_data", "$ENV(USER_DATA)#### -cluster $(Cluster) -subcluster $(Process)####")
-        self.add("ec2_user_data_file", "$ENV(GLIDEIN_PROXY_FNAME)")
-
-        # Support EC2 spot pricing and other ec2 options using submit attrs
-        self.populate_submit_attrs(submit_attrs)
-=======
         # having to modify every piece of code under the sun
         # This way only the submit_glideins function has to change
         # (and of course glidein_startup.sh)
         self.add("ec2_user_data", "glideinwms_metadata=$ENV(USER_DATA)#### -cluster $(Cluster) -subcluster $(Process)####")
         self.add("ec2_user_data_file", "$ENV(GLIDEIN_PROXY_FNAME)")
 
->>>>>>> 8da20de9
 
     def populate_glidein_classad(self, proxy_url):
         # add in the classad attributes for the WMS collector
