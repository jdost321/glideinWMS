#!/usr/bin/env python

#
# Project:
#   glideinWMS
#
# File Version: 
#
# Description:
#  This program updates a glidein factory directory structure
#  based on a configuration file
#

import os
import sys

STARTUP_DIR = sys.path[0]
sys.path.append(os.path.join(STARTUP_DIR, "lib"))
sys.path.append(os.path.join(STARTUP_DIR, "../lib"))

import cgWParams
import cgWDictFile
import cgWConsts
import cWConsts
import cgWCreate
import cgWParamDict

WEB_BASE_DIR=os.path.join(STARTUP_DIR,"web_base")

################################################################################

def main(params, old_params, update_scripts, update_def_cfg):
    # load old files
    if not old_params is None:
        old_glidein_dicts_obj=cgWParamDict.glideinDicts(old_params)
        old_glidein_dicts_obj.load()

    # create dictionaries for new params
    glidein_dicts_obj = cgWParamDict.glideinDicts(params)
    glidein_dicts_obj.populate()

    # merge them together
    if not old_params is None:
        glidein_dicts_obj.reuse(old_glidein_dicts_obj)
    
        # Make sure we preserve old schedd names
        entries = glidein_dicts_obj.params.entries
        old_entries = old_glidein_dicts_obj.params.entries
        for entry in entries.keys():
            if entry in old_entries.keys():
                entries[entry].data['schedd_name'] = old_entries[entry].schedd_name
                
    # write to disk
    glidein_dicts_obj.save()
    glidein_dicts_obj.set_readonly(True)

    if update_scripts == 'yes':
        # copy the submit files
        cgWCreate.copy_exe(cgWConsts.STARTUP_FILE, glidein_dicts_obj.main_dicts.work_dir, params.src_dir, True)
        cgWCreate.copy_exe(cgWConsts.LOCAL_START_WRAPPER, glidein_dicts_obj.main_dicts.work_dir, params.src_dir, True)
        print '...Updated the glidein_startup.sh and local_start.sh scripts'

        # copy glidein_startup.sh to the stage area for cloud entries
        cgWCreate.copy_exe(cgWConsts.STARTUP_FILE, glidein_dicts_obj.main_dicts.stage_dir, params.src_dir, True)
        print "...Updated the glidein_startup.sh file in the staging area"

        # copy privsep helper executables
        cgWCreate.copy_exe(cgWConsts.UPDATE_PROXY_FILE, glidein_dicts_obj.main_dicts.work_dir, params.src_dir, True)

    if update_def_cfg == 'yes' or update_scripts == 'yes':
        # recreate the init.d startup file
        startup_fname = os.path.join(glidein_dicts_obj.main_dicts.work_dir, cgWConsts.INITD_STARTUP_FILE)
        factory_dir = glidein_dicts_obj.main_dicts.work_dir
        
        # Remove startup file if already exists
        if os.path.exists(os.path.join(factory_dir, startup_fname)):
            os.remove(os.path.join(factory_dir, startup_fname))

        cgWCreate.create_initd_startup(startup_fname,
                                       factory_dir,
                                       os.path.realpath(os.path.join(STARTUP_DIR, '..')),
                                       params.cfg_name)
        print "...Updated the factory_startup script"
        
        if update_def_cfg == 'yes':
            print "...Updated default config file location to: %s" % params.cfg_name

    # save config into file (with backup, since the old one already exists)
    cfgfile = os.path.join(glidein_dicts_obj.main_dicts.work_dir, cgWConsts.XML_CONFIG_FILE)

    # save config into file (with backup, since the old one already exists)
    # This is the version the factory is currently using for execution and is located in the main glidein dir.
    params.save_into_file_wbackup(cfgfile, set_ro=True)
    print "...Saved the current config file into the working dir"

    # make backup copy that does not get overwritten on further reconfig
    # This file has the additional hash extension and is located in the main glidein dir
    cfgfile = cWConsts.insert_timestr(cfgfile)
    params.save_into_file(cfgfile, set_ro=True)
    print "...Saved the backup config file into the working dir"

    print "...Reconfigured glidein '%s' is complete" % params.glidein_name
    print "...Active entries are:"
    for entry in glidein_dicts_obj.active_sub_list:
        print "     %s" % entry
    print "...Submit files are in %s" % glidein_dicts_obj.main_dicts.work_dir


############################################################
#
# S T A R T U P
# 
############################################################

if __name__ == '__main__':
    usage = "reconfig_glidein { -force_name name -writeback yes|no -update_scripts yes|no -xml xml -update_def_cfg yes|no | -help }"
    argv = sys.argv
    force_name = None
    writeback = 'no'
    update_scripts = 'no'
    xml = ''
    update_def_cfg = 'no'
    for i in range(len(argv)):
        if argv[i] == '-force_name':
            force_name = argv[i + 1]
        if argv[i] == '-writeback':
            writeback = argv[i + 1]
        if argv[i] == '-update_scripts':
            update_scripts = argv[i + 1]
        if argv[i] == '-xml':
            xml = argv[i + 1]
        if argv[i] == '-update_def_cfg':
            update_def_cfg = argv[i + 1]
        if argv[i] == '-help':
            print usage
            sys.exit(1)
        
    args = [argv[0], xml]

    try:
        params=cgWParams.GlideinParams(usage, WEB_BASE_DIR, args)
    except RuntimeError,e:
        print e
        sys.exit(1)

    if force_name != None:
        if params.glidein_name != force_name:
            print usage
            print ""
            print "This is not a '%s' config file ('%s' found)" % (force_name, params.glidein_name)
            sys.exit(1)

    if not (writeback in ('yes', 'no')):
        print usage
        print ""
        print "-writeback must be yes or no, found '%s'" % writeback
        sys.exit(1)
        
    if not (update_def_cfg in ('yes', 'no')):
        print usage
        print ""
        print "-update_def_cfg must be yes or no, found '%s'" % update_def_cfg
        sys.exit(1)

    try:
        # This is the current running version, saved in the glidein work dir
        old_config_file = os.path.join(params.submit_dir, cgWConsts.XML_CONFIG_FILE)
        if os.path.exists(old_config_file):
            try:
                old_params=cgWParams.GlideinParams(usage,WEB_BASE_DIR,[argv[0],old_config_file])
            except RuntimeError, e:
                raise RuntimeError, "Failed to load %s" % old_config_file
        else:
<<<<<<< HEAD
            raise RuntimeError, "Cannot find %s" % old_config_file

        main(params, old_params, update_scripts, update_def_cfg)
=======
            print "Warning: Cannot find %s"%old_config_file
            print "If this is the first reconfig, you can ignore this message."
            old_params=None
        
        main(params, old_params, update_scripts)
>>>>>>> 85a6b7e1

    except RuntimeError, e:
        print usage
        print ""
        print e
        sys.exit(1)

    try:
        if writeback == 'yes':
            # Writes back the factory admin configurable file in the .cfg directory
            params.save_into_file_wbackup(params.cfg_name)
            print "...Overriding the factory config file in %s to the current configuration " % params.cfg_name
    except:
        print "Writing back config file failed"
        sys.exit(1)
        

<|MERGE_RESOLUTION|>--- conflicted
+++ resolved
@@ -171,17 +171,11 @@
             except RuntimeError, e:
                 raise RuntimeError, "Failed to load %s" % old_config_file
         else:
-<<<<<<< HEAD
-            raise RuntimeError, "Cannot find %s" % old_config_file
-
-        main(params, old_params, update_scripts, update_def_cfg)
-=======
             print "Warning: Cannot find %s"%old_config_file
             print "If this is the first reconfig, you can ignore this message."
             old_params=None
         
-        main(params, old_params, update_scripts)
->>>>>>> 85a6b7e1
+        main(params, old_params, update_scripts, update_def_cfg)
 
     except RuntimeError, e:
         print usage
