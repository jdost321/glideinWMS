#!/bin/bash
# condor   This is the glideinWMS factory startup script
# chkconfig: 35 90 30
# description: Starts and stops a glideinWMS factory

# Emulate function library.
success() {
    echo -en "\\033[60G[\033[32mOK\033[0m]"
    return 0
}

failure() {
    echo -en "\\033[60G[\033[31mFAILED\033[0m]"
    return 1
}

# LSB Exit codes for status:
#0	program is running or service is OK
#1	program is dead and /var/run pid file exists
#2	program is dead and /var/lock lock file exists
#3	program is not running
#4	program or service status is unknown
#5-99	reserved for future LSB use
#100-149	reserved for distribution use
#150-199	reserved for application use
#200-254	reserved
# LSB Exit codes for non status:
#1	generic or unspecified error (current practice)
#2	invalid or excess argument(s)
#3	unimplemented feature (for example, "reload")
#4	user had insufficient privilege
#5	program is not installed
#6	program is not configured
#7	program is not running
#8-99	reserved for future LSB use
#100-149	reserved for distribution use
#150-199	reserved for application use
#200-254	reserved
RET_OK=0
RET_ERROR=1
RET_STATUS_DEADWPIDFILE=1
RET_STATUS_DEADWLOCK=2
RET_STATUS_NOT_RUNNING=3
RET_STATUS_UNKNOWN=4
RET_BAD_SYNTAX=2
RET_NOT_IMPLEMENTED=3
RET_NO_PRIVILEGE=4
RET_NOT_INSTALLED=5
RET_NOT_CONFIGURED=6
RET_NOT_RUNNING=7


[ -f /etc/sysconfig/gwms-factory ] && . /etc/sysconfig/gwms-factory
. /etc/rc.d/init.d/functions

# Variables substituted during the file creation (by cgWCreate.py)        
factory_dir=%(factory_dir)s
glideinWMS_dir=%(glideinWMS_dir)s
def_factory_config=%(default_cfg_fpath)s
RPM_INSTALL=%(rpm_install)s

# RPM_INSTALL can be {''|'False'|'True'}
# RPM only if RPM_INSTALL = True 
# '' enables autodetection: RPM installation only if this file path is /etc/init.d/gwms-frontend
SCRIPT_NAME="`readlink -f $0`"
#alt: SCRIPT_NAME="$(cd "$(dirname "$0")" 2>/dev/null && pwd)/$(basename "$0")"
if [ -z "$RPM_INSTALL" ]; then
    if [ "$SCRIPT_NAME" = "/etc/init.d/gwms-factory" ]; then
        RPM_INSTALL=True
    else
        RPM_INSTALL=False
    fi
fi
SCRIPT_NAME="`basename $0`"


if [ "$RPM_INSTALL" = "True" ]; then
    # RPM installation (defaults and binaries)
    LOG_FILE_STARTUP=/dev/null
    DEFAULT_WRITEBACK=no
    BIN_DIR=/usr/sbin/
    CREATION_DIR=
    FACTORY_START="${BIN_DIR}glideFactory.py"
    FACTORY_STOP="${BIN_DIR}stopFactory.py"
    FACTORY_CHECK="${BIN_DIR}checkFactory.py"
    FACTORY_DOWNTIMES="${BIN_DIR}manageFactoryDowntimes.py"
    # Overriding variables values for RPM installation
    factory_dir=/var/lib/gwms-factory/work-dir
    glideinWMS_dir="$factory_dir"
    def_factory_config=/etc/gwms-factory/glideinWMS.xml
    FACTORY_CONFIG=/etc/gwms-factory/glideinWMS.xml
else
    # TAR installation  (defaults and binaries)
    LOG_FILE_STARTUP=/dev/null
    DEFAULT_WRITEBACK=yes
    BIN_DIR="$glideinWMS_dir/factory/"
    CREATION_DIR="$glideinWMS_dir/creation/"
    FACTORY_START="${BIN_DIR}glideFactory.py"
    FACTORY_STOP="${BIN_DIR}stopFactory.py"
    FACTORY_CHECK="${BIN_DIR}checkFactory.py"
    FACTORY_DOWNTIMES="${BIN_DIR}manageFactoryDowntimes.py"
    FACTORY_CONFIG="$factory_dir/glideinWMS.xml"
fi

check_installed () {
    # check to see if the program is installed (look for FACTORY_START and FACTORY_CHECK)
    if [ -x "$FACTORY_START" -a -x "$FACTORY_CHECK" ]; then
        return 0
    fi
    echo -n "The Factory is not installed correctly"
    failure
    echo
    exit $RET_NOT_INSTALLED
}

check_configured () {
    # check if some files created during the configuration (upgrade/reconfig) exist
    if [ -x "$factory_dir/update_proxy.py" ]; then
        if [ -r "$factory_dir/glidein.descript" ]; then
            return 0
        fi
        echo -n "The Factory is not configured correctly: try to run reconfig"
    else
        echo -n "The Factory is not configured correctly: try to run upgrade"
    fi
    failure
    echo
    exit $RET_NOT_CONFIGURED
}

export HOME="/var/lib/gwms-factory"
export X509_CERT_DIR="/etc/grid-security/certificates"
#export FACTORY_USER=gfactory
FACTORY_USER=gfactory


if [ -r "${factory_dir}/glidein.descript" ]; then
    factory_name="`awk '/^FactoryName /{print $2}' ${factory_dir}/glidein.descript`"
    glidein_name="`awk '/^GlideinName /{print $2}' ${factory_dir}/glidein.descript`"
    force_name_option="-force_name \"$glidein_name\""
else
    factory_name="NEW_INSTALL"
    glidein_name="NEW_INSTALL"
    force_name_option=
fi
id_str="$glidein_name@${factory_name}"
    

get_user() {
    # logname returns the original user efater a "su" instead I need the current one
    if [ ! -z "$USER" ]; then
        echo $USER
    else
        # whoami is the current user, logname the original
        whoami 
    fi
}

# Check that factory user is the owner of the config file
THIS_USER="`get_user`"
THIS_ID=`id -u $THIS_USER`
# should check actually the config file in the working directory
# Double percent %% needed for template substitution
FILE_OWNER=`stat -c%%u "$def_factory_config"`
if [ $THIS_ID -eq 0 ]; then
    if [ `id -u $FACTORY_USER` -ne $FILE_OWNER ]; then
        echo "The Factory user ($FACTORY_USER) must own the configuration file ($def_factory_config).
Use the correct user or edit FACTORY_USER in $0"
        failure
        exit $RET_NO_PRIVILEGE
    fi
else
    if [ $THIS_ID -ne $FILE_OWNER ]; then
        echo "The user invoking this script ($THIS_ID) must be root or must own the configuration file ($def_factory_config)"
        failure
        exit $RET_NO_PRIVILEGE
    fi
fi

# -s /bin/sh necessary because frontend could have /bin/nologin as default
# BSD system: SU_COMMAND="eval sudo -u "
SU_COMMAND="/bin/su -s /bin/sh"
if [ -x "/sbin/runuser" ]; then
    # For SELinux we need to use 'runuser' not 'su'
    SU_COMMAND="/sbin/runuser -s /bin/sh"      # /sbin/runuser
fi

invoke_as_factory() {
    # parameters are the user and the command to invoke
    local user_to_use=$FACTORY_USER
    local user_id=$(id -u $(get_user))
    if [ $user_id -eq 0 ]; then
        # It's root, change user
        $SU_COMMAND $user_to_use -c "$@"
        return $?
    elif [ $user_id = $FILE_OWNER ]; then
        # It's the owner, invoke directly, both su and runuser would ask for password
        eval "$@"
        return $?
    else
        # someone else, raise error
        echo "ERROR: you must be root or the owner of ${def_factory_config}."
        #return 4
        exit 4
    fi
}






help_usage() {
    if [ "$RPM_INSTALL" = "True" ]; then
        # upgrade does not make sense for RPM because the RPM upgrade will take care of it
    #             echo $"Usage: factory_startup {reconfig xml <update_default_cfg> <writeback yes|no>}"
        echo "Usage: $SCRIPT_NAME {start|stop|restart|status|info|reconfig|down|up|infosysdown|statusdown}
    $SCRIPT_NAME reconfig [NEW_XML_CONFIG_FILE] [-fix_rrd] [update_default_cfg] [{yes|no}] [-comment COMMENT] [-force_delete]
    $SCRIPT_NAME {down|up} -entry factory|entries|ENTRY_NAME [-delay DELAY] [-frontend SEC_NAME] [-security SEC_CLASS|All] [-comment COMMENT]
    $SCRIPT_NAME infosysdown [-delay DELAY] [-frontend SEC_NAME] [-security SEC_CLASS|All] [-comment COMMENT]
    $SCRIPT_NAME statusdown -entry factory|entries|ENTRY_NAME [-delay DELAY] 
"
    else
        echo "Usage: $SCRIPT_NAME {start|stop|restart|status|info|reconfig|down|up|infosysdown|statusdown}
    $SCRIPT_NAME upgrade [NEW_XML_CONFIG_FILE]
    $SCRIPT_NAME reconfig [NEW_XML_CONFIG_FILE] [-fix_rrd] [update_default_cfg] [{yes|no}] [-comment COMMENT] [-force_delete]
    $SCRIPT_NAME {down|up} -entry factory|entries|ENTRY_NAME [-delay DELAY] [-frontend SEC_NAME|All] [-security SEC_CLASS|All] [-comment COMMENT]
    $SCRIPT_NAME infosysdown [-delay DELAY] [-frontend SEC_NAME] [-security SEC_CLASS|All] [-comment COMMENT]
    $SCRIPT_NAME statusdown -entry factory|entries|ENTRY_NAME [-delay DELAY] 
"
#                 echo $"Usage: factory_startup {reconfig xml <update_default_cfg> <writeback yes|no>}"
#    $SCRIPT_NAME ress+bdii entries [-delay DELAY] [-frontend SEC_NAME] [-security SEC_CLASS|All] [-comment COMMENT]
# RPM: echo $"Usage: factory_startup $1 -entry 'factory'|'entries'|entry_name [-delay delay] [-frontend sec_name|'All'] [-security sec_class|'All'] [-comment comment]"

    fi
}

start() {
    check_installed
    pushd $factory_dir 1>/dev/null
    check_configured
    echo -n "Starting GlideinWMS Factory $id_str: "

    "$FACTORY_CHECK" "$factory_dir"  2>/dev/null 1>&2 </dev/null 
    MYRETVAL=$?
    if [ $MYRETVAL -eq 0 ]; then
        # already running, so nothing to be done
        echo -n "Already running "
        success
        RETVAL=$?
        echo
        return $RETVAL
    fi

    if [ "$RPM_INSTALL" = "True" ]; then
<<<<<<< HEAD
	daemon --user $FACTORY_USER --pidfile="$factory_dir/lock/glideinWMS.lock" -2 "${FACTORY_START} $factory_dir 2>/dev/null 1>&2 </dev/null &"
    else
	invoke_as_factory "nice -2 \"${FACTORY_START}\" \"$factory_dir\" 2>/dev/null 1>&2 </dev/null &"
=======
        daemon --user $FACTORY_USER --pidfile="$factory_dir/lock/glideinWMS.lock" -2 "${FACTORY_START} $factory_dir 2>/dev/null 1>&2 </dev/null &"
    else
        invoke_as_factory "nice -2 \"${FACTORY_START}\" \"$factory_dir\" 2>/dev/null 1>&2 </dev/null &"
>>>>>>> 08f57477
    fi

    for i in {1..15}; do  # Use seq if a variable is needed: $(seq 1 $END)
        # Returns 0 if running
        "$FACTORY_CHECK" "$factory_dir" >/dev/null 2>&1 </dev/null
        if [ $? -eq 0 ]; then
            RETVAL=0
            break
        fi
        sleep 1
    done
    "$FACTORY_CHECK" "$factory_dir"  2>/dev/null 1>&2 </dev/null && success || failure
    RETVAL=$?
    popd 1>/dev/null
    echo
}

stop() {
    check_installed
    echo -n "Shutting down GlideinWMS Factory $id_str: "

    "$FACTORY_CHECK" "$factory_dir" 2>/dev/null 1>&2 </dev/null 
    MYRETVAL=$?
    if [ $MYRETVAL -ne 0 ]; then
        # not running, so nothing to be done
        echo -n "Not running. "
        success
        RETVAL=$?
        echo
        return $RETVAL
    fi

    invoke_as_factory "\"$FACTORY_STOP\" -f \"$factory_dir\" 2>/dev/null 1>&2 </dev/null"
    MYRETVAL=$?

    if [ $MYRETVAL -ne 0 ]; then
        echo -n "Invocation failed "
        failure
        RETVAL=$?
        echo
        return $RETVAL
    fi

    # check that it has actually stopped
    # can take some time
    for i in {1..30}; do  # Use seq if a variable is needed: $(seq 1 $END)
        # Returns 0 if running, 1 if not
        "$FACTORY_CHECK" "$factory_dir" >/dev/null 2>&1 </dev/null
        if [ $? -ne 0 ]; then
            RETVAL=0
            break
        fi
        sleep 1
    done
    
    "$FACTORY_CHECK" "$factory_dir"  2>/dev/null 1>&2 </dev/null && failure || success
    RETVAL=$?
    echo
}

restart() {
    stop
    if [ $RETVAL -ne 0 ]; then
        # Waiting 30 sec for the shutdown to complete
        echo "Waiting for the GlideinWMS Factory to shutdown" 2>&1
        for i in {1..60}; do  # Use seq if a variable is needed: $(seq 1 $END)
            # Returns 0 if running, 1 if not
            "$FACTORY_CHECK" "$factory_dir" >/dev/null 2>&1 </dev/null
            if [ $? -ne 0 ]; then
                RETVAL=0
                break
            fi
            sleep 1
            echo -n "."
        done
        echo
        if [ $RETVAL -ne 0 ]; then
            echo "Failed to shutdown the GlidinWMS Factory. Please check."
            exit $RETVAL
        else
            echo "Shutdown complete"
        fi
    fi
    start
}

reconfig() {
    # RETVAL contains the exit code
    #  0 all OK
    #  6 bad or missing configuration (even if running w/ old configuration)
    #  1 generic error (also start failed)
    check_installed
    shift
    if [ -f "$1" ]; then
        echo "Using factory config file arg: $1"
        cfg_loc=$1
        shift 
    else
        echo "Using default factory config file: $def_factory_config"
        cfg_loc=$def_factory_config
    fi
        update_def_cfg_option=
        update_def_cfg=no
        writeback=$DEFAULT_WRITEBACK
        force_delete=""
        fix_rrd=""
        comment_option=""

        while (( "$#" )); do
            var=$1
            case "$var" in
            yes | no) writeback="$var"
                ;;
            "-force_delete") force_delete="-force_delete"
                ;;
            "-fix_rrd") fix_rrd="-fix_rrd"
                ;;
            update_default_cfg) update_def_cfg=yes
                if [ "$RPM_INSTALL" = "True" ]; then
                    echo "update_def_cfg is not a valid option for RPM installations"
                    help_usage
                    exit 2
                fi
                ;;
            "-comment") comment_option="-comment \\\"$2\\\""
                shift
                ;;
            *)  echo "Unknown argument passed: $var"
                # echo $"Usage: factory_startup {reconfig xml <update_default_cfg> <writeback yes|no>}"
                help_usage
                exit 1
                ;;
            esac
            shift
        done
        if [ -n "$GLIDEIN_WRITEBACK" ]; then
            writeback="$GLIDEIN_WRITEBACK"
        fi

        "$FACTORY_CHECK" "$factory_dir" >/dev/null 2>&1 </dev/null
        notrun=$?
        if [ $notrun -eq 0 ]; then
            stop
            if [ $RETVAL -ne 0 ] && [ $RETVAL -ne 2 ]; then
                echo "Failed to shutdown the GlidinWMS Factory. Please check."
                exit $RETVAL
            fi
        fi

        echo -n "Reconfiguring the factory"
        pushd $factory_dir 1>/dev/null
        if [ "$RPM_INSTALL" = "True" ]; then
            extra_options=
        else
            extra_options=" $force_name_option -update_def_cfg $update_def_cfg"
        fi
        invoke_as_factory "\"${CREATION_DIR}reconfig_glidein\" -update_scripts no -xml \"$cfg_loc\" -writeback $writeback $fix_rrd $force_delete $comment_option"
        # RPM su -s /bin/bash $FACTORY_USER -c "reconfig_glidein -update_scripts no -xml $factory_config -writeback $writeback $fix_rrd $force_delete"
        reconfig_failed=$?
        popd 1>/dev/null
        test $reconfig_failed -eq 0 && success || failure
        # To return the correct exit code (RET_NOT_CONFIGURED instead of 1)
        [ $? -eq 0 ] && RETVAL=0 || RETVAL=$RET_NOT_CONFIGURED
        echo
        if [ $notrun -eq 0 ]; then
            if [ $reconfig_failed -ne 0 ];then
                echo ".. starting factory with old configuration file"
            fi
            start
            # At the end RETVAL needs to be set to the value to return
            # start is changing the value of RETVAL (0-succeded, !0-failed)
            # reconfig_failed is the reconfiguration result: 0-succeded, !0-failed
            #  If start failed, then RETVAL=1 (generic error)
            #  If start succeeded but reconfig failed RETVAL=6 (RET_NOT_CONFIGURED: bad or missing configuration)
            #  If start succeded and reconfig succeded, then return 0
            if [ $RETVAL -eq 0 ]; then
                [ $reconfig_failed -eq 0 ] && RETVAL=0 || RETVAL=$RET_NOT_CONFIGURED
            else
                RETVAL=1
            fi
        fi
}

upgrade() {
    # see reconfig for return values and logic explanation
    check_installed
    shift
        if [ -f "$1" ]; then
           echo "Using factory config file arg: $1"
           cfg_loc=$1
           shift
        else
           echo "Using default factory config file: $def_factory_config"
           cfg_loc=$def_factory_config 
        fi

        "$FACTORY_CHECK" "$factory_dir" >/dev/null 2>&1 </dev/null
        notrun=$?
        if [ $notrun -eq 0 ]; then
          stop
          if [ $RETVAL -ne 0 ] && [ $RETVAL -ne 2 ]; then
            echo "Failed to shutdown the GlidinWMS Factory. Please check."
            exit $RETVAL
          fi
        fi

        writeback=$DEFAULT_WRITEBACK
        force_delete=""
        fix_rrd=""
        if [ -n "$@" ]; then
            for var in "$@"
            do
                case "$var" in
                yes | no) writeback="$var"
                    ;;
                "-force_delete") force_delete="-force_delete"
                    ;;
                "-fix_rrd") fix_rrd="-fix_rrd"
                    ;;
                *)  echo "Invalid option: $var"
                    help_usage
                    exit 2
                    ;;
                esac
            done
        fi

        pushd $factory_dir 1>/dev/null
        if [ "$RPM_INSTALL" = "True" ]; then
            extra_options=
        else # options used only in the tarball version (before the merge)
            extra_options=" $force_delete $fix_rrd"
        fi
        invoke_as_factory "\"${CREATION_DIR}reconfig_glidein\" $force_name_option -writeback yes -update_scripts yes -xml \"$cfg_loc\" $extra_options" 
        # su -s /bin/bash $FACTORY_USER -c "reconfig_glidein -update_scripts yes -xml $factory_config -writeback $writeback $fix_rrd $force_delete"

        reconfig_failed=$?
        popd 1>/dev/null
        echo -n "Upgrading the factory"
        test $reconfig_failed -eq 0 && success || failure
        [ $? -eq 0 ] && RETVAL=0 || RETVAL=$RET_NOT_CONFIGURED
        echo
        if [ $notrun -eq 0 ]; then
          if [ $reconfig_failed -ne 0 ];then
            echo ".. starting factory with old configuration file"
          fi
          start
          if [ $RETVAL -eq 0 ]; then
            [ $reconfig_failed -eq 0 ] && RETVAL=0 || RETVAL=$RET_NOT_CONFIGURED
          else
            RETVAL=1
          fi
        fi
}

downtime() {
    if [ -z "$3" ]; then
        #echo $"Usage: factory_startup $1 -entry 'factory'|'entries'|entry_name [-delay delay] [-frontend sec_name] [-security sec_class|\'All\'] [-comment comment]"
        #RPM: echo $"Usage: factory_startup $1 -entry 'factory'|'entries'|entry_name [-delay delay] [-frontend sec_name|'All'] [-security sec_class|'All'] [-comment comment]"
        help_usage
        exit 2
    fi

    if [ "$1" == "down" ]; then
        echo -n "Setting downtime..."
    elif [ "$1" == "up" ]; then
        echo -n "Removing downtime..."
    else
        echo -n "Infosys-based downtime management."
    fi

    "$FACTORY_DOWNTIMES" -cmd $1 -dir "$factory_dir" "$@" </dev/null && success || failure
    RETVAL=$?
    echo
}

case $1 in
    start)
        start
        ;;
    stop)
        stop
        ;;
    force-reload|restart)
        restart
        ;;
    status)
        "$FACTORY_CHECK" "$factory_dir"
        RETVAL=$?
        #TODO: Should it print something?
        ;;
    info)
        shift
        "${CREATION_DIR}info_glidein" "$@" "$FACTORY_CONFIG"
        RETVAL=$?
        ;;
    reconfig)
        reconfig "$@"
        ;;
    upgrade)
        #if [ "$RPM_INSTALL" = "True" ]; then
        #    echo "upgrade is not a valid action for RPM installations"
        #    help_usage
        #    exit 2
        #fi
        upgrade "$@"
        ;;
    down)
        downtime down "$@"
        ;;
    up)
        downtime up "$@"
        ;;
    infosysdown)
        downtime ress+bdii entries "$@"
        ;;
    statusdown)
        if [ -z "$2" ]; then
            #echo $"Usage: factory_startup $1 -entry 'factory'|'entries'|entry_name [-delay delay]"
            help_usage
            exit 1
        fi
        "$FACTORY_DOWNTIMES" -cmd check -dir "$factory_dir" "$@"
        RETVAL=$?
        ;;
    *)
        help_usage
        #echo $"Usage: factory_startup {start|stop|restart|status|info|reconfig|down|up|infosysdown|statusdown}"
        exit $RET_NOT_IMPLEMENTED
esac

exit $RETVAL
<|MERGE_RESOLUTION|>--- conflicted
+++ resolved
@@ -253,15 +253,9 @@
     fi
 
     if [ "$RPM_INSTALL" = "True" ]; then
-<<<<<<< HEAD
-	daemon --user $FACTORY_USER --pidfile="$factory_dir/lock/glideinWMS.lock" -2 "${FACTORY_START} $factory_dir 2>/dev/null 1>&2 </dev/null &"
-    else
-	invoke_as_factory "nice -2 \"${FACTORY_START}\" \"$factory_dir\" 2>/dev/null 1>&2 </dev/null &"
-=======
         daemon --user $FACTORY_USER --pidfile="$factory_dir/lock/glideinWMS.lock" -2 "${FACTORY_START} $factory_dir 2>/dev/null 1>&2 </dev/null &"
     else
         invoke_as_factory "nice -2 \"${FACTORY_START}\" \"$factory_dir\" 2>/dev/null 1>&2 </dev/null &"
->>>>>>> 08f57477
     fi
 
     for i in {1..15}; do  # Use seq if a variable is needed: $(seq 1 $END)
