#!/bin/bash

#
# Project:
#   glideinWMS
#
# File Version:
#
# Description:
#   This script will setup the gLExec parameters
#

# Configuration in case GLEXEC should not be used
function no_use_glexec_config {
    echo "Not using glexec" 1>&2
    # still explicitly disable it in the config
    add_config_line "GLEXEC_STARTER" "False"
    add_config_line "GLEXEC_JOB" "False"
    add_condor_vars_line "GLEXEC_STARTER" "C" "False" "+" "Y" "Y" "-"
    add_condor_vars_line "GLEXEC_JOB"     "C" "False" "+" "Y" "Y" "-"

    "$error_gen" -ok "glexec_setup.sh" "Glexec" "glexec"
    exit 0
}

function test_glexec {
  tst=`env GLEXEC_CLIENT_CERT="$X509_USER_PROXY" "$glexec_bin"  "$ALTSH" -c "id && echo \"Hello World\""`
  res=$?
  if [ $res -ne 0 ]; then
    #echo "glexec test failed, nonzero value $res" 1>&2
    #echo "result: $tst" 1>&2
    STR="glexec test failed, nonzero value $res\n"
    STR+="result: $tst"
    "$error_gen" -error "glexec_setup.sh" "WN_Resource" "$STR" "command" "$glexec_bin"
    exit 1
  else
    tst2=`echo "$tst" |tail -1`
    if [ "$tst2" == "Hello World" ]; then
      echo "glexec verified to work" 1>&2
    else
      #echo "glexec broken!" 1>&2
      #echo "Expected 'Hello World', got '$tst2'" 1>&2
      STR="glexec broken\n"
      STR+="Expected 'Hello World', got '$tst2'"
      "$error_gen" -error "glexec_setup.sh" "WN_Resource" "$STR" "command" "$glexec_bin"
      exit 1
    fi
  fi
}

function test_glexec2 {
  cat > glexec_test2.sh << EOF
#!/bin/sh
id && echo "Hello World"
EOF
  chmod a+x glexec_test2.sh

  tst=`env GLEXEC_CLIENT_CERT="$X509_USER_PROXY" "$glexec_bin"  "$PWD/glexec_test2.sh"`

  res=$?
  if [ $res -ne 0 ]; then
    #echo "glexec test2 failed, nonzero value $res" 1>&2
    #echo "result: $tst" 1>&2
    STR="glexec test2 failed, nonzero value $res\n"
    STR+="result: $tst"
    "$error_gen" -error "glexec_setup.sh" "WN_Resource" "$STR" "command" "$glexec_bin"
    exit 1
  else
    tst2=`echo "$tst" |tail -1`
    if [ "$tst2" == "Hello World" ]; then
      echo "glexec verified to work (test2)" 1>&2
    else
      #echo "glexec broken (test2)!" 1>&2
      #echo "Expected 'Hello World', got '$tst2'" 1>&2
      STR="glexec broken (test2).\n"
      STR+="Expected 'Hello World', got '$tst2'"
      "$error_gen" -error "glexec_setup.sh" "WN_Resource" "$STR" "command" "$glexec_bin"
      exit 1
    fi
  fi
}


glidein_config=$1
tmp_fname=${glidein_config}.$$.tmp

error_gen=`grep '^ERROR_GEN_PATH ' $glidein_config | awk '{print $2}'`

condor_vars_file=`grep -i "^CONDOR_VARS_FILE " $glidein_config | awk '{print $2}'`

# import add_config_line and add_condor_vars_line functions
add_config_line_source=`grep '^ADD_CONFIG_LINE_SOURCE ' $glidein_config | awk '{print $2}'`
source $add_config_line_source

# Is site configured with glexec?
glexec_bin=`grep '^GLEXEC_BIN ' $glidein_config | awk '{print $2}'`
if [ -z "$glexec_bin" ]; then
    glexec_bin="NONE"
fi

# Does frontend wants to use glexec?
use_glexec=`grep '^GLIDEIN_Glexec_Use ' $glidein_config | awk '{print $2}'`
if [ -z "$use_glexec" ]; then
    # Default to optional usage
    echo "`date` GLIDEIN_Glexec_Use not configured. Defaulting it to OPTIONAL"
    use_glexec="OPTIONAL"
fi

# Does entry require glidein to use glexec?
require_glexec_use=`grep '^GLIDEIN_REQUIRE_GLEXEC_USE ' $glidein_config | awk '{print $2}'`
if [ -z "$require_glexec_use" ]; then
    # Default is False
    echo "`date` GLIDEIN_Require_Glexec_Use not configured. Defaulting it to False"
    require_glexec_use="False"
fi

echo "`date` Factory requires glidein to use glexec: $require_glexec_use"
echo "`date` VO's desire to use glexec: $use_glexec"
echo "`date` Entry configured with glexec: $glexec_bin"

case "$use_glexec" in
    NEVER)
        echo "`date` VO does not want to use glexec"
        if [ "$require_glexec_use" == "True" ]; then
            echo "`date` Factory requires glidein to use glexec. Exiting."
            exit 1
        fi
        no_use_glexec_config
        ;;
    OPTIONAL)
        if [ "$require_glexec_use" == "True" ]; then
            if [ "$glexec_bin" == "NONE" ]; then
                echo "`date` Factory requires glidein to use glexec but glexec_bin is NONE. Exiting."
                exit 1
            fi
        else
            if [ "$glexec_bin" == "NONE" ]; then
                echo "`date` VO has set the use glexec to OPTIONAL but site is not configured with glexec"
                no_use_glexec_config
            fi
        fi
        # Default to secure mode using glexec
        ;;
    REQUIRED)
        if [ "$glexec_bin" == "NONE" ]; then
            #echo "`date` VO mandates the use of glexec but the site is not configured with glexec information."
            STR="VO mandates the use of glexec but the site is not configured with glexec information"
            "$error_gen" -error "glexec_setup.sh" "VO_Config" "$STR" "attribute" "GLEXEC_BIN" "attribute" "GLIDEIN_Glexec_Use"
            exit 1
        fi
        ;;
    *)
        #echo "`date` USE_GLEXEC in VO Frontend configured to be $use_glexec. Accepted values are 'NEVER' or 'OPTIONAL' or 'REQUIRED'."
        STR="USE_GLEXEC in VO Frontend configured to be $use_glexec.\nAccepted values are 'NEVER' or 'OPTIONAL' or 'REQUIRED'."
        "$error_gen" -error "glexec_setup.sh" "VO_Config" "$STR" "attribute" "GLIDEIN_Glexec_Use"
        exit 1
        ;;
esac

# We should use the copy of the proxy created by setup_x509.sh
x509_user_proxy=`grep "^X509_USER_PROXY " $glidein_config | awk '{print $2}'`
if [ -f "$x509_user_proxy" ]; then
  export X509_USER_PROXY=$x509_user_proxy
else
   # should never happen, but let's be safe
   #echo "`date` X509_USER_PROXY not defined in config file."
   STR="X509_USER_PROXY not defined in config file."
   "$error_gen" -error "glexec_setup.sh" "Config" "$STR" "attribute" "X509_USER_PROXY"
   exit 1
fi

echo "`date` making configuration changes to use glexec"
# --------------------------------------------------
# gLExec does not like symlinks and this way we are sure it is a file
# Note: the -e test performs the same function as readlink -e and allows
#       for SL4/SL5 compatibility (readlink -e does not exist in SL4).
if [ ! -e /bin/sh ];then
    #echo "gLExec does not like symlinks. Failed to dereference /bin/sh" 1>&2
    STR="gLExec does not like symlinks. Failed to dereference /bin/sh"
    "$error_gen" -error "glexec_setup.sh" "WN_Resource" "$STR" "command" "ln"
    exit 1
fi
export ALTSH="`readlink -f /bin/sh`"
add_config_line "ALTERNATIVE_SHELL" "$ALTSH" 
add_condor_vars_line "ALTERNATIVE_SHELL" "C" "-" "SH" "Y" "N" "-"

# --------------------------------------------------
# Set glidein working dir into the tmp dir
# This is needed since the user will be changed and 
# the tmp directory is world writtable
glide_tmp_dir=`grep '^TMP_DIR ' $glidein_config | awk '{print $2}'`
if [ -z "$glide_tmp_dir" ]; then
    #echo "TMP_DIR not found!" 1>&2
    STR="TMP_DIR not found!"
    "$error_gen" -error "glexec_setup.sh" "WN_Resource" "$STR" "environment" "TMP_DIR"
    exit 1
fi
add_config_line "GLEXEC_USER_DIR" "$glide_tmp_dir"
add_condor_vars_line "GLEXEC_USER_DIR" "C" "-" "+" "Y" "N" "-"


# --------------------------------------------------
#
# Tell Condor to actually use gLExec
#
if [ "$glexec_bin" == "OSG" ]; then

    echo "GLEXEC_BIN was OSG, expand to '$OSG_GLEXEC_LOCATION'" 1>&2
    glexec_bin="$OSG_GLEXEC_LOCATION"

elif [ "$glexec_bin" == "glite" ]; then

    if [ -f "$GLEXEC_LOCATION/sbin/glexec" ]; then
        glexec_bin="$GLEXEC_LOCATION/sbin/glexec"
    elif [ -f "$GLITE_LOCATION/sbin/glexec" ]; then
        glexec_bin="$GLITE_LOCATION/sbin/glexec"
    else
        glexec_bin=/opt/glite/sbin/glexec
    fi
    echo "GLEXEC_BIN was glite, expand to '$glexec_bin'" 1>&2

elif [ "$glexec_bin" == "auto" ]; then

    type="glite"

    if [ -n "$OSG_GLEXEC_LOCATION" ]; then
        if [ -f "$OSG_GLEXEC_LOCATION" ]; then
            glexec_bin="$OSG_GLEXEC_LOCATION"
            type="OSG"
        elif [ -f "/usr/sbin/glexec" ]; then
            glexec_bin=/usr/sbin/glexec
            type="OSG RPM"
        fi
    fi

    if [ "$glexec_bin" == "auto" ]; then
        if [ -f "$GLEXEC_LOCATION/sbin/glexec" ]; then
            glexec_bin="$GLEXEC_LOCATION/sbin/glexec"
        elif [ -f "$GLITE_LOCATION/sbin/glexec" ]; then
            glexec_bin="$GLITE_LOCATION/sbin/glexec"
        elif [ -f "/opt/glite/sbin/glexec" ]; then
            glexec_bin=/opt/glite/sbin/glexec
        fi
    fi

    if [ "$glexec_bin" == "auto" ]; then
<<<<<<< HEAD
        echo "GLEXEC_BIN was auto, but could not find it!" 1>&2
        exit 1
    else
        echo "GLEXEC_BIN was auto, found $type, expand to '$glexec_bin'" 1>&2
=======
       #echo "GLEXEC_BIN was auto, but could not find it!" 1>&2
       STR="GLEXEC_BIN was auto, but could not find it."
       "$error_gen" -error "glexec_setup.sh" "WN_Resource" "$STR" "file" "glexec"
       exit 1
>>>>>>> 2ab7319c
    fi
fi

# but first test it does exist and is executable

if [ -f "$glexec_bin" ]; then
    if [ -x "$glexec_bin" ]; then
        echo "Using gLExec binary '$glexec_bin'"
    else
        #echo "gLExec binary '$glexec_bin' is not executable!" 1>&2
        STR="gLExec binary '$glexec_bin' is not executable!"
        "$error_gen" -error "glexec_setup.sh" "WN_Resource" "$STR" "file" "$glexec_bin"
        exit 1
    fi
else
    #echo "gLExec binary '$glexec_bin' not found!" 1>&2
    STR="gLExec binary '$glexec_bin' not found!"
    "$error_gen" -error "glexec_setup.sh" "WN_Resource" "$STR" "file" "$glexec_bin"
    exit 1
fi


glexec_job=`grep '^GLEXEC_JOB ' $glidein_config | awk '{print $2}'`
if [ -z "$glexec_job" ]; then
    # default to the new mode
    glexec_job="True"
fi

if [ "$glexec_job" == "True" ]; then
    add_config_line "GLEXEC_STARTER" "False"
    add_config_line "GLEXEC_JOB" "True"
    add_condor_vars_line "GLEXEC_STARTER" "C" "False" "+" "Y" "Y" "-"
    add_condor_vars_line "GLEXEC_JOB"     "C" "True"  "+" "Y" "Y" "-"
else
    add_config_line "GLEXEC_STARTER" "True"
    add_config_line "GLEXEC_JOB" "False"
    add_condor_vars_line "GLEXEC_STARTER" "C" "True"  "+" "Y" "Y" "-"
    add_condor_vars_line "GLEXEC_JOB"     "C" "False" "+" "Y" "Y" "-"
fi

add_config_line "GLEXEC_BIN" "$glexec_bin"

###################################################################
# From mkgltempdir
echo "Setting whole path permissions"

# Setup tmpdir permissions
opwd=$(pwd)
while [ $(pwd) != / ];do
    echo "Trying $(pwd): `ls -ld .`"
    chmod a+x . 2> /dev/null || break
    echo "Done $(pwd): `ls -ld .`"
    cd ..
done
cd $opwd

test_glexec
test_glexec2

####################################################################
# Add requirement that only jobs with X509 attributes can start here
# Also add requirement that voms proxies exist
####################################################################

start_condition=`grep '^GLIDEIN_Entry_Start ' $glidein_config | awk '{print $2}'`
if [ -z "$start_condition" ]; then
    add_config_line "GLIDEIN_Entry_Start" "(x509userproxysubject=!=UNDEFINED)&&((GLIDEIN_REQUIRE_VOMS=?=UNDEFINED)||(GLIDEIN_REQUIRE_VOMS=?=False)||(TARGET.x509userproxyfirstfqan=!=UNDEFINED))"
else
    add_config_line "GLIDEIN_Entry_Start" "(x509userproxysubject=!=UNDEFINED)&&((GLIDEIN_REQUIRE_VOMS=?=UNDEFINED)||(GLIDEIN_REQUIRE_VOMS=?=False)||(TARGET.x509userproxyfirstfqan=!=UNDEFINED))&&($start_condition)"
fi

"$error_gen" -ok "glexec_setup.sh" "Glexec" "glexec"

exit 0<|MERGE_RESOLUTION|>--- conflicted
+++ resolved
@@ -244,17 +244,12 @@
     fi
 
     if [ "$glexec_bin" == "auto" ]; then
-<<<<<<< HEAD
-        echo "GLEXEC_BIN was auto, but could not find it!" 1>&2
-        exit 1
-    else
-        echo "GLEXEC_BIN was auto, found $type, expand to '$glexec_bin'" 1>&2
-=======
        #echo "GLEXEC_BIN was auto, but could not find it!" 1>&2
        STR="GLEXEC_BIN was auto, but could not find it."
        "$error_gen" -error "glexec_setup.sh" "WN_Resource" "$STR" "file" "glexec"
        exit 1
->>>>>>> 2ab7319c
+    else
+        echo "GLEXEC_BIN was auto, found $type, expand to '$glexec_bin'" 1>&2
     fi
 fi
 
