--- conflicted
+++ resolved
@@ -4,10 +4,6 @@
 #   glideinWMS
 #
 # File Version:
-<<<<<<< HEAD
-#   $Id: glideFactoryEntry.py,v 1.96.2.47 2011/06/20 17:16:53 weigand Exp $
-=======
->>>>>>> fbae171d
 #
 # Description:
 #   This is the main of the glideinFactoryEntry
