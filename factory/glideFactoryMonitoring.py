#
# Project:
#   glideinWMS
#
# File Version: 
<<<<<<< HEAD
#   $Id: glideFactoryMonitoring.py,v 1.304.8.17 2011/05/04 20:57:09 dstrain Exp $
=======
>>>>>>> fbae171d
#
# Description:
#   This module implements the functions needed
#   to monitor the glidein factory
#
# Author:
#   Igor Sfiligoi (Dec 11th 2006)
#

import os,os.path
import re,time,copy,string,math,random,fcntl
import xmlFormat,timeConversion
import rrdSupport

import logSupport
import glideFactoryLib

# list of rrd files that each site has
rrd_list = ('Status_Attributes.rrd', 'Log_Completed.rrd', 'Log_Completed_Stats.rrd', 'Log_Completed_WasteTime.rrd', 'Log_Counts.rrd')

############################################################
#
# Configuration
#
############################################################

class MonitoringConfig:
    def __init__(self):
        # set default values
        # user should modify if needed
        self.rrd_step=300       #default to 5 minutes
        self.rrd_heartbeat=1800 #default to 30 minutes, should be at least twice the loop time
        self.rrd_ds_name="val"
        self.rrd_archives=[('AVERAGE',0.8,1,740),      # max precision, keep 2.5 days
                           ('AVERAGE',0.92,12,740),       # 1 h precision, keep for a month (30 days)
                           ('AVERAGE',0.98,144,740)        # 12 hour precision, keep for a year
                           ]

        self.monitor_dir="monitor/"
        """@ivar: The name of the attribute that identifies the glidein """
        
        self.log_dir="log/"
        self.logCleanupObj=None

        self.rrd_obj=rrdSupport.rrdSupport()

        self.my_name="Unknown"

    def config_log(self,log_dir,max_days,min_days,max_mbs):
        self.log_dir=log_dir
        glideFactoryLib.log_files.add_dir_to_cleanup(None,log_dir,
                                                     "(completed_jobs_\..*\.log)",
                                                     max_days,min_days,max_mbs)

    def logCompleted(self,client_name,entered_dict):
        """
        This function takes all newly completed glideins and
        logs them in logs/entry_Name/completed_jobs_date.log in an
        XML-like format.
    
        @type client_name: String
        @param client_name: the name of the frontend client 
        @type entered_dict: Dictionary of dictionaries
        @param entered_dict: This is the dictionary of all jobs that have "Entered" the "Completed" states.  It is indexed by job_id.  Each data is an info dictionary containing the keys: username, jobs_duration (subkeys:total,goodput,terminated), wastemill (subkeys:validation,idle,nosuccess,badput) , duration, condor_started, condor_duration, jobsnr
        """
        now=time.time()

        job_ids=entered_dict.keys()
        if len(job_ids)==0:
            return # nothing to do
        job_ids.sort()
        
        relative_fname="completed_jobs_%s.log"%time.strftime("%Y%m%d",time.localtime(now))
        fname=os.path.join(self.log_dir,relative_fname)
        fd=open(fname,"a")
        try:
            for job_id in job_ids:
                el=entered_dict[job_id]
                username=el['username']
                username=username.split(":")[0]
                jobs_duration=el['jobs_duration']
                waste_mill=el['wastemill']
                fd.write(("<job %37s %34s %22s %17s %17s %22s %24s>"%(('terminated="%s"'%timeConversion.getISO8601_Local(now)),
                                                                 ('client="%s"'%client_name),
                                                                 ('username="%s"'%username),
                                                                 ('id="%s"'%job_id),
                                                                 ('duration="%i"'%el['duration']),
                                                                 ('condor_started="%s"'%(el['condor_started']==True)),
                                                                 ('condor_duration="%i"'%el['condor_duration'])))+
                         ("<user %14s %17s %16s %19s/>"%(('jobsnr="%i"'%el['jobsnr']),
                                                         ('duration="%i"'%jobs_duration['total']),
                                                         ('goodput="%i"'%jobs_duration['goodput']),
                                                         ('terminated="%i"'%jobs_duration['terminated'])))+
                         ("<wastemill %17s %11s %16s %13s/></job>\n"%(('validation="%i"'%waste_mill['validation']),
                                                                      ('idle="%i"'%waste_mill['idle']),
                                                                      ('nosuccess="%i"'%waste_mill['nosuccess']),
                                                                      ('badput="%i"'%waste_mill['badput']))))
        finally:
            fd.close()

    def write_file(self,relative_fname,str):
        """ 
        Writes out a string to a file
        @param relative_fname: The relative path name to write out
        @param str: the string to write to the file
        """
        fname=os.path.join(self.monitor_dir,relative_fname)
        #print "Writing "+fname
        fd=open(fname+".tmp","w")
        try:
            fd.write(str+"\n")
        finally:
            fd.close()

        tmp2final(fname)
        return
    
    def establish_dir(self,relative_dname):
        dname=os.path.join(self.monitor_dir,relative_dname)      
        if not os.path.isdir(dname):
            os.mkdir(dname)
        return

    def write_rrd_multi(self,relative_fname,ds_type,time,val_dict,min=None,max=None):
        """
        Create a RRD file, using rrdtool.
        """
        if self.rrd_obj.isDummy():
            return # nothing to do, no rrd bin no rrd creation
        
        for tp in ((".rrd",self.rrd_archives),):
            rrd_ext,rrd_archives=tp
            fname=os.path.join(self.monitor_dir,relative_fname+rrd_ext)
            #print "Writing RRD "+fname
        
            if not os.path.isfile(fname):
                #print "Create RRD "+fname
                if min==None:
                    min='U'
                if max==None:
                    max='U'
                ds_names=val_dict.keys()
                ds_names.sort()

                ds_arr=[]
                for ds_name in ds_names:
                    ds_arr.append((ds_name,ds_type,self.rrd_heartbeat,min,max))
                self.rrd_obj.create_rrd_multi(fname,
                                              self.rrd_step,rrd_archives,
                                              ds_arr)

            #print "Updating RRD "+fname
            try:
                self.rrd_obj.update_rrd_multi(fname,time,val_dict)
            except Exception,e:
                print "Failed to update %s"%fname
        return

    # like write_rrd_multi, but with each ds having each type
    # each element of ds_desc_dict is a dictionary with any of
    #  ds_type, min, max
    # if not present, the defaults are ('GAUGE','U','U')
    def write_rrd_multi_hetero(self,relative_fname,ds_desc_dict,time,val_dict):
        """
        Create a RRD file, using rrdtool.
        """
        if self.rrd_obj.isDummy():
            return # nothing to do, no rrd bin no rrd creation
        
        for tp in ((".rrd",self.rrd_archives),):
            rrd_ext,rrd_archives=tp
            fname=os.path.join(self.monitor_dir,relative_fname+rrd_ext)
            #print "Writing RRD "+fname
        
            if not os.path.isfile(fname):
                #print "Create RRD "+fname
                ds_names=val_dict.keys()
                ds_names.sort()

                ds_arr=[]
                for ds_name in ds_names:
                    ds_desc={'ds_type':'GAUGE','min':'U','max':'U'}
                    if ds_desc_dict.has_key(ds_name):
                        for k in ds_desc_dict[ds_name].keys():
                            ds_desc[k]=ds_desc_dict[ds_name][k]
                    
                    ds_arr.append((ds_name,ds_desc['ds_type'],self.rrd_heartbeat,ds_desc['min'],ds_desc['max']))
                self.rrd_obj.create_rrd_multi(fname,
                                              self.rrd_step,rrd_archives,
                                              ds_arr)

            #print "Updating RRD "+fname
            try:
                self.rrd_obj.update_rrd_multi(fname,time,val_dict)
            except Exception,e:
                print "Failed to update %s"%fname
        return
    

####################################
def time2xml(the_time,outer_tag,indent_tab=xmlFormat.DEFAULT_TAB,leading_tab=""):
    xml_data={"UTC":{"unixtime":timeConversion.getSeconds(the_time),
                     "ISO8601":timeConversion.getISO8601_UTC(the_time),
                     "RFC2822":timeConversion.getRFC2822_UTC(the_time)},
              "Local":{"ISO8601":timeConversion.getISO8601_Local(the_time),
                       "RFC2822":timeConversion.getRFC2822_Local(the_time),
                       "human":timeConversion.getHuman(the_time)}}
    return xmlFormat.dict2string(xml_data,
                                 dict_name=outer_tag,el_name="timezone",
                                 subtypes_params={"class":{}},
                                 indent_tab=indent_tab,leading_tab=leading_tab)

#########################################################################################################################################
#
#  condorQStats
#
#  This class handles the data obtained from condor_q
#
#########################################################################################################################################

class condorQStats:
    def __init__(self):
        self.data={}
        self.updated=time.time()

        self.files_updated=None
        self.attributes={'Status':("Idle","Running","Held","Wait","Pending","StageIn","IdleOther","StageOut"),
                         'Requested':("Idle","MaxRun"),
                         'ClientMonitor':("InfoAge","JobsIdle","JobsRunning","JobsRunHere","GlideIdle","GlideRunning","GlideTotal")}
        # create a global downtime field since we want to propagate it in various places
        self.downtime = 'True'

    def logSchedd(self,client_name,qc_status):
        """
        qc_status is a dictionary of condor_status:nr_jobs
        """
        if self.data.has_key(client_name):
            t_el=self.data[client_name]
        else:
            t_el={}
            self.data[client_name]=t_el

        if t_el.has_key('Status'):
            el=t_el['Status']
        else:
            el={}
            t_el['Status']=el

        status_pairs=((1,"Idle"), (2,"Running"), (5,"Held"), (1001,"Wait"),(1002,"Pending"),(1010,"StageIn"),(1100,"IdleOther"),(4010,"StageOut"))
        for p in status_pairs:
            nr,str=p
            if not el.has_key(str):
                el[str]=0
            if qc_status.has_key(nr):
                el[str]+=qc_status[nr]

        self.updated=time.time()

    def logRequest(self,client_name,requests):
        """
        requests is a dictinary of requests
        params is a dictinary of parameters

        At the moment, it looks only for
          'IdleGlideins'
          'MaxRunningGlideins'
        """
        if self.data.has_key(client_name):
            t_el=self.data[client_name]
        else:
            t_el={}
            t_el['Downtime'] = {'status':self.downtime}
            self.data[client_name]=t_el

        if t_el.has_key('Requested'):
            el=t_el['Requested']
        else:
            el={}
            t_el['Requested']=el

        for reqpair in  (('IdleGlideins','Idle'),('MaxRunningGlideins','MaxRun')):
            org,new=reqpair
            if not el.has_key(new):
                el[new]=0
            if requests.has_key(org):
                el[new]+=requests[org]

        # Had to get rid of this
        # Does not make sense when one aggregates
        #el['Parameters']=copy.deepcopy(params)
        # Replacing with an empty list
        el['Parameters']={}

        self.updated=time.time()

    def logClientMonitor(self,client_name,client_monitor,client_internals,
                         fraction=1.0): # if specified, will be used to extract partial info
        """
        client_monitor is a dictinary of monitoring info
        client_internals is a dictinary of internals

        At the moment, it looks only for
          'Idle'
          'Running'
          'RunningHere'
          'GlideinsIdle'
          'GlideinsRunning'
          'GlideinsTotal'
          'LastHeardFrom'
        """
        if self.data.has_key(client_name):
            t_el=self.data[client_name]
        else:
            t_el={}
            self.data[client_name]=t_el

        if t_el.has_key('ClientMonitor'):
            el=t_el['ClientMonitor']
        else:
            el={}
            t_el['ClientMonitor']=el

        for karr in (('Idle','JobsIdle'),('Running','JobsRunning'),('RunningHere','JobsRunHere'),('GlideinsIdle','GlideIdle'),('GlideinsRunning','GlideRunning'),('GlideinsTotal','GlideTotal')):
            ck,ek=karr
            if not el.has_key(ek):
                el[ek]=0
            if client_monitor.has_key(ck):
                el[ek]+=(client_monitor[ck]*fraction)
            elif ck=='RunningHere':
                # for compatibility, if RunningHere not defined, use min between Running and GlideinsRunning
                if (client_monitor.has_key('Running') and client_monitor.has_key('GlideinsRunning')):
                    el[ek]+=(min(client_monitor['Running'],client_monitor['GlideinsRunning'])*fraction)

        if not el.has_key('InfoAge'):
            el['InfoAge']=0
            el['InfoAgeAvgCounter']=0 # used for totals since we need an avg in totals, not absnum 


        if client_internals.has_key('LastHeardFrom'):
            el['InfoAge']+=(int(time.time()-long(client_internals['LastHeardFrom']))*fraction)
            el['InfoAgeAvgCounter']+=fraction

        self.updated=time.time()

    # call this after the last logClientMonitor
    def finalizeClientMonitor(self):
        # convert all ClinetMonitor numbers in integers
        # needed due to fraction calculations
        for client_name in self.data.keys():
            if self.data[client_name].has_key('ClientMonitor'):
                el=self.data[client_name]['ClientMonitor']
                for k in el.keys():
                    el[k]=int(round(el[k]))
        return

    def get_data(self):
        data1=copy.deepcopy(self.data)
        for f in data1.keys():
            fe=data1[f]
            for w in fe.keys():
                el=fe[w]
                for a in el.keys():
                    if a[-10:]=='AvgCounter': # do not publish avgcounter fields... they are internals
                        del el[a]
            
        return data1

    def get_xml_data(self,indent_tab=xmlFormat.DEFAULT_TAB,leading_tab=""):
        data=self.get_data()
        return xmlFormat.dict2string(data,
                                     dict_name="frontends",el_name="frontend",
                                     subtypes_params={"class":{'subclass_params':{'Requested':{'dicts_params':{'Parameters':{'el_name':'Parameter'}}}}}},
                                     indent_tab=indent_tab,leading_tab=leading_tab)

    def get_total(self):
        total={'Status':None,'Requested':None,'ClientMonitor':None}

        for f in self.data.keys():
            fe=self.data[f]
            for w in fe.keys():
                if total.has_key(w): # ignore eventual not supported classes
                    el=fe[w]
                    tel=total[w]

                    if tel==None:
                        # first one, just copy over
                        total[w]={}
                        tel=total[w]
                        for a in el.keys():
                            if type(el[a])==type(1): # copy only numbers
                                tel[a]=el[a]
                    else:
                        # successive, sum 
                        for a in el.keys():
                            if type(el[a])==type(1): # consider only numbers
                                if tel.has_key(a):
                                    tel[a]+=el[a]
                            # if other frontends did't have this attribute, ignore
                        # if any attribute from prev. frontends are not in the current one, remove from total
                        for a in tel.keys():
                            if not el.has_key(a):
                                del tel[a]
                            elif type(el[a])!=type(1):
                                del tel[a]
        
        for w in total.keys():
            if total[w]==None:
                del total[w] # remove entry if not defined
            else:
                tel=total[w]
                for a in tel.keys():
                    if a[-10:]=='AvgCounter':
                        # this is an average counter, calc the average of the referred element
                        # like InfoAge=InfoAge/InfoAgeAvgCounter
                        aorg=a[:-10]
                        tel[aorg]=tel[aorg]/tel[a]
                        # the avgcount totals are just for internal purposes
                        del tel[a]

        return total
    
    def get_xml_total(self,indent_tab=xmlFormat.DEFAULT_TAB,leading_tab=""):
        total=self.get_total()
        return xmlFormat.class2string(total,
                                      inst_name="total",
                                      indent_tab=indent_tab,leading_tab=leading_tab)

    def get_updated(self):
        return self.updated

    def get_xml_updated(self,indent_tab=xmlFormat.DEFAULT_TAB,leading_tab=""):
        return time2xml(self.updated,"updated",indent_tab,leading_tab)

    def set_downtime(self, in_downtime):
        self.downtime = str(in_downtime)
        return

    def get_xml_downtime(self, leading_tab = xmlFormat.DEFAULT_TAB):
        xml_downtime = xmlFormat.dict2string({}, dict_name = 'downtime', el_name = '', params = {'status':self.downtime}, leading_tab = leading_tab)
        return xml_downtime

    def write_file(self):
        global monitoringConfig

        if (self.files_updated!=None) and ((self.updated-self.files_updated)<5):
            # files updated recently, no need to redo it
            return 
        

        # write snaphot file
        xml_str=('<?xml version="1.0" encoding="ISO-8859-1"?>\n\n'+
                 '<glideFactoryEntryQStats>\n'+
                 self.get_xml_updated(indent_tab=xmlFormat.DEFAULT_TAB,leading_tab=xmlFormat.DEFAULT_TAB)+"\n"+
                 self.get_xml_downtime(leading_tab=xmlFormat.DEFAULT_TAB)+"\n"+
                 self.get_xml_data(indent_tab=xmlFormat.DEFAULT_TAB,leading_tab=xmlFormat.DEFAULT_TAB)+"\n"+
                 self.get_xml_total(indent_tab=xmlFormat.DEFAULT_TAB,leading_tab=xmlFormat.DEFAULT_TAB)+"\n"+
                 "</glideFactoryEntryQStats>\n")
        monitoringConfig.write_file("schedd_status.xml",xml_str)

        data=self.get_data()
        total_el=self.get_total()

        # update RRDs
        type_strings={'Status':'Status','Requested':'Req','ClientMonitor':'Client'}
        for fe in [None]+data.keys():
            if fe==None: # special key == Total
                fe_dir="total"
                fe_el=total_el
            else:
                fe_dir="frontend_"+fe
                fe_el=data[fe]

            val_dict={}
            # Initialize,  so that all get created properly
            for tp in self.attributes.keys():
                tp_str=type_strings[tp]
                attributes_tp=self.attributes[tp]
                for a in attributes_tp:
                    val_dict["%s%s"%(tp_str,a)]=None               
            
            monitoringConfig.establish_dir(fe_dir)
            for tp in fe_el.keys():
                # type - Status, Requested or ClientMonitor
                if not (tp in self.attributes.keys()):
                    continue

                tp_str=type_strings[tp]

                attributes_tp=self.attributes[tp]
                
                fe_el_tp=fe_el[tp]
                for a in fe_el_tp.keys():
                    if a in attributes_tp:
                        a_el=fe_el_tp[a]
                        if type(a_el)!=type({}): # ignore subdictionaries
                            val_dict["%s%s"%(tp_str,a)]=a_el
                
            monitoringConfig.write_rrd_multi("%s/Status_Attributes"%fe_dir,
                                             "GAUGE",self.updated,val_dict)

        self.files_updated=self.updated        
        return
    
#########################################################################################################################################
#
#  condorLogSummary
#
#  This class handles the data obtained from parsing the glidein log files
#
#########################################################################################################################################

class condorLogSummary:
    """
    This class handles the data obtained from parsing the glidein log files
    """
    def __init__(self):
        self.data={} # not used
        self.updated=time.time()
        self.updated_year=time.localtime(self.updated)[0]
        self.current_stats_data={}     # will contain dictionary client->username->dirSummarySimple
        self.old_stats_data={}
        self.stats_diff={}             # will contain the differences
        self.job_statuses=('Running','Idle','Wait','Held','Completed','Removed') #const
        self.job_statuses_short=('Running','Idle','Wait','Held') #const

        self.files_updated=None

    def reset(self):
        """
        Replaces old_stats_data with current_stats_data
        Sets current_stats_data to empty.
        This is called every iteration in order to later
        compare the diff of the previous iteration and current one
        to find any newly changed jobs (ie newly completed jobs)
        """
        # reserve only those that has been around this time
        new_stats_data={}
        for c in self.stats_diff.keys():
            # but carry over all the users... should not change that often
            new_stats_data[c]=self.current_stats_data[c]

        self.old_stats_data=new_stats_data
        self.current_stats_data={}

        # and flush out the differences
        self.stats_diff={}

    def diffTimes(self,end_time,start_time):
        year=self.updated_year
        try:
            start_list=[year,int(start_time[0:2]),int(start_time[3:5]),int(start_time[6:8]),int(start_time[9:11]),int(start_time[12:14]),0,0,-1]
            end_list=[year,int(end_time[0:2]),int(end_time[3:5]),int(end_time[6:8]),int(end_time[9:11]),int(end_time[12:14]),0,0,-1]
        except ValueError:
            return -1 #invalid

        try:
            start_ctime=time.mktime(start_list)
            end_ctime=time.mktime(end_list)
        except TypeError:
            return -1 #invalid

        if start_ctime<=end_ctime:
            return end_ctime-start_ctime

        # else must have gone over the year boundary
        start_list[0]-=1 #decrease start year
        try:
            start_ctime=time.mktime(start_list)
        except TypeError:
            return -1 #invalid

        return end_ctime-start_ctime

        
    def logSummary(self,client_name,stats):
        """
        log_stats taken during during an iteration of perform_work are
        added/merged into the condorLogSummary class here.

        @type stats: dictionary of glideFactoryLogParser.dirSummaryTimingsOut
        @param stats: Dictionary keyed by "username:client_int_name"
        client_int_name is needed for frontends with multiple groups
        """
        if not self.current_stats_data.has_key(client_name):
            self.current_stats_data[client_name]={}
            
        for username in stats.keys():
            if not self.current_stats_data[client_name].has_key(username):
                self.current_stats_data[client_name][username]=stats[username].get_simple()
            else:
                self.current_stats_data[client_name][username].merge(stats[username])
        
        self.updated=time.time()
        self.updated_year=time.localtime(self.updated)[0]

    def computeDiff(self):
        """
        This function takes the current_stats_data from the current iteration
        and the old_stats_data from the last iteration (see reset() function)
        to create a diff of the data in the stats_diff dictionary.

        This stats_diff will be a dictionary with two entries for each
        status: "Entered" and "Exited" denoting which job ids have recently
        changed status, ie. 
        stats_diff[frontend][username:client_int_name]["Completed"]["Entered"]
        """
        for client_name in self.current_stats_data.keys():
            self.stats_diff[client_name]={}
            if self.old_stats_data.has_key(client_name):
                stats=self.current_stats_data[client_name]
                for username in stats.keys():
                    if self.old_stats_data[client_name].has_key(username):
                        self.stats_diff[client_name][username]=stats[username].diff(self.old_stats_data[client_name][username])

    def get_stats_data_summary(self):
        """
        Summarizes current_stats_data:
        Adds up current_stats_data[frontend][user:client][status]
        across all username keys.

        @return: returns dictionary stats_data[frontend][status]=count
        """
        stats_data={}
        for client_name in self.current_stats_data.keys():
            out_el={}
            for s in self.job_statuses:
                if not (s in ('Completed','Removed')): # I don't have their numbers from inactive logs
                    count=0
                    for username in self.current_stats_data[client_name].keys():
                        client_el=self.current_stats_data[client_name][username].data
                        if ((client_el!=None) and (s in client_el.keys())):
                            count+=len(client_el[s])

                    out_el[s]=count
            stats_data[client_name]=out_el
        return stats_data

    def get_xml_stats_data(self,indent_tab=xmlFormat.DEFAULT_TAB,leading_tab=""):
        data=self.get_stats_data_summary()
        return xmlFormat.dict2string(data,
                                     dict_name="frontends",el_name="frontend",
                                     subtypes_params={"class":{}},
                                     indent_tab=indent_tab,leading_tab=leading_tab)

    # in: entered_list=self.stats_diff[*]['Entered']
    # out: entered_list[job_id]{'duration','condor_started','condor_duration','jobsnr',wastemill':{'validation','idle','nosuccess','badput'}}
    def get_completed_stats(self,entered_list):
        out_list={}

        for enle in entered_list:
            enle_job_id=enle[0]
            enle_running_time=enle[2]
            enle_last_time=enle[3]
            enle_difftime=self.diffTimes(enle_last_time,enle_running_time)

            # get stats
            enle_stats=enle[4]
            username='unknown'
            enle_condor_started=0
            enle_condor_duration=0 # default is 0, in case it never started
            enle_glidein_duration=enle_difftime # best guess
            if enle_stats!=None:
                enle_condor_started=enle_stats['condor_started']
                if enle_stats.has_key('glidein_duration'):
                    enle_glidein_duration=enle_stats['glidein_duration']
                if enle_stats.has_key('username'):
                    username=enle_stats['username']
            if not enle_condor_started:
                # 100% waste_mill
                enle_nr_jobs=0
                enle_jobs_duration=0
                enle_goodput=0
                enle_terminated_duration=0
                enle_waste_mill={'validation':1000,
                                 'idle':0,
                                 'nosuccess':0, #no jobs run, no failures
                                 'badput':1000}
            else:
                #get waste_mill
                enle_condor_duration=enle_stats['condor_duration']
                if enle_condor_duration==None:
                    enle_condor_duration=0 # assume failed

                if enle_condor_duration>enle_glidein_duration: # can happen... Condor-G has its delays
                    enle_glidein_duration=enle_condor_duration

                # get waste numbers, in permill
                if (enle_condor_duration<5): # very short means 100% loss
                    enle_nr_jobs=0
                    enle_jobs_duration=0
                    enle_goodput=0
                    enle_terminated_duration=0
                    enle_waste_mill={'validation':1000,
                                     'idle':0,
                                     'nosuccess':0, #no jobs run, no failures
                                     'badput':1000}
                else:
                    if enle_stats.has_key('validation_duration'):
                        enle_validation_duration=enle_stats['validation_duration']
                    else:
                        enle_validation_duration=enle_difftime-enle_condor_duration
                    enle_condor_stats=enle_stats['stats']
                    enle_jobs_duration=enle_condor_stats['Total']['secs']
                    enle_nr_jobs=enle_condor_stats['Total']['jobsnr']
                    enle_waste_mill={'validation':1000.0*enle_validation_duration/enle_glidein_duration,
                                     'idle':1000.0*(enle_condor_duration-enle_jobs_duration)/enle_condor_duration}
                    enle_goodput=enle_condor_stats['goodZ']['secs']
                    if enle_goodput>enle_jobs_duration:
                        enle_goodput=enle_jobs_duration # cannot be more
                    if enle_jobs_duration>0:
                        enle_waste_mill['nosuccess']=1000.0*(enle_jobs_duration-enle_goodput)/enle_jobs_duration
                    else:
                        enle_waste_mill['nosuccess']=0 #no jobs run, no failures
                    enle_terminated_duration=enle_goodput+enle_condor_stats['goodNZ']['secs']
                    if enle_terminated_duration>enle_jobs_duration:
                        enle_terminated_duration=enle_jobs_duration # cannot be more
                    enle_waste_mill['badput']=1000.0*(enle_glidein_duration-enle_terminated_duration)/enle_glidein_duration

            out_list[enle_job_id]={'username':username,
                                   'duration':enle_glidein_duration,'condor_started':enle_condor_started,'condor_duration':enle_condor_duration,
                                   'jobsnr':enle_nr_jobs,'jobs_duration':{'total':enle_jobs_duration,'goodput':enle_goodput,'terminated':enle_terminated_duration},
                                   'wastemill':enle_waste_mill}
        
        return out_list

    # in: entered_list=get_completed_data()
    # out: {'Lasted':{'2hours':...,...},'Sum':{...:12,...},'JobsNr':...,
    #       'Waste':{'validation':{'0m':...,...},...},'WasteTime':{...:{...},...}}
    def summarize_completed_stats(self,entered_list):
        # summarize completed data
        count_entered_times={}
        for enle_timerange in getAllTimeRanges(): 
            count_entered_times[enle_timerange]=0 # make sure all are initialized

        count_jobnrs={}
        for enle_jobrange in getAllJobRanges(): 
            count_jobnrs[enle_jobrange]=0 # make sure all are initialized

        count_jobs_duration={};
        for enle_jobs_duration_range in getAllTimeRanges():
            count_jobs_duration[enle_jobs_duration_range]=0 # make sure all are intialized

        count_total={'Glideins':0,
                     'Lasted':0,
                     'FailedNr':0,
                     'JobsNr':0,
                     'JobsLasted':0,
                     'JobsTerminated':0,
                     'JobsGoodput':0,
                     'CondorLasted':0}
        
        count_waste_mill={'validation':{},
                          'idle':{},
                          'nosuccess':{}, #i.e. everything but jobs terminating with 0
                          'badput':{}} #i.e. everything but jobs terminating
        for w in count_waste_mill.keys():
            count_waste_mill_w=count_waste_mill[w]
            for enle_waste_mill_w_range in getAllMillRanges():
                count_waste_mill_w[enle_waste_mill_w_range]=0 # make sure all are intialized
        time_waste_mill={'validation':{},
                          'idle':{},
                          'nosuccess':{}, #i.e. everything but jobs terminating with 0
                          'badput':{}} #i.e. everything but jobs terminating
        for w in time_waste_mill.keys():
            time_waste_mill_w=time_waste_mill[w]
            for enle_waste_mill_w_range in getAllMillRanges():
                time_waste_mill_w[enle_waste_mill_w_range]=0 # make sure all are intialized

        for enle_job in entered_list.keys():
            enle=entered_list[enle_job]
            enle_waste_mill=enle['wastemill']
            enle_glidein_duration=enle['duration']
            enle_condor_duration=enle['condor_duration']
            enle_jobs_nr=enle['jobsnr']
            enle_jobs_duration=enle['jobs_duration']
            enle_condor_started=enle['condor_started']

            count_total['Glideins']+=1
            if not enle_condor_started:
                count_total['FailedNr']+=1

            # find and save time range
            count_total['Lasted']+=enle_glidein_duration
            enle_timerange=getTimeRange(enle_glidein_duration)
            count_entered_times[enle_timerange]+=1

            count_total['CondorLasted']+=enle_condor_duration

            # find and save job range
            count_total['JobsNr']+=enle_jobs_nr
            enle_jobrange=getJobRange(enle_jobs_nr)
            count_jobnrs[enle_jobrange]+=1

            if enle_jobs_nr>0:
                enle_jobs_duration_range=getTimeRange(enle_jobs_duration['total']/enle_jobs_nr)
            else:
                enle_jobs_duration_range=getTimeRange(-1)
            count_jobs_duration[enle_jobs_duration_range]+=1

            count_total['JobsLasted']+=enle_jobs_duration['total']
            count_total['JobsTerminated']+=enle_jobs_duration['terminated']
            count_total['JobsGoodput']+=enle_jobs_duration['goodput']

            # find and save waste range
            for w in enle_waste_mill.keys():
                if w=="duration":
                    continue # not a waste
                # find and save time range
                enle_waste_mill_w_range=getMillRange(enle_waste_mill[w])

                count_waste_mill_w=count_waste_mill[w]
                count_waste_mill_w[enle_waste_mill_w_range]+=1

                time_waste_mill_w=time_waste_mill[w]
                time_waste_mill_w[enle_waste_mill_w_range]+=enle_glidein_duration
        
        
        return {'Lasted':count_entered_times,'JobsNr':count_jobnrs,'Sum':count_total,'JobsDuration':count_jobs_duration,'Waste':count_waste_mill,'WasteTime':time_waste_mill}

    def get_data_summary(self):
        """
        Summarizes stats_diff data (computeDiff should have
        already been called)
        Sums over username in the dictionary
        stats_diff[frontend][username][entered/exited][status]
        to make stats_data[client_name][entered/exited][status]=count

        @return: dictionary[client_name][entered/exited][status]=count
        """
        stats_data={}
        for client_name in self.stats_diff.keys():
            out_el={'Current':{},'Entered':{},'Exited':{}}
            for s in self.job_statuses:
                entered=0
                entered_list=[]
                exited=0
                for username in self.stats_diff[client_name].keys():
                    diff_el=self.stats_diff[client_name][username]
                
                    if ((diff_el!=None) and (s in diff_el.keys())):
                        entered_list+=diff_el[s]['Entered']
                        entered+=len(diff_el[s]['Entered'])
                        exited-=len(diff_el[s]['Exited'])

                out_el['Entered'][s]=entered
                if not (s in ('Completed','Removed')): # I don't have their numbers from inactive logs
                    count=0
                    for username in self.current_stats_data[client_name].keys():
                        stats_el=self.current_stats_data[client_name][username].data

                        if ((stats_el!=None) and (s in stats_el.keys())):
                            count+=len(stats_el[s])
                    out_el['Current'][s]=count
                    # and we can never get out of the terminal state
                    out_el['Exited'][s]=exited
                elif s=='Completed':
                    completed_stats=self.get_completed_stats(entered_list)
                    completed_counts=self.summarize_completed_stats(completed_stats)
                    out_el['CompletedCounts']=completed_counts
            stats_data[client_name]=out_el
        return stats_data

    def get_xml_data(self,indent_tab=xmlFormat.DEFAULT_TAB,leading_tab=""):
        data=self.get_data_summary()
        return xmlFormat.dict2string(data,
                                     dict_name="frontends",el_name="frontend",
                                     subtypes_params={"class":{'subclass_params':{'CompletedCounts':get_completed_stats_xml_desc()}
                                                               }},
                                     indent_tab=indent_tab,leading_tab=leading_tab)

    def get_stats_total(self):
        """
        @return: Dictionary with keys (wait,idle,running,held)
        """
        total={'Wait':None,'Idle':None,'Running':None,'Held':None}
        for k in total.keys():
            tdata=[]
            for client_name in self.current_stats_data.keys():
                for username in self.current_stats_data[client_name]:
                    sdata=self.current_stats_data[client_name][username].data
                    if ((sdata!=None) and (k in sdata.keys())):
                        tdata=tdata+sdata[k]
            total[k]=tdata
        return total

    def get_stats_total_summary(self):
        in_total=self.get_stats_total()
        out_total={}
        for k in in_total.keys():
            out_total[k]=len(in_total[k])
        return out_total

    def get_xml_stats_total(self,indent_tab=xmlFormat.DEFAULT_TAB,leading_tab=""):
        total=self.get_stats_total_summary()
        return xmlFormat.class2string(total,
                                      inst_name="total",
                                      indent_tab=indent_tab,leading_tab=leading_tab)

    def get_diff_summary(self):
        """
        Flattens stats_diff differential data.

        @return: Dictionary of client_name with sub_keys Wait,Idle,Running,Held,Completed,Removed
        """
        out_data={}
        for client_name in self.stats_diff.keys():
            client_el={'Wait':None,'Idle':None,'Running':None,'Held':None,'Completed':None,'Removed':None}
            for k in client_el.keys():
                client_el[k]={'Entered':[],'Exited':[]}
                tdata=client_el[k]
                #flatten all usernames into one
                for username in self.stats_diff[client_name].keys():
                    sdiff=self.stats_diff[client_name][username]
                    if ((sdiff!=None) and (k in sdiff.keys())):
                        if k=='Completed':
                            # for completed jobs, add the username
                            # not for the others since there is no adequate place in the object
                            for sdel in sdiff[k]['Entered']:
                                sdel[4]['username']=username
                            
                        for e in tdata.keys():
                            for sdel in sdiff[k][e]:
                                tdata[e].append(sdel)
            out_data[client_name]=client_el
        return out_data

    def get_diff_total(self):
        total={'Wait':None,'Idle':None,'Running':None,'Held':None,'Completed':None,'Removed':None}
        for k in total.keys():
            total[k]={'Entered':[],'Exited':[]}
            tdata=total[k]
            for client_name in self.stats_diff.keys():
                for username in self.stats_diff[client_name].keys():
                    sdiff=self.stats_diff[client_name][username]
                    if ((sdiff!=None) and (k in sdiff.keys())):
                        for e in tdata.keys():
                            tdata[e]=tdata[e]+sdiff[k][e]
        return total

    def get_total_summary(self):
        stats_total=self.get_stats_total()
        diff_total=self.get_diff_total()
        out_total={'Current':{},'Entered':{},'Exited':{}}
        for k in diff_total.keys():
            out_total['Entered'][k]=len(diff_total[k]['Entered'])
            if stats_total.has_key(k):
                out_total['Current'][k]=len(stats_total[k])
                # if no current, also exited does not have sense (terminal state)
                out_total['Exited'][k]=len(diff_total[k]['Exited'])
            elif k=='Completed':
                completed_stats=self.get_completed_stats(diff_total[k]['Entered'])
                completed_counts=self.summarize_completed_stats(completed_stats)
                out_total['CompletedCounts']=completed_counts

        return out_total

    def get_xml_total(self,indent_tab=xmlFormat.DEFAULT_TAB,leading_tab=""):
        total=self.get_total_summary()
        return xmlFormat.class2string(total,
                                      inst_name="total",
                                      subclass_params={'CompletedCounts':get_completed_stats_xml_desc()},
                                      indent_tab=indent_tab,leading_tab=leading_tab)

    def get_updated(self):
        return self.updated

    def get_xml_updated(self,indent_tab=xmlFormat.DEFAULT_TAB,leading_tab=""):
        return time2xml(self.updated,"updated",indent_tab,leading_tab)

    def write_file(self):
        global monitoringConfig

        if (self.files_updated!=None) and ((self.updated-self.files_updated)<5):
            # files updated recently, no need to redo it
            return 

        # write snaphot file
        xml_str=('<?xml version="1.0" encoding="ISO-8859-1"?>\n\n'+
                 '<glideFactoryEntryLogSummary>\n'+
                 self.get_xml_updated(indent_tab=xmlFormat.DEFAULT_TAB,leading_tab=xmlFormat.DEFAULT_TAB)+"\n"+
                 self.get_xml_data(indent_tab=xmlFormat.DEFAULT_TAB,leading_tab=xmlFormat.DEFAULT_TAB)+"\n"+
                 self.get_xml_total(indent_tab=xmlFormat.DEFAULT_TAB,leading_tab=xmlFormat.DEFAULT_TAB)+"\n"+
                 "</glideFactoryEntryLogSummary>\n")
        monitoringConfig.write_file("log_summary.xml",xml_str)

        # update rrds
        stats_data_summary=self.get_stats_data_summary()
        diff_summary=self.get_diff_summary()
        stats_total_summary=self.get_stats_total_summary()
        for client_name in [None]+diff_summary.keys():
            if client_name==None:
                fe_dir="total"
                sdata=stats_total_summary
                sdiff=self.get_diff_total()
            else:
                fe_dir="frontend_"+client_name
                sdata=stats_data_summary[client_name]
                sdiff=diff_summary[client_name]

            monitoringConfig.establish_dir(fe_dir)
            val_dict_counts={}
            val_dict_counts_desc={}
            val_dict_completed={}
            val_dict_stats={}
            val_dict_waste={}
            val_dict_wastetime={}
            for s in self.job_statuses:
                if not (s in ('Completed','Removed')): # I don't have their numbers from inactive logs
                    count=sdata[s]
                    val_dict_counts["Status%s"%s]=count
                    val_dict_counts_desc["Status%s"%s]={'ds_type':'GAUGE'}

                if ((sdiff!=None) and (s in sdiff.keys())):
                    entered_list=sdiff[s]['Entered']
                    entered=len(entered_list)
                    exited=-len(sdiff[s]['Exited'])
                else:
                    entered_list=[]
                    entered=0
                    exited=0
                    
                val_dict_counts["Entered%s"%s]=entered
                val_dict_counts_desc["Entered%s"%s]={'ds_type':'ABSOLUTE'}
                if not (s in ('Completed','Removed')): # Always 0 for them
                    val_dict_counts["Exited%s"%s]=exited
                    val_dict_counts_desc["Exited%s"%s]={'ds_type':'ABSOLUTE'}
                elif s=='Completed':
                    completed_stats=self.get_completed_stats(entered_list)
                    if client_name!=None: # do not repeat for total
                        monitoringConfig.logCompleted(client_name,completed_stats)
                    completed_counts=self.summarize_completed_stats(completed_stats)

                    # save simple vals
                    for tkey in completed_counts['Sum'].keys():
                        val_dict_completed[tkey]=completed_counts['Sum'][tkey]

                    count_entered_times=completed_counts['Lasted']
                    count_jobnrs=completed_counts['JobsNr']
                    count_jobs_duration=completed_counts['JobsDuration']
                    count_waste_mill=completed_counts['Waste']
                    time_waste_mill=completed_counts['WasteTime']
                    # save run times
                    for timerange in count_entered_times.keys():
                        val_dict_stats['Lasted_%s'%timerange]=count_entered_times[timerange]
                        # they all use the same indexes
                        val_dict_stats['JobsLasted_%s'%timerange]=count_jobs_duration[timerange]

                    # save jobsnr
                    for jobrange in count_jobnrs.keys():
                        val_dict_stats['JobsNr_%s'%jobrange]=count_jobnrs[jobrange]

                    # save waste_mill
                    for w in count_waste_mill.keys():
                        count_waste_mill_w=count_waste_mill[w]
                        for p in count_waste_mill_w.keys():
                            val_dict_waste['%s_%s'%(w,p)]=count_waste_mill_w[p]

                    for w in time_waste_mill.keys():
                        time_waste_mill_w=time_waste_mill[w]
                        for p in time_waste_mill_w.keys():
                            val_dict_wastetime['%s_%s'%(w,p)]=time_waste_mill_w[p]

            #end for s in self.job_statuses

            # write the data to disk
            monitoringConfig.write_rrd_multi_hetero("%s/Log_Counts"%fe_dir,
                                                    val_dict_counts_desc,self.updated,val_dict_counts)
            monitoringConfig.write_rrd_multi("%s/Log_Completed"%fe_dir,
                                             "ABSOLUTE",self.updated,val_dict_completed)
            monitoringConfig.write_rrd_multi("%s/Log_Completed_Stats"%fe_dir,
                                             "ABSOLUTE",self.updated,val_dict_stats)
            # Disable Waste RRDs... WasteTime much more useful
            #monitoringConfig.write_rrd_multi("%s/Log_Completed_Waste"%fe_dir,
            #                                 "ABSOLUTE",self.updated,val_dict_waste)
            monitoringConfig.write_rrd_multi("%s/Log_Completed_WasteTime"%fe_dir,
                                             "ABSOLUTE",self.updated,val_dict_wastetime)


        self.files_updated=self.updated
        return

    
###############################################################################
#
# factoryStatusData
# added by C.W. Murphy starting on 08/09/10
# this class handles the data obtained from the rrd files
#
###############################################################################

class FactoryStatusData:
    """documentation"""
    def __init__(self):
        self.data = {}
        for rrd in rrd_list:
            self.data[rrd] = {}
        self.updated = time.time()
        self.tab = xmlFormat.DEFAULT_TAB
        self.resolution = (7200, 86400, 604800) # 2hr, 1 day, 1 week
        self.total = "total/"
        self.frontends = []
        self.base_dir = monitoringConfig.monitor_dir

    def getUpdated(self):
        """returns the time of last update"""
        return time2xml(self.updated,"updated",indent_tab=self.tab,leading_tab=self.tab)

    def fetchData(self, file, pathway, res, start, end):
        """Uses rrdtool to fetch data from the clients.  Returns a dictionary of lists of data.  There is a list for each element.

        rrdtool fetch returns 3 tuples: a[0], a[1], & a[2].
        [0] lists the resolution, start and end time, which can be specified as arugments of fetchData.
        [1] returns the names of the datasets.  These names are listed in the key.
        [2] is a list of tuples. each tuple contains data from every dataset.  There is a tuple for each time data was collected."""

        #use rrdtool to fetch data
        baseRRDSupport = rrdSupport.rrdSupport()
        try:
            fetched = baseRRDSupport.fetch_rrd(pathway + file, 'AVERAGE', resolution = res, start = start, end = end)
        except:
            # probably not created yet
            glideFactoryLib.log_files.logDebug("Failed to load %s"%(pathway + file))
            return {}

        #converts fetched from tuples to lists
        fetched_names = list(fetched[1])
        
        fetched_data_raw = fetched[2][:-1] # drop the last entry... rrdtool will return one more than needed, and often that one is unreliable (in the python version)
        fetched_data = []
        for data in fetched_data_raw:
            fetched_data.append(list(data))

        #creates a dictionary to be filled with lists of data
        data_sets = {}
        for name in fetched_names:
            data_sets[name] = []

        #check to make sure the data exists
        all_empty=True
        for data_set in data_sets:
            index = fetched_names.index(data_set)	
            for data in fetched_data:
                if isinstance(data[index], (int, float)):
                    data_sets[data_set].append(data[index])
                    all_empty=False

        if all_empty:
            # probably not updated recently
            return {}
        else:
            return data_sets

    def average(self, list):
        try:
            if len(list) > 0:
                avg_list = sum(list) / len(list)
            else:
                avg_list = 0
            return avg_list
        except TypeError:
            glideFactoryLib.log_files.logDebug("average: TypeError")
            return

    def getData(self, input):
        """returns the data fetched by rrdtool in a xml readable format"""
        global monitoringConfig
        
        folder = str(input)
        if folder == self.total:
            client = folder
        else:
            folder_name = folder.split('@')[-1]
            client = folder_name.join(["frontend_","/"])
            if client not in self.frontends:
                self.frontends.append(client)
        
        for rrd in rrd_list:
            self.data[rrd][client] = {}
            for res_raw in self.resolution:
                # calculate the best resolution
                res_idx=0
                rrd_res=monitoringConfig.rrd_archives[res_idx][2]*monitoringConfig.rrd_step
                period_mul=int(res_raw/rrd_res)
                while (period_mul>=monitoringConfig.rrd_archives[res_idx][3]):
                    # not all elements in the higher bucket, get next lower resolution
                    res_idx+=1
                    rrd_res=monitoringConfig.rrd_archives[res_idx][2]*monitoringConfig.rrd_step
                    period_mul=int(res_raw/rrd_res)

                period=period_mul*rrd_res
            
                self.data[rrd][client][period] = {}
                end = (int(time.time()/rrd_res)-1)*rrd_res # round due to RRDTool requirements, -1 to avoid the last (partial) one
                start = end - period
                try:
                    fetched_data = self.fetchData(file = rrd, pathway = self.base_dir + "/" + client,
                                                  start = start, end = end, res = rrd_res)
                    for data_set in fetched_data:
                        self.data[rrd][client][period][data_set] = self.average(fetched_data[data_set])
                except TypeError:
                    glideFactoryLib.log_files.logDebug("FactoryStatusData:fetchData: TypeError")

        return self.data

    def getXMLData(self, rrd):
        "writes an xml file for the data fetched from a given site."

        # create a string containing the total data
        total_xml_str = self.tab + '<total>\n'
        get_data_total = self.getData(self.total)
        try:
            total_data = self.data[rrd][self.total]
            total_xml_str += (xmlFormat.dict2string(total_data, dict_name = 'periods', el_name = 'period', subtypes_params={"class":{}}, indent_tab = self.tab, leading_tab = 2 * self.tab) + "\n")
        except NameError, UnboundLocalError:
            glideFactoryLib.log_files.logDebug("FactoryStatusData:total_data: NameError or UnboundLocalError")
        total_xml_str += self.tab + '</total>\n'

        # create a string containing the frontend data
        frontend_xml_str = (self.tab + '<frontends>\n')
        for frontend in self.frontends:
            fe_name = frontend.split("/")[0]
            frontend_xml_str += (2 * self.tab +
                                 '<frontend name=\"' + fe_name + '\">\n')
            try:
                frontend_data = self.data[rrd][frontend]
                frontend_xml_str += (xmlFormat.dict2string(frontend_data, dict_name = 'periods', el_name = 'period', subtypes_params={"class":{}}, indent_tab = self.tab, leading_tab = 3 * self.tab) + "\n")
            except NameError, UnboundLocalError:
                glideFactoryLib.log_files.logDebug("FactoryStatusData:frontend_data: NameError or UnboundLocalError")
            frontend_xml_str += 2 * self.tab + '</frontend>'
        frontend_xml_str += self.tab + '</frontends>\n'
                  
        data_str =  total_xml_str + frontend_xml_str
        return data_str
    
    def writeFiles(self):
        for rrd in rrd_list:
            file_name = 'rrd_' + rrd.split(".")[0] + '.xml'
            xml_str = ('<?xml version="1.0" encoding="ISO-8859-1"?>\n\n' +
                       '<glideFactoryEntryRRDStats>\n' +
                       self.getUpdated() + "\n" +
                       self.getXMLData(rrd) +
                       '</glideFactoryEntryRRDStats>')
            try:
                monitoringConfig.write_file(file_name, xml_str)
            except IOError:
                glideFactoryLib.log_files.logDebug("FactoryStatusData:write_file: IOError")
        return
    
##############################################################################
#
#  create an XML file out of glidein.descript, frontend.descript,
#    entry.descript, attributes.cfg, and params.cfg
#
#############################################################################

class Descript2XML:
    def __init__(self):
        self.tab = xmlFormat.DEFAULT_TAB
        self.entry_descript_blacklist = ('DowntimesFile', 'EntryName',
                                         'Schedd')
        self.frontend_blacklist = ('usermap', )
        self.glidein_whitelist = ('AdvertiseDelay', 'AllowedJobProxySource',
                                  'FactoryName', 'GlideinName', 'LoopDelay',
                                  'PubKeyType', 'WebURL')

    def frontendDescript(self, dict):
        for key in self.frontend_blacklist:
            try:
                for frontend in dict:
                    try:
                        del dict[frontend][key]
                    except KeyError:
                        continue
            except RuntimeError:
                glideFactoryLib.log_files.logDebug("blacklist RuntimeError in frontendDescript")
        try:
            str = xmlFormat.dict2string(dict, dict_name = "frontends", el_name = "frontend", subtypes_params = {"class":{}}, leading_tab = self.tab)
            return str + "\n"
        except RuntimeError:
            glideFactoryLib.log_files.logDebug("xmlFormat RuntimeError in frontendDescript")
            return

    def entryDescript(self, dict):
        for key in self.entry_descript_blacklist:
            try:
                for entry in dict:
                    try:
                        del dict[entry]['descript'][key]
                    except KeyError:
                        continue
            except RuntimeError:
                glideFactoryLib.log_files.logDebug("blacklist RuntimeError in entryDescript")
        try:
            str = xmlFormat.dict2string(dict, dict_name = "entries", el_name = "entry", subtypes_params = {"class":{'subclass_params':{}}}, leading_tab = self.tab)
            return str + "\n"
        except RuntimeError:
            glideFactoryLib.log_files.logDebug("xmlFormat RuntimeError in entryDescript")
            return

    def glideinDescript(self, dict):
        w_dict = {}
        for key in self.glidein_whitelist:
            try:
                w_dict[key] = dict[key]
            except KeyError:
                continue
        try:
            a = xmlFormat.dict2string({'':w_dict}, dict_name="glideins", el_name="factory", subtypes_params={"class":{}})
            b = a.split("\n")[1]
            c = b.split('name="" ')
            str = "".join(c)
            return str + "\n"            
        except SyntaxError, RuntimeError:
            glideFactoryLib.log_files.logDebug("xmlFormat RuntimeError in glideinDescript")
            return

    def getUpdated(self):
        """returns the time of last update"""
        return time2xml(time.time(),"updated",indent_tab=self.tab,leading_tab=self.tab)

    def writeFile(self, path, str, singleEntry = False):
        if singleEntry:
            root_el = 'glideFactoryEntryDescript'
        else:
            root_el = 'glideFactoryDescript'
        xml_str = ('<?xml version="1.0" encoding="ISO-8859-1"?>\n\n' +
                   '<' + root_el + '>\n' + self.getUpdated() + "\n" + str +
                   '</' + root_el + '>')
        fname = path + 'descript.xml'
        f = open(fname + '.tmp', 'wb')
        try:
            f.write(xml_str)
        finally:
            f.close()

        tmp2final(fname)
        return

    
############### P R I V A T E ################

##################################################
def getTimeRange(absval):
        if absval<1:
            return 'Unknown'
        if absval<(25*60):
            return 'Minutes'
        if absval>(64*3600): # limit detail to 64 hours
            return 'Days'
        # start with 7.5 min, and than exp2
        logval=int(math.log(absval/450.0,4)+0.49)
        level=math.pow(4,logval)*450.0
        if level<3600:
            return "%imins"%(int(level/60+0.49))
        else:
            return "%ihours"%(int(level/3600+0.49))

def getAllTimeRanges():
        return ('Unknown','Minutes','30mins','2hours','8hours','32hours','Days')
    
def getJobRange(absval):
        if absval<1:
            return 'None'
        if absval==1:
            return '1job'
        if absval==2:
            return '2jobs'
        if absval<9:
            return '4jobs'
        if absval<30: # limit detail to 30 jobs
            return '16jobs'
        else:
            return 'Many'

def getAllJobRanges():
        return ('None','1job','2jobs','4jobs','16jobs','Many')
    
def getMillRange(absval):
        if absval<2:
            return 'None'
        if absval<15:
            return '5m'
        if absval<60:
            return '25m'
        if absval<180:
            return '100m'
        if absval<400:
            return '250m'
        if absval<700:
            return '500m'
        if absval>998:
            return 'All'
        else:
            return 'Most'

def getAllMillRanges():
        return ('None','5m','25m','100m','250m','500m','Most','All')            

##################################################
def get_completed_stats_xml_desc():
    return {'dicts_params':{'Lasted':{'el_name':'TimeRange'},
                            'JobsDuration':{'el_name':'TimeRange'},
                            'JobsNr':{'el_name':'Range'}},
            'subclass_params':{'Waste':{'dicts_params':{'idle':{'el_name':'Fraction'},
                                                        'validation':{'el_name':'Fraction'},
                                                        'badput':{'el_name':'Fraction'},
                                                        'nosuccess':{'el_name':'Fraction'}}},
                               'WasteTime':{'dicts_params':{'idle':{'el_name':'Fraction'},
                                                            'validation':{'el_name':'Fraction'},
                                                            'badput':{'el_name':'Fraction'},
                                                            'nosuccess':{'el_name':'Fraction'}}}
                               }
            }



##################################################
def tmp2final(fname):
    try:
        os.remove(fname+"~")
    except:
        pass

    try:
        os.rename(fname,fname+"~")
    except:
        pass

    try:
      os.rename(fname+".tmp",fname)
    except:
      print "Failed renaming %s.tmp into %s"%(fname,fname)
    return


##################################################

# global configuration of the module
monitoringConfig=MonitoringConfig()
<|MERGE_RESOLUTION|>--- conflicted
+++ resolved
@@ -3,10 +3,6 @@
 #   glideinWMS
 #
 # File Version: 
-<<<<<<< HEAD
-#   $Id: glideFactoryMonitoring.py,v 1.304.8.17 2011/05/04 20:57:09 dstrain Exp $
-=======
->>>>>>> fbae171d
 #
 # Description:
 #   This module implements the functions needed
