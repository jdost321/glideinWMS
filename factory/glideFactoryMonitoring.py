#
# Project:
#   glideinWMS
#
# File Version: 
#
# Description:
#   This module implements the functions needed
#   to monitor the glidein factory
#
# Author:
#   Igor Sfiligoi (Dec 11th 2006)
#

<<<<<<< HEAD
import os
import os.path
import re
import sys
import time
import copy
import string
import math
import random
import fcntl
import traceback
import xmlFormat
import timeConversion
import rrdSupport
import logSupport
import glideFactoryLib
=======
import os,os.path
import re,time,copy,string,math,random,fcntl
from glideinwms.lib import xmlFormat,timeConversion
from glideinwms.lib import rrdSupport
from glideinwms.lib import logSupport
from glideinwms.factory import glideFactoryLib
>>>>>>> 20037ad1

# list of rrd files that each site has
rrd_list = ('Status_Attributes.rrd', 'Log_Completed.rrd', 'Log_Completed_Stats.rrd', 'Log_Completed_WasteTime.rrd', 'Log_Counts.rrd')

############################################################
#
# Configuration
#
############################################################

class MonitoringConfig:
    def __init__(self, logfiles=glideFactoryLib.log_files):
        # set default values
        # user should modify if needed
        self.rrd_step=300       #default to 5 minutes
        self.rrd_heartbeat=1800 #default to 30 minutes, should be at least twice the loop time
        self.rrd_ds_name="val"
        self.rrd_archives=[('AVERAGE',0.8,1,740),      # max precision, keep 2.5 days
                           ('AVERAGE',0.92,12,740),       # 1 h precision, keep for a month (30 days)
                           ('AVERAGE',0.98,144,740)        # 12 hour precision, keep for a year
                           ]

        self.monitor_dir="monitor/"
        """@ivar: The name of the attribute that identifies the glidein """
        
        self.log_dir="log/"
        self.logCleanupObj=None

        self.rrd_obj=rrdSupport.rrdSupport()

        self.my_name="Unknown"
        self.logFiles = logfiles

    def config_log(self,log_dir,max_days,min_days,max_mbs):
        self.log_dir=log_dir
        self.logFiles.add_dir_to_cleanup(None, log_dir,
                                         "(completed_jobs_\..*\.log)",
                                         max_days, min_days, max_mbs)

    def logCompleted(self,client_name,entered_dict):
        """
        This function takes all newly completed glideins and
        logs them in logs/entry_Name/completed_jobs_date.log in an
        XML-like format.
    
        @type client_name: String
        @param client_name: the name of the frontend client 
        @type entered_dict: Dictionary of dictionaries
        @param entered_dict: This is the dictionary of all jobs that have "Entered" the "Completed" states.  It is indexed by job_id.  Each data is an info dictionary containing the keys: username, jobs_duration (subkeys:total,goodput,terminated), wastemill (subkeys:validation,idle,nosuccess,badput) , duration, condor_started, condor_duration, jobsnr
        """
        now=time.time()

        job_ids=entered_dict.keys()
        if len(job_ids)==0:
            return # nothing to do
        job_ids.sort()
        
        relative_fname="completed_jobs_%s.log"%time.strftime("%Y%m%d",time.localtime(now))
        fname=os.path.join(self.log_dir,relative_fname)
        fd=open(fname,"a")
        try:
            for job_id in job_ids:
                el=entered_dict[job_id]
                username=el['username']
                username=username.split(":")[0]
                jobs_duration=el['jobs_duration']
                waste_mill=el['wastemill']
                fd.write(("<job %37s %34s %22s %17s %17s %22s %24s>"%(('terminated="%s"'%timeConversion.getISO8601_Local(now)),
                                                                 ('client="%s"'%client_name),
                                                                 ('username="%s"'%username),
                                                                 ('id="%s"'%job_id),
                                                                 ('duration="%i"'%el['duration']),
                                                                 ('condor_started="%s"'%(el['condor_started']==True)),
                                                                 ('condor_duration="%i"'%el['condor_duration'])))+
                         ("<user %14s %17s %16s %19s/>"%(('jobsnr="%i"'%el['jobsnr']),
                                                         ('duration="%i"'%jobs_duration['total']),
                                                         ('goodput="%i"'%jobs_duration['goodput']),
                                                         ('terminated="%i"'%jobs_duration['terminated'])))+
                         ("<wastemill %17s %11s %16s %13s/></job>\n"%(('validation="%i"'%waste_mill['validation']),
                                                                      ('idle="%i"'%waste_mill['idle']),
                                                                      ('nosuccess="%i"'%waste_mill['nosuccess']),
                                                                      ('badput="%i"'%waste_mill['badput']))))
        finally:
            fd.close()

    def write_file(self,relative_fname,str):
        """ 
        Writes out a string to a file
        @param relative_fname: The relative path name to write out
        @param str: the string to write to the file
        """
        fname=os.path.join(self.monitor_dir,relative_fname)
        #print "Writing "+fname
        fd=open(fname+".tmp","w")
        try:
            fd.write(str+"\n")
        finally:
            fd.close()

        tmp2final(fname)
        return
    
    def establish_dir(self,relative_dname):
        dname=os.path.join(self.monitor_dir,relative_dname)      
        if not os.path.isdir(dname):
            os.mkdir(dname)
        return

    def write_rrd_multi(self,relative_fname,ds_type,time,val_dict,min=None,max=None):
        """
        Create a RRD file, using rrdtool.
        """
        if self.rrd_obj.isDummy():
            return # nothing to do, no rrd bin no rrd creation
        
        for tp in ((".rrd",self.rrd_archives),):
            rrd_ext,rrd_archives=tp
            fname=os.path.join(self.monitor_dir,relative_fname+rrd_ext)
            #print "Writing RRD "+fname
        
            if not os.path.isfile(fname):
                #print "Create RRD "+fname
                if min is None:
                    min='U'
                if max is None:
                    max='U'
                ds_names=val_dict.keys()
                ds_names.sort()

                ds_arr=[]
                for ds_name in ds_names:
                    ds_arr.append((ds_name,ds_type,self.rrd_heartbeat,min,max))
                self.rrd_obj.create_rrd_multi(fname,
                                              self.rrd_step,rrd_archives,
                                              ds_arr)

            #print "Updating RRD "+fname
            try:
                self.rrd_obj.update_rrd_multi(fname,time,val_dict)
            except Exception,e:
                self.logFiles.logWarning("Failed to update %s"%fname)
                tb = traceback.format_exception(sys.exc_info()[0],
                                                sys.exc_info()[1],
                                                sys.exc_info()[2])
                self.logFiles.logDebug("Failed to update %s: %s" % (fname, string.join(tb,'')))
        return

    # like write_rrd_multi, but with each ds having each type
    # each element of ds_desc_dict is a dictionary with any of
    #  ds_type, min, max
    # if not present, the defaults are ('GAUGE','U','U')
    def write_rrd_multi_hetero(self,relative_fname,ds_desc_dict,time,val_dict):
        """
        Create a RRD file, using rrdtool.
        """
        if self.rrd_obj.isDummy():
            return # nothing to do, no rrd bin no rrd creation
        
        for tp in ((".rrd",self.rrd_archives),):
            rrd_ext,rrd_archives=tp
            fname=os.path.join(self.monitor_dir,relative_fname+rrd_ext)
            #print "Writing RRD "+fname
        
            if not os.path.isfile(fname):
                #print "Create RRD "+fname
                ds_names=val_dict.keys()
                ds_names.sort()

                ds_arr=[]
                for ds_name in ds_names:
                    ds_desc={'ds_type':'GAUGE','min':'U','max':'U'}
                    if ds_desc_dict.has_key(ds_name):
                        for k in ds_desc_dict[ds_name].keys():
                            ds_desc[k]=ds_desc_dict[ds_name][k]
                    
                    ds_arr.append((ds_name,ds_desc['ds_type'],self.rrd_heartbeat,ds_desc['min'],ds_desc['max']))
                self.rrd_obj.create_rrd_multi(fname,
                                              self.rrd_step,rrd_archives,
                                              ds_arr)

            #print "Updating RRD "+fname
            try:
                self.rrd_obj.update_rrd_multi(fname,time,val_dict)
            except Exception,e:
                self.logFiles.logWarning("Failed to update %s"%fname)
                tb = traceback.format_exception(sys.exc_info()[0],
                                                sys.exc_info()[1],
                                                sys.exc_info()[2])
                self.logFiles.logDebug("Failed to update %s: %s" % (fname, string.join(tb,'')))
        return
    

####################################
def time2xml(the_time,outer_tag,indent_tab=xmlFormat.DEFAULT_TAB,leading_tab=""):
    xml_data={"UTC":{"unixtime":timeConversion.getSeconds(the_time),
                     "ISO8601":timeConversion.getISO8601_UTC(the_time),
                     "RFC2822":timeConversion.getRFC2822_UTC(the_time)},
              "Local":{"ISO8601":timeConversion.getISO8601_Local(the_time),
                       "RFC2822":timeConversion.getRFC2822_Local(the_time),
                       "human":timeConversion.getHuman(the_time)}}
    return xmlFormat.dict2string(xml_data,
                                 dict_name=outer_tag,el_name="timezone",
                                 subtypes_params={"class":{}},
                                 indent_tab=indent_tab,leading_tab=leading_tab)

#########################################################################################################################################
#
#  condorQStats
#
#  This class handles the data obtained from condor_q
#
#########################################################################################################################################

class condorQStats:
    def __init__(self, logfiles=glideFactoryLib.log_files):
        self.data={}
        self.updated=time.time()
        self.logFiles = logfiles
        self.files_updated=None
        self.attributes={'Status':("Idle","Running","Held","Wait","Pending","StageIn","IdleOther","StageOut"),
                         'Requested':("Idle","MaxRun"),
                         'ClientMonitor':("InfoAge","JobsIdle","JobsRunning","JobsRunHere","GlideIdle","GlideRunning","GlideTotal")}
        # create a global downtime field since we want to propagate it in various places
        self.downtime = 'True'

    def logSchedd(self,client_name,qc_status):
        """
        qc_status is a dictionary of condor_status:nr_jobs
        """
        if self.data.has_key(client_name):
            t_el=self.data[client_name]
        else:
            t_el={}
            self.data[client_name]=t_el

        if t_el.has_key('Status'):
            el=t_el['Status']
        else:
            el={}
            t_el['Status']=el

        status_pairs=((1,"Idle"), (2,"Running"), (5,"Held"), (1001,"Wait"),(1002,"Pending"),(1010,"StageIn"),(1100,"IdleOther"),(4010,"StageOut"))
        for p in status_pairs:
            nr,str=p
            if not el.has_key(str):
                el[str]=0
            if qc_status.has_key(nr):
                el[str]+=qc_status[nr]

        self.updated=time.time()

    def logRequest(self,client_name,requests):
        """
        requests is a dictinary of requests
        params is a dictinary of parameters

        At the moment, it looks only for
          'IdleGlideins'
          'MaxRunningGlideins'
        """
        if self.data.has_key(client_name):
            t_el=self.data[client_name]
        else:
            t_el={}
            t_el['Downtime'] = {'status':self.downtime}
            self.data[client_name]=t_el

        if t_el.has_key('Requested'):
            el=t_el['Requested']
        else:
            el={}
            t_el['Requested']=el

        for reqpair in  (('IdleGlideins','Idle'),('MaxRunningGlideins','MaxRun')):
            org,new=reqpair
            if not el.has_key(new):
                el[new]=0
            if requests.has_key(org):
                el[new]+=requests[org]

        # Had to get rid of this
        # Does not make sense when one aggregates
        #el['Parameters']=copy.deepcopy(params)
        # Replacing with an empty list
        el['Parameters']={}

        self.updated=time.time()

    def logClientMonitor(self,client_name,client_monitor,client_internals,
                         fraction=1.0): # if specified, will be used to extract partial info
        """
        client_monitor is a dictinary of monitoring info
        client_internals is a dictinary of internals

        At the moment, it looks only for
          'Idle'
          'Running'
          'RunningHere'
          'GlideinsIdle'
          'GlideinsRunning'
          'GlideinsTotal'
          'LastHeardFrom'
        """
        if self.data.has_key(client_name):
            t_el=self.data[client_name]
        else:
            t_el={}
            self.data[client_name]=t_el

        if t_el.has_key('ClientMonitor'):
            el=t_el['ClientMonitor']
        else:
            el={}
            t_el['ClientMonitor']=el

        for karr in (('Idle','JobsIdle'),('Running','JobsRunning'),('RunningHere','JobsRunHere'),('GlideinsIdle','GlideIdle'),('GlideinsRunning','GlideRunning'),('GlideinsTotal','GlideTotal')):
            ck,ek=karr
            if not el.has_key(ek):
                el[ek]=0
            if client_monitor.has_key(ck):
                el[ek]+=(client_monitor[ck]*fraction)
            elif ck=='RunningHere':
                # for compatibility, if RunningHere not defined, use min between Running and GlideinsRunning
                if (client_monitor.has_key('Running') and client_monitor.has_key('GlideinsRunning')):
                    el[ek]+=(min(client_monitor['Running'],client_monitor['GlideinsRunning'])*fraction)

        if not el.has_key('InfoAge'):
            el['InfoAge']=0
            el['InfoAgeAvgCounter']=0 # used for totals since we need an avg in totals, not absnum 


        if client_internals.has_key('LastHeardFrom'):
            el['InfoAge']+=(int(time.time()-long(client_internals['LastHeardFrom']))*fraction)
            el['InfoAgeAvgCounter']+=fraction

        self.updated=time.time()

    # call this after the last logClientMonitor
    def finalizeClientMonitor(self):
        # convert all ClinetMonitor numbers in integers
        # needed due to fraction calculations
        for client_name in self.data.keys():
            if self.data[client_name].has_key('ClientMonitor'):
                el=self.data[client_name]['ClientMonitor']
                for k in el.keys():
                    el[k]=int(round(el[k]))
        return

    def get_data(self):
        data1=copy.deepcopy(self.data)
        for f in data1.keys():
            fe=data1[f]
            for w in fe.keys():
                el=fe[w]
                for a in el.keys():
                    if a[-10:]=='AvgCounter': # do not publish avgcounter fields... they are internals
                        del el[a]
            
        return data1

    def get_xml_data(self,indent_tab=xmlFormat.DEFAULT_TAB,leading_tab=""):
        data=self.get_data()
        return xmlFormat.dict2string(data,
                                     dict_name="frontends",el_name="frontend",
                                     subtypes_params={"class":{'subclass_params':{'Requested':{'dicts_params':{'Parameters':{'el_name':'Parameter'}}}}}},
                                     indent_tab=indent_tab,leading_tab=leading_tab)

    def get_total(self):
        total={'Status':None,'Requested':None,'ClientMonitor':None}

        for f in self.data.keys():
            fe=self.data[f]
            for w in fe.keys():
                if total.has_key(w): # ignore eventual not supported classes
                    el=fe[w]
                    tel=total[w]

                    if tel is None:
                        # first one, just copy over
                        total[w]={}
                        tel=total[w]
                        for a in el.keys():
                            if type(el[a])==type(1): # copy only numbers
                                tel[a]=el[a]
                    else:
                        # successive, sum 
                        for a in el.keys():
                            if type(el[a])==type(1): # consider only numbers
                                if tel.has_key(a):
                                    tel[a]+=el[a]
                            # if other frontends did't have this attribute, ignore
                        # if any attribute from prev. frontends are not in the current one, remove from total
                        for a in tel.keys():
                            if not el.has_key(a):
                                del tel[a]
                            elif type(el[a])!=type(1):
                                del tel[a]
        
        for w in total.keys():
            if total[w] is None:
                del total[w] # remove entry if not defined
            else:
                tel=total[w]
                for a in tel.keys():
                    if a[-10:]=='AvgCounter':
                        # this is an average counter, calc the average of the referred element
                        # like InfoAge=InfoAge/InfoAgeAvgCounter
                        aorg=a[:-10]
                        tel[aorg]=tel[aorg]/tel[a]
                        # the avgcount totals are just for internal purposes
                        del tel[a]

        return total
    
    def get_xml_total(self,indent_tab=xmlFormat.DEFAULT_TAB,leading_tab=""):
        total=self.get_total()
        return xmlFormat.class2string(total,
                                      inst_name="total",
                                      indent_tab=indent_tab,leading_tab=leading_tab)

    def get_updated(self):
        return self.updated

    def get_xml_updated(self,indent_tab=xmlFormat.DEFAULT_TAB,leading_tab=""):
        return time2xml(self.updated,"updated",indent_tab,leading_tab)

    def set_downtime(self, in_downtime):
        self.downtime = str(in_downtime)
        return

    def get_xml_downtime(self, leading_tab = xmlFormat.DEFAULT_TAB):
        xml_downtime = xmlFormat.dict2string({}, dict_name = 'downtime', el_name = '', params = {'status':self.downtime}, leading_tab = leading_tab)
        return xml_downtime

    def write_file(self, monitoringConfig=None):

        if monitoringConfig is None:
            monitoringConfig = globals()['monitoringConfig']

        if ( (self.files_updated is not None) and 
             ((self.updated-self.files_updated)<5) ):
            return 

        # write snaphot file
        xml_str=('<?xml version="1.0" encoding="ISO-8859-1"?>\n\n'+
                 '<glideFactoryEntryQStats>\n'+
                 self.get_xml_updated(indent_tab=xmlFormat.DEFAULT_TAB,leading_tab=xmlFormat.DEFAULT_TAB)+"\n"+
                 self.get_xml_downtime(leading_tab=xmlFormat.DEFAULT_TAB)+"\n"+
                 self.get_xml_data(indent_tab=xmlFormat.DEFAULT_TAB,leading_tab=xmlFormat.DEFAULT_TAB)+"\n"+
                 self.get_xml_total(indent_tab=xmlFormat.DEFAULT_TAB,leading_tab=xmlFormat.DEFAULT_TAB)+"\n"+
                 "</glideFactoryEntryQStats>\n")
        monitoringConfig.write_file("schedd_status.xml",xml_str)

        data=self.get_data()
        total_el=self.get_total()

        # update RRDs
        type_strings={'Status':'Status','Requested':'Req','ClientMonitor':'Client'}
        for fe in [None]+data.keys():
            if fe is None: # special key == Total
                fe_dir="total"
                fe_el=total_el
            else:
                fe_dir="frontend_"+fe
                fe_el=data[fe]

            val_dict={}
            # Initialize,  so that all get created properly
            for tp in self.attributes.keys():
                tp_str=type_strings[tp]
                attributes_tp=self.attributes[tp]
                for a in attributes_tp:
                    val_dict["%s%s"%(tp_str,a)]=None               
            
            monitoringConfig.establish_dir(fe_dir)
            for tp in fe_el.keys():
                # type - Status, Requested or ClientMonitor
                if not (tp in self.attributes.keys()):
                    continue

                tp_str=type_strings[tp]

                attributes_tp=self.attributes[tp]
                
                fe_el_tp=fe_el[tp]
                for a in fe_el_tp.keys():
                    if a in attributes_tp:
                        a_el=fe_el_tp[a]
                        if type(a_el)!=type({}): # ignore subdictionaries
                            val_dict["%s%s"%(tp_str,a)]=a_el
                
            monitoringConfig.write_rrd_multi("%s/Status_Attributes"%fe_dir,
                                             "GAUGE",self.updated,val_dict)

        self.files_updated=self.updated        
        return
    
#########################################################################################################################################
#
#  condorLogSummary
#
#  This class handles the data obtained from parsing the glidein log files
#
#########################################################################################################################################

class condorLogSummary:
    """
    This class handles the data obtained from parsing the glidein log files
    """
    def __init__(self, logfiles=glideFactoryLib.log_files):
        self.data={} # not used
        self.updated=time.time()
        self.updated_year=time.localtime(self.updated)[0]
        self.current_stats_data={}     # will contain dictionary client->username->dirSummarySimple
        self.old_stats_data={}
        self.stats_diff={}             # will contain the differences
        self.job_statuses=('Running','Idle','Wait','Held','Completed','Removed') #const
        self.job_statuses_short=('Running','Idle','Wait','Held') #const

        self.files_updated=None
        self.logFiles = logfiles

    def reset(self):
        """
        Replaces old_stats_data with current_stats_data
        Sets current_stats_data to empty.
        This is called every iteration in order to later
        compare the diff of the previous iteration and current one
        to find any newly changed jobs (ie newly completed jobs)
        """
        # reserve only those that has been around this time
        new_stats_data={}
        for c in self.stats_diff.keys():
            # but carry over all the users... should not change that often
            new_stats_data[c]=self.current_stats_data[c]

        self.old_stats_data=new_stats_data
        self.current_stats_data={}

        # and flush out the differences
        self.stats_diff={}

    def diffTimes(self,end_time,start_time):
        year=self.updated_year
        try:
            start_list=[year,int(start_time[0:2]),int(start_time[3:5]),int(start_time[6:8]),int(start_time[9:11]),int(start_time[12:14]),0,0,-1]
            end_list=[year,int(end_time[0:2]),int(end_time[3:5]),int(end_time[6:8]),int(end_time[9:11]),int(end_time[12:14]),0,0,-1]
        except ValueError:
            return -1 #invalid

        try:
            start_ctime=time.mktime(start_list)
            end_ctime=time.mktime(end_list)
        except TypeError:
            return -1 #invalid

        if start_ctime<=end_ctime:
            return end_ctime-start_ctime

        # else must have gone over the year boundary
        start_list[0]-=1 #decrease start year
        try:
            start_ctime=time.mktime(start_list)
        except TypeError:
            return -1 #invalid

        return end_ctime-start_ctime

        
    def logSummary(self,client_name,stats):
        """
        log_stats taken during during an iteration of perform_work are
        added/merged into the condorLogSummary class here.

        @type stats: dictionary of glideFactoryLogParser.dirSummaryTimingsOut
        @param stats: Dictionary keyed by "username:client_int_name"
        client_int_name is needed for frontends with multiple groups
        """
        if not self.current_stats_data.has_key(client_name):
            self.current_stats_data[client_name]={}
            
        for username in stats.keys():
            if not self.current_stats_data[client_name].has_key(username):
                self.current_stats_data[client_name][username]=stats[username].get_simple()
            else:
                self.current_stats_data[client_name][username].merge(stats[username])
        
        self.updated=time.time()
        self.updated_year=time.localtime(self.updated)[0]

    def computeDiff(self):
        """
        This function takes the current_stats_data from the current iteration
        and the old_stats_data from the last iteration (see reset() function)
        to create a diff of the data in the stats_diff dictionary.

        This stats_diff will be a dictionary with two entries for each
        status: "Entered" and "Exited" denoting which job ids have recently
        changed status, ie. 
        stats_diff[frontend][username:client_int_name]["Completed"]["Entered"]
        """
        for client_name in self.current_stats_data.keys():
            self.stats_diff[client_name]={}
            if self.old_stats_data.has_key(client_name):
                stats=self.current_stats_data[client_name]
                for username in stats.keys():
                    if self.old_stats_data[client_name].has_key(username):
                        self.stats_diff[client_name][username]=stats[username].diff(self.old_stats_data[client_name][username])

    def get_stats_data_summary(self):
        """
        Summarizes current_stats_data:
        Adds up current_stats_data[frontend][user:client][status]
        across all username keys.

        @return: returns dictionary stats_data[frontend][status]=count
        """
        stats_data={}
        for client_name in self.current_stats_data.keys():
            out_el={}
            for s in self.job_statuses:
                if not (s in ('Completed','Removed')): # I don't have their numbers from inactive logs
                    count=0
                    for username in self.current_stats_data[client_name].keys():
                        client_el=self.current_stats_data[client_name][username].data
                        if ((client_el is not None) and (s in client_el.keys())):
                            count+=len(client_el[s])

                    out_el[s]=count
            stats_data[client_name]=out_el
        return stats_data

    def get_xml_stats_data(self,indent_tab=xmlFormat.DEFAULT_TAB,leading_tab=""):
        data=self.get_stats_data_summary()
        return xmlFormat.dict2string(data,
                                     dict_name="frontends",el_name="frontend",
                                     subtypes_params={"class":{}},
                                     indent_tab=indent_tab,leading_tab=leading_tab)

    # in: entered_list=self.stats_diff[*]['Entered']
    # out: entered_list[job_id]{'duration','condor_started','condor_duration','jobsnr',wastemill':{'validation','idle','nosuccess','badput'}}
    def get_completed_stats(self,entered_list):
        out_list={}

        for enle in entered_list:
            enle_job_id=enle[0]
            enle_running_time=enle[2]
            enle_last_time=enle[3]
            enle_difftime=self.diffTimes(enle_last_time,enle_running_time)

            # get stats
            enle_stats=enle[4]
            username='unknown'
            enle_condor_started=0
            enle_condor_duration=0 # default is 0, in case it never started
            enle_glidein_duration=enle_difftime # best guess
            if enle_stats is not None:
                enle_condor_started=enle_stats['condor_started']
                if enle_stats.has_key('glidein_duration'):
                    enle_glidein_duration=enle_stats['glidein_duration']
                if enle_stats.has_key('username'):
                    username=enle_stats['username']
            if not enle_condor_started:
                # 100% waste_mill
                enle_nr_jobs=0
                enle_jobs_duration=0
                enle_goodput=0
                enle_terminated_duration=0
                enle_waste_mill={'validation':1000,
                                 'idle':0,
                                 'nosuccess':0, #no jobs run, no failures
                                 'badput':1000}
            else:
                #get waste_mill
                enle_condor_duration=enle_stats['condor_duration']
                if enle_condor_duration is None:
                    enle_condor_duration=0 # assume failed

                if enle_condor_duration>enle_glidein_duration: # can happen... Condor-G has its delays
                    enle_glidein_duration=enle_condor_duration

                # get waste numbers, in permill
                if (enle_condor_duration<5): # very short means 100% loss
                    enle_nr_jobs=0
                    enle_jobs_duration=0
                    enle_goodput=0
                    enle_terminated_duration=0
                    enle_waste_mill={'validation':1000,
                                     'idle':0,
                                     'nosuccess':0, #no jobs run, no failures
                                     'badput':1000}
                else:
                    if enle_stats.has_key('validation_duration'):
                        enle_validation_duration=enle_stats['validation_duration']
                    else:
                        enle_validation_duration=enle_difftime-enle_condor_duration
                    enle_condor_stats=enle_stats['stats']
                    enle_jobs_duration=enle_condor_stats['Total']['secs']
                    enle_nr_jobs=enle_condor_stats['Total']['jobsnr']
                    enle_waste_mill={'validation':1000.0*enle_validation_duration/enle_glidein_duration,
                                     'idle':1000.0*(enle_condor_duration-enle_jobs_duration)/enle_condor_duration}
                    enle_goodput=enle_condor_stats['goodZ']['secs']
                    if enle_goodput>enle_jobs_duration:
                        enle_goodput=enle_jobs_duration # cannot be more
                    if enle_jobs_duration>0:
                        enle_waste_mill['nosuccess']=1000.0*(enle_jobs_duration-enle_goodput)/enle_jobs_duration
                    else:
                        enle_waste_mill['nosuccess']=0 #no jobs run, no failures
                    enle_terminated_duration=enle_goodput+enle_condor_stats['goodNZ']['secs']
                    if enle_terminated_duration>enle_jobs_duration:
                        enle_terminated_duration=enle_jobs_duration # cannot be more
                    enle_waste_mill['badput']=1000.0*(enle_glidein_duration-enle_terminated_duration)/enle_glidein_duration

            out_list[enle_job_id]={'username':username,
                                   'duration':enle_glidein_duration,'condor_started':enle_condor_started,'condor_duration':enle_condor_duration,
                                   'jobsnr':enle_nr_jobs,'jobs_duration':{'total':enle_jobs_duration,'goodput':enle_goodput,'terminated':enle_terminated_duration},
                                   'wastemill':enle_waste_mill}
        
        return out_list

    # in: entered_list=get_completed_data()
    # out: {'Lasted':{'2hours':...,...},'Sum':{...:12,...},'JobsNr':...,
    #       'Waste':{'validation':{'0m':...,...},...},'WasteTime':{...:{...},...}}
    def summarize_completed_stats(self,entered_list):
        # summarize completed data
        count_entered_times={}
        for enle_timerange in getAllTimeRanges(): 
            count_entered_times[enle_timerange]=0 # make sure all are initialized

        count_jobnrs={}
        for enle_jobrange in getAllJobRanges(): 
            count_jobnrs[enle_jobrange]=0 # make sure all are initialized

        count_jobs_duration={};
        for enle_jobs_duration_range in getAllTimeRanges():
            count_jobs_duration[enle_jobs_duration_range]=0 # make sure all are intialized

        count_total=getLogCompletedDefaults()
        
        count_waste_mill={'validation':{},
                          'idle':{},
                          'nosuccess':{}, #i.e. everything but jobs terminating with 0
                          'badput':{}} #i.e. everything but jobs terminating
        for w in count_waste_mill.keys():
            count_waste_mill_w=count_waste_mill[w]
            for enle_waste_mill_w_range in getAllMillRanges():
                count_waste_mill_w[enle_waste_mill_w_range]=0 # make sure all are intialized
        time_waste_mill={'validation':{},
                          'idle':{},
                          'nosuccess':{}, #i.e. everything but jobs terminating with 0
                          'badput':{}} #i.e. everything but jobs terminating
        for w in time_waste_mill.keys():
            time_waste_mill_w=time_waste_mill[w]
            for enle_waste_mill_w_range in getAllMillRanges():
                time_waste_mill_w[enle_waste_mill_w_range]=0 # make sure all are intialized

        for enle_job in entered_list.keys():
            enle=entered_list[enle_job]
            enle_waste_mill=enle['wastemill']
            enle_glidein_duration=enle['duration']
            enle_condor_duration=enle['condor_duration']
            enle_jobs_nr=enle['jobsnr']
            enle_jobs_duration=enle['jobs_duration']
            enle_condor_started=enle['condor_started']

            count_total['Glideins']+=1
            if not enle_condor_started:
                count_total['FailedNr']+=1

            # find and save time range
            count_total['Lasted']+=enle_glidein_duration
            enle_timerange=getTimeRange(enle_glidein_duration)
            count_entered_times[enle_timerange]+=1

            count_total['CondorLasted']+=enle_condor_duration

            # find and save job range
            count_total['JobsNr']+=enle_jobs_nr
            enle_jobrange=getJobRange(enle_jobs_nr)
            count_jobnrs[enle_jobrange]+=1

            if enle_jobs_nr>0:
                enle_jobs_duration_range=getTimeRange(enle_jobs_duration['total']/enle_jobs_nr)
            else:
                enle_jobs_duration_range=getTimeRange(-1)
            count_jobs_duration[enle_jobs_duration_range]+=1

            count_total['JobsLasted']+=enle_jobs_duration['total']
            count_total['JobsTerminated']+=enle_jobs_duration['terminated']
            count_total['JobsGoodput']+=enle_jobs_duration['goodput']

            # find and save waste range
            for w in enle_waste_mill.keys():
                if w=="duration":
                    continue # not a waste
                # find and save time range
                enle_waste_mill_w_range=getMillRange(enle_waste_mill[w])

                count_waste_mill_w=count_waste_mill[w]
                count_waste_mill_w[enle_waste_mill_w_range]+=1

                time_waste_mill_w=time_waste_mill[w]
                time_waste_mill_w[enle_waste_mill_w_range]+=enle_glidein_duration
        
        
        return {'Lasted':count_entered_times,'JobsNr':count_jobnrs,'Sum':count_total,'JobsDuration':count_jobs_duration,'Waste':count_waste_mill,'WasteTime':time_waste_mill}

    def get_data_summary(self):
        """
        Summarizes stats_diff data (computeDiff should have
        already been called)
        Sums over username in the dictionary
        stats_diff[frontend][username][entered/exited][status]
        to make stats_data[client_name][entered/exited][status]=count

        @return: dictionary[client_name][entered/exited][status]=count
        """
        stats_data={}
        for client_name in self.stats_diff.keys():
            out_el={'Current':{},'Entered':{},'Exited':{}}
            for s in self.job_statuses:
                entered=0
                entered_list=[]
                exited=0
                for username in self.stats_diff[client_name].keys():
                    diff_el=self.stats_diff[client_name][username]
                
                    if ((diff_el is not None) and (s in diff_el.keys())):
                        entered_list+=diff_el[s]['Entered']
                        entered+=len(diff_el[s]['Entered'])
                        exited-=len(diff_el[s]['Exited'])

                out_el['Entered'][s]=entered
                if not (s in ('Completed','Removed')): # I don't have their numbers from inactive logs
                    count=0
                    for username in self.current_stats_data[client_name].keys():
                        stats_el=self.current_stats_data[client_name][username].data

                        if ((stats_el is not None) and (s in stats_el.keys())):
                            count+=len(stats_el[s])
                    out_el['Current'][s]=count
                    # and we can never get out of the terminal state
                    out_el['Exited'][s]=exited
                elif s=='Completed':
                    completed_stats=self.get_completed_stats(entered_list)
                    completed_counts=self.summarize_completed_stats(completed_stats)
                    out_el['CompletedCounts']=completed_counts
            stats_data[client_name]=out_el
        return stats_data

    def get_xml_data(self,indent_tab=xmlFormat.DEFAULT_TAB,leading_tab=""):
        data=self.get_data_summary()
        return xmlFormat.dict2string(data,
                                     dict_name="frontends",el_name="frontend",
                                     subtypes_params={"class":{'subclass_params':{'CompletedCounts':get_completed_stats_xml_desc()}
                                                               }},
                                     indent_tab=indent_tab,leading_tab=leading_tab)

    def get_stats_total(self):
        """
        @return: Dictionary with keys (wait,idle,running,held)
        """
        total={'Wait':None,'Idle':None,'Running':None,'Held':None}
        for k in total.keys():
            tdata=[]
            for client_name in self.current_stats_data.keys():
                for username in self.current_stats_data[client_name]:
                    sdata=self.current_stats_data[client_name][username].data
                    if ((sdata is not None) and (k in sdata.keys())):
                        tdata=tdata+sdata[k]
            total[k]=tdata
        return total

    def get_stats_total_summary(self):
        in_total=self.get_stats_total()
        out_total={}
        for k in in_total.keys():
            out_total[k]=len(in_total[k])
        return out_total

    def get_xml_stats_total(self,indent_tab=xmlFormat.DEFAULT_TAB,leading_tab=""):
        total=self.get_stats_total_summary()
        return xmlFormat.class2string(total,
                                      inst_name="total",
                                      indent_tab=indent_tab,leading_tab=leading_tab)

    def get_diff_summary(self):
        """
        Flattens stats_diff differential data.

        @return: Dictionary of client_name with sub_keys Wait,Idle,Running,Held,Completed,Removed
        """
        out_data={}
        for client_name in self.stats_diff.keys():
            client_el={'Wait':None,'Idle':None,'Running':None,'Held':None,'Completed':None,'Removed':None}
            for k in client_el.keys():
                client_el[k]={'Entered':[],'Exited':[]}
                tdata=client_el[k]
                #flatten all usernames into one
                for username in self.stats_diff[client_name].keys():
                    sdiff=self.stats_diff[client_name][username]
                    if ((sdiff is not None) and (k in sdiff.keys())):
                        if k=='Completed':
                            # for completed jobs, add the username
                            # not for the others since there is no adequate place in the object
                            for sdel in sdiff[k]['Entered']:
                                sdel[4]['username']=username
                            
                        for e in tdata.keys():
                            for sdel in sdiff[k][e]:
                                tdata[e].append(sdel)
            out_data[client_name]=client_el
        return out_data

    def get_diff_total(self):
        total={'Wait':None,'Idle':None,'Running':None,'Held':None,'Completed':None,'Removed':None}
        for k in total.keys():
            total[k]={'Entered':[],'Exited':[]}
            tdata=total[k]
            for client_name in self.stats_diff.keys():
                for username in self.stats_diff[client_name].keys():
                    sdiff=self.stats_diff[client_name][username]
                    if ((sdiff is not None) and (k in sdiff.keys())):
                        for e in tdata.keys():
                            tdata[e]=tdata[e]+sdiff[k][e]
        return total

    def get_total_summary(self):
        stats_total=self.get_stats_total()
        diff_total=self.get_diff_total()
        out_total={'Current':{},'Entered':{},'Exited':{}}
        for k in diff_total.keys():
            out_total['Entered'][k]=len(diff_total[k]['Entered'])
            if stats_total.has_key(k):
                out_total['Current'][k]=len(stats_total[k])
                # if no current, also exited does not have sense (terminal state)
                out_total['Exited'][k]=len(diff_total[k]['Exited'])
            elif k=='Completed':
                completed_stats=self.get_completed_stats(diff_total[k]['Entered'])
                completed_counts=self.summarize_completed_stats(completed_stats)
                out_total['CompletedCounts']=completed_counts

        return out_total

    def get_xml_total(self,indent_tab=xmlFormat.DEFAULT_TAB,leading_tab=""):
        total=self.get_total_summary()
        return xmlFormat.class2string(total,
                                      inst_name="total",
                                      subclass_params={'CompletedCounts':get_completed_stats_xml_desc()},
                                      indent_tab=indent_tab,leading_tab=leading_tab)

    def get_updated(self):
        return self.updated

    def get_xml_updated(self,indent_tab=xmlFormat.DEFAULT_TAB,leading_tab=""):
        return time2xml(self.updated,"updated",indent_tab,leading_tab)

    def write_file(self, monitoringConfig=None):

        if monitoringConfig is None:
            monitoringConfig = globals()['monitoringConfig']

        if ( (self.files_updated is not None) and 
             ((self.updated-self.files_updated)<5) ):
            return 

        # write snaphot file
        xml_str=('<?xml version="1.0" encoding="ISO-8859-1"?>\n\n'+
                 '<glideFactoryEntryLogSummary>\n'+
                 self.get_xml_updated(indent_tab=xmlFormat.DEFAULT_TAB,leading_tab=xmlFormat.DEFAULT_TAB)+"\n"+
                 self.get_xml_data(indent_tab=xmlFormat.DEFAULT_TAB,leading_tab=xmlFormat.DEFAULT_TAB)+"\n"+
                 self.get_xml_total(indent_tab=xmlFormat.DEFAULT_TAB,leading_tab=xmlFormat.DEFAULT_TAB)+"\n"+
                 "</glideFactoryEntryLogSummary>\n")
        monitoringConfig.write_file("log_summary.xml",xml_str)

        # update rrds
        stats_data_summary=self.get_stats_data_summary()
        diff_summary=self.get_diff_summary()
        stats_total_summary=self.get_stats_total_summary()
        for client_name in [None]+diff_summary.keys():
            if client_name is None:
                fe_dir="total"
                sdata=stats_total_summary
                sdiff=self.get_diff_total()
            else:
                fe_dir="frontend_"+client_name
                sdata=stats_data_summary[client_name]
                sdiff=diff_summary[client_name]

            monitoringConfig.establish_dir(fe_dir)
            val_dict_counts={}
            val_dict_counts_desc={}
            val_dict_completed={}
            val_dict_stats={}
            val_dict_waste={}
            val_dict_wastetime={}
            for s in self.job_statuses:
                if not (s in ('Completed','Removed')): # I don't have their numbers from inactive logs
                    count=sdata[s]
                    val_dict_counts["Status%s"%s]=count
                    val_dict_counts_desc["Status%s"%s]={'ds_type':'GAUGE'}

                if ((sdiff is not None) and (s in sdiff.keys())):
                    entered_list=sdiff[s]['Entered']
                    entered=len(entered_list)
                    exited=-len(sdiff[s]['Exited'])
                else:
                    entered_list=[]
                    entered=0
                    exited=0
                    
                val_dict_counts["Entered%s"%s]=entered
                val_dict_counts_desc["Entered%s"%s]={'ds_type':'ABSOLUTE'}
                if not (s in ('Completed','Removed')): # Always 0 for them
                    val_dict_counts["Exited%s"%s]=exited
                    val_dict_counts_desc["Exited%s"%s]={'ds_type':'ABSOLUTE'}
                elif s=='Completed':
                    completed_stats=self.get_completed_stats(entered_list)
                    if client_name is not None: # do not repeat for total
                        monitoringConfig.logCompleted(client_name,completed_stats)
                    completed_counts=self.summarize_completed_stats(completed_stats)

                    # save simple vals
                    for tkey in completed_counts['Sum'].keys():
                        val_dict_completed[tkey]=completed_counts['Sum'][tkey]

                    count_entered_times=completed_counts['Lasted']
                    count_jobnrs=completed_counts['JobsNr']
                    count_jobs_duration=completed_counts['JobsDuration']
                    count_waste_mill=completed_counts['Waste']
                    time_waste_mill=completed_counts['WasteTime']
                    # save run times
                    for timerange in count_entered_times.keys():
                        val_dict_stats['Lasted_%s'%timerange]=count_entered_times[timerange]
                        # they all use the same indexes
                        val_dict_stats['JobsLasted_%s'%timerange]=count_jobs_duration[timerange]

                    # save jobsnr
                    for jobrange in count_jobnrs.keys():
                        val_dict_stats['JobsNr_%s'%jobrange]=count_jobnrs[jobrange]

                    # save waste_mill
                    for w in count_waste_mill.keys():
                        count_waste_mill_w=count_waste_mill[w]
                        for p in count_waste_mill_w.keys():
                            val_dict_waste['%s_%s'%(w,p)]=count_waste_mill_w[p]

                    for w in time_waste_mill.keys():
                        time_waste_mill_w=time_waste_mill[w]
                        for p in time_waste_mill_w.keys():
                            val_dict_wastetime['%s_%s'%(w,p)]=time_waste_mill_w[p]

            #end for s in self.job_statuses

            # write the data to disk
            monitoringConfig.write_rrd_multi_hetero("%s/Log_Counts"%fe_dir,
                                                    val_dict_counts_desc,self.updated,val_dict_counts)
            monitoringConfig.write_rrd_multi("%s/Log_Completed"%fe_dir,
                                             "ABSOLUTE",self.updated,val_dict_completed)
            monitoringConfig.write_rrd_multi("%s/Log_Completed_Stats"%fe_dir,
                                             "ABSOLUTE",self.updated,val_dict_stats)
            # Disable Waste RRDs... WasteTime much more useful
            #monitoringConfig.write_rrd_multi("%s/Log_Completed_Waste"%fe_dir,
            #                                 "ABSOLUTE",self.updated,val_dict_waste)
            monitoringConfig.write_rrd_multi("%s/Log_Completed_WasteTime"%fe_dir,
                                             "ABSOLUTE",self.updated,val_dict_wastetime)


        self.files_updated=self.updated
        return

    
###############################################################################
#
# factoryStatusData
# added by C.W. Murphy starting on 08/09/10
# this class handles the data obtained from the rrd files
#
###############################################################################

class FactoryStatusData:
    """documentation"""
    def __init__(self, logfiles=glideFactoryLib.log_files, base_dir=None):
        self.data = {}
        for rrd in rrd_list:
            self.data[rrd] = {}
        self.updated = time.time()
        self.tab = xmlFormat.DEFAULT_TAB
        self.resolution = (7200, 86400, 604800) # 2hr, 1 day, 1 week
        self.total = "total/"
        self.frontends = []
        self.base_dir = base_dir
        if base_dir is None:
            self.base_dir = monitoringConfig.monitor_dir
        self.logFiles = logfiles

    def getUpdated(self):
        """returns the time of last update"""
        return time2xml(self.updated,"updated",indent_tab=self.tab,leading_tab=self.tab)

    def fetchData(self, file, pathway, res, start, end):
        """Uses rrdtool to fetch data from the clients.  Returns a dictionary of lists of data.  There is a list for each element.

        rrdtool fetch returns 3 tuples: a[0], a[1], & a[2].
        [0] lists the resolution, start and end time, which can be specified as arugments of fetchData.
        [1] returns the names of the datasets.  These names are listed in the key.
        [2] is a list of tuples. each tuple contains data from every dataset.  There is a tuple for each time data was collected."""

        #use rrdtool to fetch data
        baseRRDSupport = rrdSupport.rrdSupport()
        try:
            fetched = baseRRDSupport.fetch_rrd(pathway + file, 'AVERAGE', resolution = res, start = start, end = end)
        except:
            # probably not created yet
            self.logFiles.logDebug("Failed to load %s"%(pathway + file))
            return {}

        #converts fetched from tuples to lists
        fetched_names = list(fetched[1])
        
        fetched_data_raw = fetched[2][:-1] # drop the last entry... rrdtool will return one more than needed, and often that one is unreliable (in the python version)
        fetched_data = []
        for data in fetched_data_raw:
            fetched_data.append(list(data))

        #creates a dictionary to be filled with lists of data
        data_sets = {}
        for name in fetched_names:
            data_sets[name] = []

        #check to make sure the data exists
        all_empty=True
        for data_set in data_sets:
            index = fetched_names.index(data_set)	
            for data in fetched_data:
                if isinstance(data[index], (int, float)):
                    data_sets[data_set].append(data[index])
                    all_empty=False

        if all_empty:
            # probably not updated recently
            return {}
        else:
            return data_sets

    def average(self, list):
        try:
            if len(list) > 0:
                avg_list = sum(list) / len(list)
            else:
                avg_list = 0
            return avg_list
        except TypeError:
            self.logFiles.logDebug("average: TypeError")
            return

    def getData(self, input, monitoringConfig=None):
        """returns the data fetched by rrdtool in a xml readable format"""
        
        if monitoringConfig is None:
            monitoringConfig = globals()['monitoringConfig']

        folder = str(input)
        if folder == self.total:
            client = folder
        else:
            folder_name = folder.split('@')[-1]
            client = folder_name.join(["frontend_","/"])
            if client not in self.frontends:
                self.frontends.append(client)
        
        for rrd in rrd_list:
            self.data[rrd][client] = {}
            for res_raw in self.resolution:
                # calculate the best resolution
                res_idx=0
                rrd_res=monitoringConfig.rrd_archives[res_idx][2]*monitoringConfig.rrd_step
                period_mul=int(res_raw/rrd_res)
                while (period_mul>=monitoringConfig.rrd_archives[res_idx][3]):
                    # not all elements in the higher bucket, get next lower resolution
                    res_idx+=1
                    rrd_res=monitoringConfig.rrd_archives[res_idx][2]*monitoringConfig.rrd_step
                    period_mul=int(res_raw/rrd_res)

                period=period_mul*rrd_res
            
                self.data[rrd][client][period] = {}
                end = (int(time.time()/rrd_res)-1)*rrd_res # round due to RRDTool requirements, -1 to avoid the last (partial) one
                start = end - period
                try:
                    fetched_data = self.fetchData(
                                       file = rrd,
                                       pathway=self.base_dir + "/" + client,
                                       start = start, end = end, res = rrd_res)
                    for data_set in fetched_data:
                        self.data[rrd][client][period][data_set] = self.average(fetched_data[data_set])
                except TypeError:
                    self.logFiles.logDebug("FactoryStatusData:fetchData: TypeError")

        return self.data

    def getXMLData(self, rrd):
        "writes an xml file for the data fetched from a given site."

        # create a string containing the total data
        total_xml_str = self.tab + '<total>\n'
        get_data_total = self.getData(self.total)
        try:
            total_data = self.data[rrd][self.total]
            total_xml_str += (xmlFormat.dict2string(total_data, dict_name = 'periods', el_name = 'period', subtypes_params={"class":{}}, indent_tab = self.tab, leading_tab = 2 * self.tab) + "\n")
        except NameError, UnboundLocalError:
            self.logFiles.logDebug("FactoryStatusData:total_data: NameError or UnboundLocalError")
        total_xml_str += self.tab + '</total>\n'

        # create a string containing the frontend data
        frontend_xml_str = (self.tab + '<frontends>\n')
        for frontend in self.frontends:
            fe_name = frontend.split("/")[0]
            frontend_xml_str += (2 * self.tab +
                                 '<frontend name=\"' + fe_name + '\">\n')
            try:
                frontend_data = self.data[rrd][frontend]
                frontend_xml_str += (xmlFormat.dict2string(frontend_data, dict_name = 'periods', el_name = 'period', subtypes_params={"class":{}}, indent_tab = self.tab, leading_tab = 3 * self.tab) + "\n")
            except NameError, UnboundLocalError:
                self.logFiles.logDebug("FactoryStatusData:frontend_data: NameError or UnboundLocalError")
            frontend_xml_str += 2 * self.tab + '</frontend>'
        frontend_xml_str += self.tab + '</frontends>\n'
                  
        data_str =  total_xml_str + frontend_xml_str
        return data_str
    
    def writeFiles(self, monitoringConfig=None):

        if monitoringConfig is None:
            monitoringConfig = globals()['monitoringConfig']

        for rrd in rrd_list:
            file_name = 'rrd_' + rrd.split(".")[0] + '.xml'
            xml_str = ('<?xml version="1.0" encoding="ISO-8859-1"?>\n\n' +
                       '<glideFactoryEntryRRDStats>\n' +
                       self.getUpdated() + "\n" +
                       self.getXMLData(rrd) +
                       '</glideFactoryEntryRRDStats>')
            try:
                monitoringConfig.write_file(file_name, xml_str)
            except IOError:
                self.logFiles.logDebug("FactoryStatusData:write_file: IOError")
        return
    
##############################################################################
#
#  create an XML file out of glidein.descript, frontend.descript,
#    entry.descript, attributes.cfg, and params.cfg
#
#############################################################################

class Descript2XML:
    def __init__(self, logfiles=glideFactoryLib.log_files):
        self.tab = xmlFormat.DEFAULT_TAB
        self.entry_descript_blacklist = ('DowntimesFile', 'EntryName',
                                         'Schedd')
        self.frontend_blacklist = ('usermap', )
        self.glidein_whitelist = ('AdvertiseDelay', 'AllowedJobProxySource',
                                  'FactoryName', 'GlideinName', 'LoopDelay',
                                  'PubKeyType', 'WebURL', 'MonitorDisplayText', 'MonitorLink')
        self.logFiles = logfiles

    def frontendDescript(self, dict):
        for key in self.frontend_blacklist:
            try:
                for frontend in dict:
                    try:
                        del dict[frontend][key]
                    except KeyError:
                        continue
            except RuntimeError:
                self.logFiles.logDebug("blacklist RuntimeError in frontendDescript")
        try:
            str = xmlFormat.dict2string(dict, dict_name = "frontends", el_name = "frontend", subtypes_params = {"class":{}}, leading_tab = self.tab)
            return str + "\n"
        except RuntimeError:
            self.logFiles.logDebug("xmlFormat RuntimeError in frontendDescript")
            return

    def entryDescript(self, dict):
        for key in self.entry_descript_blacklist:
            try:
                for entry in dict:
                    try:
                        del dict[entry]['descript'][key]
                    except KeyError:
                        continue
            except RuntimeError:
                self.logFiles.logDebug("blacklist RuntimeError in entryDescript")
        try:
            str = xmlFormat.dict2string(dict, dict_name = "entries", el_name = "entry", subtypes_params = {"class":{'subclass_params':{}}}, leading_tab = self.tab)
            return str + "\n"
        except RuntimeError:
            self.logFiles.logDebug("xmlFormat RuntimeError in entryDescript")
            return

    def glideinDescript(self, dict):
        w_dict = {}
        for key in self.glidein_whitelist:
            try:
                w_dict[key] = dict[key]
            except KeyError:
                continue
        try:
            a = xmlFormat.dict2string({'':w_dict}, dict_name="glideins", el_name="factory", subtypes_params={"class":{}})
            b = a.split("\n")[1]
            c = b.split('name="" ')
            str = "".join(c)
            return str + "\n"            
        except SyntaxError, RuntimeError:
            self.logFiles.logDebug("xmlFormat RuntimeError in glideinDescript")
            return

    def getUpdated(self):
        """returns the time of last update"""
        return time2xml(time.time(),"updated",indent_tab=self.tab,leading_tab=self.tab)

    def writeFile(self, path, str, singleEntry = False):
        if singleEntry:
            root_el = 'glideFactoryEntryDescript'
        else:
            root_el = 'glideFactoryDescript'
        xml_str = ('<?xml version="1.0" encoding="ISO-8859-1"?>\n\n' +
                   '<' + root_el + '>\n' + self.getUpdated() + "\n" + str +
                   '</' + root_el + '>')
        fname = path + 'descript.xml'
        f = open(fname + '.tmp', 'wb')
        try:
            f.write(xml_str)
        finally:
            f.close()

        tmp2final(fname)
        return

    
############### P R I V A T E ################

##################################################
def getAllJobTypes():
        return ('validation','idle', 'badput', 'nosuccess')

def getLogCompletedDefaults():
        return {'Glideins':0, 'Lasted':0, 'FailedNr':0, 
            'JobsNr':0, 'JobsLasted':0, 'JobsTerminated':0, 
            'JobsGoodput':0, 'CondorLasted':0}

def getTimeRange(absval):
        if absval<1:
            return 'Unknown'
        if absval<(25*60):
            return 'Minutes'
        if absval>(64*3600): # limit detail to 64 hours
            return 'Days'
        # start with 7.5 min, and than exp2
        logval=int(math.log(absval/450.0,4)+0.49)
        level=math.pow(4,logval)*450.0
        if level<3600:
            return "%imins"%(int(level/60+0.49))
        else:
            return "%ihours"%(int(level/3600+0.49))

def getAllTimeRanges():
        return ('Unknown','Minutes','30mins','2hours','8hours','32hours','Days')
    
def getJobRange(absval):
        if absval<1:
            return 'None'
        if absval==1:
            return '1job'
        if absval==2:
            return '2jobs'
        if absval<9:
            return '4jobs'
        if absval<30: # limit detail to 30 jobs
            return '16jobs'
        else:
            return 'Many'

def getAllJobRanges():
        return ('None','1job','2jobs','4jobs','16jobs','Many')
    
def getMillRange(absval):
        if absval<2:
            return 'None'
        if absval<15:
            return '5m'
        if absval<60:
            return '25m'
        if absval<180:
            return '100m'
        if absval<400:
            return '250m'
        if absval<700:
            return '500m'
        if absval>998:
            return 'All'
        else:
            return 'Most'

def getAllMillRanges():
        return ('None','5m','25m','100m','250m','500m','Most','All')            

##################################################
def get_completed_stats_xml_desc():
    return {'dicts_params':{'Lasted':{'el_name':'TimeRange'},
                            'JobsDuration':{'el_name':'TimeRange'},
                            'JobsNr':{'el_name':'Range'}},
            'subclass_params':{'Waste':{'dicts_params':{'idle':{'el_name':'Fraction'},
                                                        'validation':{'el_name':'Fraction'},
                                                        'badput':{'el_name':'Fraction'},
                                                        'nosuccess':{'el_name':'Fraction'}}},
                               'WasteTime':{'dicts_params':{'idle':{'el_name':'Fraction'},
                                                            'validation':{'el_name':'Fraction'},
                                                            'badput':{'el_name':'Fraction'},
                                                            'nosuccess':{'el_name':'Fraction'}}}
                               }
            }



##################################################
def tmp2final(fname):
    try:
        os.remove(fname+"~")
    except:
        pass

    try:
        os.rename(fname,fname+"~")
    except:
        pass

    try:
      os.rename(fname+".tmp",fname)
    except:
      print "Failed renaming %s.tmp into %s"%(fname,fname)
    return


##################################################

# global configuration of the module
monitoringConfig=MonitoringConfig()
<|MERGE_RESOLUTION|>--- conflicted
+++ resolved
@@ -12,7 +12,6 @@
 #   Igor Sfiligoi (Dec 11th 2006)
 #
 
-<<<<<<< HEAD
 import os
 import os.path
 import re
@@ -24,19 +23,12 @@
 import random
 import fcntl
 import traceback
-import xmlFormat
-import timeConversion
-import rrdSupport
-import logSupport
-import glideFactoryLib
-=======
-import os,os.path
-import re,time,copy,string,math,random,fcntl
-from glideinwms.lib import xmlFormat,timeConversion
+
+from glideinwms.lib import timeConversion
+from glideinwms.lib import xmlFormat
 from glideinwms.lib import rrdSupport
 from glideinwms.lib import logSupport
 from glideinwms.factory import glideFactoryLib
->>>>>>> 20037ad1
 
 # list of rrd files that each site has
 rrd_list = ('Status_Attributes.rrd', 'Log_Completed.rrd', 'Log_Completed_Stats.rrd', 'Log_Completed_WasteTime.rrd', 'Log_Counts.rrd')
