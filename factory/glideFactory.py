--- conflicted
+++ resolved
@@ -778,11 +778,8 @@
         os.setpgid(0, 0)
     signal.signal(signal.SIGTERM, termsignal)
     signal.signal(signal.SIGQUIT, termsignal)
-<<<<<<< HEAD
     signal.signal(signal.SIGHUP,  hupsignal)
 
-=======
->>>>>>> bb709691
     try:
         main(sys.argv[1])
     except KeyboardInterrupt, e:
