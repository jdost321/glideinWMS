#
# Project:
#   glideinWMS
#
# File Version:
#
# Description:
#   This module implements the functions needed to keep the
#   required number of idle glideins
#   It also has support for glidein sanitizing
#
# Author:
#   Igor Sfiligoi (Sept 7th 2006)
#

import os
import sys
import time
import re
import pwd
import binascii
import condorExe
import condorPrivsep
import logSupport
import condorMonitor
import condorManager
import glideFactoryConfig
import base64
import string
import timeConversion
import traceback


from tarSupport import GlideinTar

MY_USERNAME = pwd.getpwuid(os.getuid())[0]

############################################################
#
# Configuration
#
############################################################

class FactoryConfig:
    def __init__(self):
        # set default values
        # user should modify if needed

        # The name of the attribute that identifies the glidein
        self.factory_schedd_attribute = "GlideinFactory"
        self.glidein_schedd_attribute = "GlideinName"
        self.entry_schedd_attribute = "GlideinEntryName"
        self.client_schedd_attribute = "GlideinClient"
        self.frontend_name_attribute = "GlideinFrontendName"
        #self.x509id_schedd_attribute = "GlideinX509Identifier"
        self.credential_id_schedd_attribute = "GlideinCredentialIdentifier"
        #self.x509secclass_schedd_attribute = "GlideinX509SecurityClass"
        self.credential_secclass_schedd_attribute = "GlideinSecurityClass"

        self.factory_startd_attribute = "GLIDEIN_Factory"
        self.glidein_startd_attribute = "GLIDEIN_Name"
        self.entry_startd_attribute = "GLIDEIN_Entry_Name"
        self.client_startd_attribute = "GLIDEIN_Client"
        self.schedd_startd_attribute = "GLIDEIN_Schedd"
        self.clusterid_startd_attribute = "GLIDEIN_ClusterId"
        self.procid_startd_attribute = "GLIDEIN_ProcId"

        self.count_env = 'GLIDEIN_COUNT'

        self.submit_fname = "job_submit.sh"


        # Stale value settings, in seconds
        self.stale_maxage = { 1:7 * 24 * 3600, # 1 week for idle
                            2:31 * 24 * 3600, # 1 month for running
                           - 1:2 * 3600}         # 2 hours for unclaimed (using special value -1 for this)

        # Sleep times between commands
        self.submit_sleep = 0.2
        self.remove_sleep = 0.2
        self.release_sleep = 0.2

        # Max commands per cycle
        self.max_submits = 100
        self.max_cluster_size = 10
        self.max_removes = 5
        self.max_releases = 20

        # monitoring objects
        # create them for the logging to occur
        self.client_internals = None
        self.client_stats = None # this one is indexed by client name
        self.qc_stats = None     # this one is indexed by security class
        self.log_stats = None
        self.rrd_stats = None

        self.supported_signtypes = ['sha1']

        # who am I
        self.factory_name = None
        self.glidein_name = None
        # do not add the entry_name, as we may decide someday to share
        # the same process between multiple entries

        # used directories
        self.submit_dir = None
        self.log_base_dir = None
        self.client_log_base_dir = None
        self.client_proxies_base_dir = None

    def config_whoamI(self, factory_name, glidein_name):
        self.factory_name = factory_name
        self.glidein_name = glidein_name

    def config_dirs(self, submit_dir, log_base_dir, client_log_base_dir, client_proxies_base_dir):
        self.submit_dir = submit_dir
        self.log_base_dir = log_base_dir
        self.client_log_base_dir = client_log_base_dir
        self.client_proxies_base_dir = client_proxies_base_dir

    def config_submit_freq(self, sleepBetweenSubmits, maxSubmitsXCycle):
        self.submit_sleep = sleepBetweenSubmits
        self.max_submits = maxSubmitsXCycle

    def config_remove_freq(self, sleepBetweenRemoves, maxRemovesXCycle):
        self.remove_sleep = sleepBetweenRemoves
        self.max_removes = maxRemovesXCycle

    def get_client_log_dir(self, entry_name, username):
        log_dir = os.path.join(self.client_log_base_dir, "user_%s/glidein_%s/entry_%s" % (username, self.glidein_name, entry_name))
        return log_dir

    def get_client_proxies_dir(self, username):
        proxy_dir = os.path.join(self.client_proxies_base_dir, "user_%s/glidein_%s" % (username, self.glidein_name))
        return proxy_dir


# global configuration of the module
factoryConfig = FactoryConfig()

############################################################
#
def secClass2Name(client_security_name, proxy_security_class):
    return "%s_%s" % (client_security_name, proxy_security_class)

############################################################
#

############################################################
#
# User functions
#
############################################################

def getCondorQData(entry_name,
                   client_name, # if None, return all clients
                   schedd_name):

    """ 
    Get Condor data, given the glidein name
    To be passed to the main functions
    """

    global factoryConfig

    if client_name == None:
        client_constraint = ""
    else:
        client_constraint = ' && (%s =?= "%s")' % (factoryConfig.client_schedd_attribute, client_name)

    q_glidein_constraint = '(%s =?= "%s") && (%s =?= "%s") && (%s =?= "%s")%s && (%s =!= UNDEFINED)' % \
        (factoryConfig.factory_schedd_attribute,
         factoryConfig.factory_name,
         factoryConfig.glidein_schedd_attribute,
         factoryConfig.glidein_name,
         factoryConfig.entry_schedd_attribute,
         entry_name,
         client_constraint,
         factoryConfig.credential_id_schedd_attribute)
    q_glidein_format_list = [("JobStatus", "i"), ("GridJobStatus", "s"), ("ServerTime", "i"), ("EnteredCurrentStatus", "i"),
                             (factoryConfig.credential_id_schedd_attribute, "s"), ("HoldReasonCode", "i"), ("HoldReasonSubCode", "i"),
                             (factoryConfig.frontend_name_attribute, "s"),
                             (factoryConfig.client_schedd_attribute, "s"),
                             (factoryConfig.credential_secclass_schedd_attribute, "s")]

    q = condorMonitor.CondorQ(schedd_name)
    q.factory_name = factoryConfig.factory_name
    q.glidein_name = factoryConfig.glidein_name
    q.entry_name = entry_name
    q.client_name = client_name
    q.load(q_glidein_constraint, q_glidein_format_list)
    return q


def getQProxSecClass(condorq, client_name, proxy_security_class,
                     client_schedd_attribute=None, # if None, use the global one
                     credential_secclass_schedd_attribute=None): # if None, use the global one
    """
    Get the current queue status for client and security class.
    """

    if client_schedd_attribute == None:
        csa_str = factoryConfig.client_schedd_attribute
    else:
        csa_str = client_schedd_attribute

    if credential_secclass_schedd_attribute == None:
        xsa_str = factoryConfig.credential_secclass_schedd_attribute
    else:
        xsa_str = credential_secclass_schedd_attribute

    entry_condorQ = condorMonitor.SubQuery(condorq, lambda d:(d.has_key(csa_str) and (d[csa_str] == client_name) and
                                                           d.has_key(xsa_str) and (d[xsa_str] == proxy_security_class)))
    entry_condorQ.schedd_name = condorq.schedd_name
    entry_condorQ.factory_name = condorq.factory_name
    entry_condorQ.glidein_name = condorq.glidein_name
    entry_condorQ.entry_name = condorq.entry_name
    entry_condorQ.client_name = condorq.client_name
    entry_condorQ.load()
    return entry_condorQ

def getQStatus(condorq):
    qc_status = condorMonitor.Summarize(condorq, hash_status).countStored()
    return qc_status

def getQStatusStale(condorq):
    qc_status = condorMonitor.Summarize(condorq, hash_statusStale).countStored()
    return qc_status

def getCondorStatusData(entry_name, client_name, pool_name=None,
                        factory_startd_attribute=None, # if None, use the global one
                        glidein_startd_attribute=None, # if None, use the global one
                        entry_startd_attribute=None, # if None, use the global one
                        client_startd_attribute=None):  # if None, use the global one
    global factoryConfig

    if factory_startd_attribute == None:
        fsa_str = factoryConfig.factory_startd_attribute
    else:
        fsa_str = factory_startd_attribute

    if glidein_startd_attribute == None:
        gsa_str = factoryConfig.glidein_startd_attribute
    else:
        gsa_str = glidein_startd_attribute

    if entry_startd_attribute == None:
        esa_str = factoryConfig.entry_startd_attribute
    else:
        esa_str = entry_startd_attribute

    if client_startd_attribute == None:
        csa_str = factoryConfig.client_startd_attribute
    else:
        csa_str = client_startd_attribute

    status_glidein_constraint = '(%s =?= "%s") && (%s =?= "%s") && (%s =?= "%s") && (%s =?= "%s")' % \
        (fsa_str, factoryConfig.factory_name, gsa_str, factoryConfig.glidein_name, esa_str, entry_name, csa_str, client_name)
    status = condorMonitor.CondorStatus(pool_name=pool_name)
    status.factory_name = factoryConfig.factory_name
    status.glidein_name = factoryConfig.glidein_name
    status.entry_name = entry_name
    status.client_name = client_name
    status.load(status_glidein_constraint)
    return status


#
# Create/update the proxy file
# returns the proxy fname
def update_x509_proxy_file(entry_name, username, client_id, proxy_data):

    proxy_dir = factoryConfig.get_client_proxies_dir(username)
    fname_short = 'x509_%s.proxy' % escapeParam(client_id)
    fname = os.path.join(proxy_dir, fname_short)

    if username != MY_USERNAME:
        # use privsep
        # all args go through the environment, so they are protected
        update_proxy_env = ['HEXDATA=%s' % binascii.b2a_hex(proxy_data), 'FNAME=%s' % fname]
        for var in ('PATH', 'LD_LIBRARY_PATH', 'PYTHON_PATH'):
            if os.environ.has_key(var):
                update_proxy_env.append('%s=%s' % (var, os.environ[var]))

        try:
            condorPrivsep.execute(username, factoryConfig.submit_dir, os.path.join(factoryConfig.submit_dir, 'update_proxy.py'), ['update_proxy.py'], update_proxy_env)
        except condorPrivsep.ExeError, e:
            raise RuntimeError, "Failed to update proxy %s in %s (user %s): %s" % (client_id, proxy_dir, username, e)
        except:
            raise RuntimeError, "Failed to update proxy %s in %s (user %s): Unknown privsep error" % (client_id, proxy_dir, username)
        return fname
    else:
        # do it natively when you can
        if not os.path.isfile(fname):
            # new file, create
            fd = os.open(fname, os.O_CREAT | os.O_WRONLY, 0600)
            try:
                os.write(fd, proxy_data)
            finally:
                os.close(fd)
            return fname

        # old file exists, check if same content
        fl = open(fname, 'r')
        try:
            old_data = fl.read()
        finally:
            fl.close()
        if proxy_data == old_data:
            # nothing changed, done
            return fname

        #
        # proxy changed, neeed to update
        #

        # remove any previous backup file
        try:
            os.remove(fname + ".old")
        except:
            pass # just protect

        # create new file
        fd = os.open(fname + ".new", os.O_CREAT | os.O_WRONLY, 0600)
        try:
            os.write(fd, proxy_data)
        finally:
            os.close(fd)

        # move the old file to a tmp and the new one into the official name
        try:
            os.rename(fname, fname + ".old")
        except:
            pass # just protect
        os.rename(fname + ".new", fname)
        return fname

    # end of update_x509_proxy_file
    # should never reach this point

#
# Main function
#   Will keep the required number of Idle glideins
#
class ClientWeb:
    def __init__(self, client_web_url, client_signtype, client_descript, client_sign,
                 client_group, client_group_web_url, client_group_descript, client_group_sign):

        if not (client_signtype in factoryConfig.supported_signtypes):
            raise ValueError, "Signtype '%s' not supported!" % client_signtype

        self.url = client_web_url
        self.signtype = client_signtype
        self.descript = client_descript
        self.sign = client_sign

        self.group_name = client_group
        self.group_url = client_group_web_url
        self.group_descript = client_group_descript
        self.group_sign = client_group_sign

    def get_glidein_args(self):
        return ["-clientweb", self.url, "-clientsign", self.sign, "-clientsigntype",
                self.signtype, "-clientdescript", self.descript,
                "-clientgroup", self.group_name, "-clientwebgroup", self.group_url, "-clientsigngroup",
                 self.group_sign, "-clientdescriptgroup", self.group_descript]


def keepIdleGlideins(client_condorq, client_int_name,
                     req_min_idle, req_max_glideins, remove_excess,
                     submit_credentials, glidein_totals, frontend_name,
                     client_web, params):
    """
    Looks at the status of the queue and determines how many glideins to submit.  Returns the number of newly submitted glideins.
    
    If the system is unable to submit glideins because has reached one of the limits (request, entry, frontend:security_class), and
    the frontend asks for removal (RemoveExcess) in the request, it will try to remove excess glideins.  

    @type client_condorq: CondorQ
    @param client_condorq: Condor queue filtered by security class
    @type client_int_name: string
    @param client_int_name: internal representation of the client name
    @type req_min_idle: int
    @param req_min_idle: min number of idle glideins needed from the frontend request
    @type req_max_glideins: int
    @param req_max_glideins: max number of running glideins allowed in the frontend request
    @type submit_credentials: SubmitCredentials
    @param submit_credentials: all the information needed to submit the glideins
    @type glidein_totals: GlideinTotals
    @param glidein_totals: entry and frontend glidein counts
    @type frontend_name: string
    @param frontend_name: frontend name, used to map frontend totals in glidein_totals ("frontend:sec_class")
    @type client_web: glideFactoryLib.ClientWeb 
    @param client_web: client web values
    @type params: dict
    @param params: params from the entry configuration or frontend to be passed to the glideins

    Can throw a condorExe.ExeError
    """
    global factoryConfig

    # Filter out everything but the proper credential identifier.  Need to determine how many more glideins are needed to match this
    #    request min_idle and max_glidiens
    condorq = condorMonitor.SubQuery(client_condorq, lambda d:(d[factoryConfig.credential_id_schedd_attribute] == submit_credentials.id))
    condorq.schedd_name = client_condorq.schedd_name
    condorq.factory_name = client_condorq.factory_name
    condorq.glidein_name = client_condorq.glidein_name
    condorq.entry_name = client_condorq.entry_name
    condorq.client_name = client_condorq.client_name
    condorq.credentials_id = submit_credentials.id
    condorq.load()

    # Check that have not exceeded max held for this security class
    if glidein_totals.has_sec_class_exceeded_max_held(frontend_name):
        # Too many held, don't submit
        logSupport.log.info("Too many held glideins for this security class: %i=held %i=max_held" % (glidein_totals.entry_held, glidein_totals.get_max_held(frontend_name)))
        return clean_glidein_queue(remove_excess, glidein_totals, condorq, req_min_idle, req_max_glideins, frontend_name)

    # Count glideins for this request credential by status
    qc_status = getQStatus(condorq)

    # Held==JobStatus(5)
    q_held_glideins = 0
    if qc_status.has_key(5):
        q_held_glideins = qc_status[5]
    # Idle==Jobstatus(1)
    sum_idle_count(qc_status)
    q_idle_glideins = qc_status[1]
    # Running==Jobstatus(2)
    q_running_glideins = 0
    if qc_status.has_key(2):
        q_running_glideins = qc_status[2]

    # Determine how many more idle glideins we need in requested idle (we may already have some)
    add_glideins = req_min_idle - q_idle_glideins

    if add_glideins <= 0:
        # Have enough idle, don't submit
        logSupport.log.info("Have enough glideins: %i=idle %i=req_idle, not submitting" % (q_idle_glideins, req_min_idle))
        return clean_glidein_queue(remove_excess, glidein_totals, condorq, req_min_idle, req_max_glideins, frontend_name)
    else:
        # Need more idle

        # Check that adding more idle doesn't exceed request max_glideins
        if q_idle_glideins + q_held_glideins + q_running_glideins + add_glideins >= req_max_glideins:
            # Exceeded limit, try to adjust
            add_glideins = req_max_glideins - q_idle_glideins - q_held_glideins - q_running_glideins

            if add_glideins <= 0:
                # Have hit request limit, cannot submit
                logSupport.log.info("Additional idle glideins %s needed exceeds request max_glideins limits %s, not submitting" % (add_glideins, req_max_glideins))
                return clean_glidein_queue(remove_excess, glidein_totals, condorq, req_min_idle, req_max_glideins, frontend_name)

    # Have a valid idle number to request
    # Check that adding more doesn't exceed frontend:sec_class and entry limits
    add_glideins = glidein_totals.can_add_idle_glideins(add_glideins, frontend_name)
    if add_glideins <= 0:
        # Have hit entry or frontend:sec_class limit, cannot submit
        logSupport.log.info("Additional idle glideins %i needed exceeds entry and/or frontend security class limits, not submitting" % add_glideins)
        return clean_glidein_queue(remove_excess, glidein_totals, condorq, req_min_idle, req_max_glideins, frontend_name)
    else:
        # If we are requesting more than the maximum glideins that we can submit at one time, then set to the max submit number
        #   this helps to keep one frontend/request from getting all the glideins
        if add_glideins > factoryConfig.max_submits:
            add_glideins = factoryConfig.max_submits
            logSupport.log.debug("Additional idle glideins exceeded entry max submit limits %s, adjusted add_glideins to entry max submit rate" % factoryConfig.max_submits)

    try:
        logSupport.log.debug("Submitting %i glideins" % add_glideins)
        submitGlideins(condorq.entry_name, client_int_name, add_glideins, frontend_name, submit_credentials, client_web, params)
        glidein_totals.add_idle_glideins(add_glideins, frontend_name)
        return add_glideins # exit, some submitted
    except RuntimeError, e:
        logSupport.log.warning("%s" % e)
        return 0 # something is wrong... assume 0 and exit
    except:
        logSupport.log.warning("Unexpected error in glideFactoryLib.submitGlideins")
        return 0 # something is wrong... assume 0 and exit

    return 0


def clean_glidein_queue(remove_excess, glidein_totals, condorQ, req_min_idle, req_max_glideins, frontend_name):
    """
    Cleans up the glideins queue (removes any excesses) per the frontend request.
    
    We are not adjusting the glidein totals with what has been removed from the queue.  It may take a cycle (or more)
    for these totals to occur so it would be difficult to reflect the true state of the system.   
    """

    # KEL passed the whole glidein totals obj in case we want to adjust entry/fe:sec_class totals?
    sec_class_idle = glidein_totals.frontend_limits[frontend_name]['idle']
    sec_class_held = glidein_totals.frontend_limits[frontend_name]['held']
    sec_class_running = glidein_totals.frontend_limits[frontend_name]['running']

    remove_excess_wait = False
    remove_excess_idle = False
    remove_excess_running = False
    if remove_excess == 'WAIT':
        remove_excess_wait = True
    elif remove_excess == 'IDLE':
        remove_excess_wait = True
        remove_excess_idle = True
    elif remove_excess == 'ALL':
        remove_excess_wait = True
        remove_excess_idle = True
        remove_excess_running = True
    else:
        if remove_excess != 'NO':
            logSupport.log.info("Unknown RemoveExcess provided in the request '%s', assuming 'NO'" % remove_excess)

    if (((remove_excess_wait or remove_excess_idle) and (sec_class_idle > req_min_idle)) or
          (remove_excess_running and ((sec_class_running + sec_class_idle) > req_max_glideins))):
        # too many glideins, remove
        remove_nr = sec_class_idle - req_min_idle
        if (remove_excess_running and ((sec_class_running + sec_class_idle) > req_max_glideins)):

            remove_all_nr = (sec_class_running + sec_class_idle) - req_max_glideins
            if remove_all_nr > remove_nr:
                # if we are past max_run, then min_idle does not make sense to start with
                remove_nr = remove_all_nr

        idle_list = extractIdleUnsubmitted(condorQ)

        if remove_excess_wait and (len(idle_list) > 0):
            # remove unsubmitted first, if any
            if len(idle_list) > remove_nr:
                idle_list = idle_list[:remove_nr] #shorten

            stat_str = "min_idle=%i, idle=%i, unsubmitted=%i" % (req_min_idle, sec_class_idle, len(idle_list))
            logSupport.log.info("Too many glideins: %s" % stat_str)
            logSupport.log.info("Removing %i unsubmitted idle glideins" % len(idle_list))
            removeGlideins(condorQ.schedd_name, idle_list)
            return 1 # stop here... the others will be retried in next round, if needed

        idle_list = extractIdleQueued(condorQ)
        if remove_excess_idle and (len(idle_list) > 0):
            # no unsubmitted, go for all the others now
            if len(idle_list) > remove_nr:
                idle_list = idle_list[:remove_nr] #shorten
            stat_str = "min_idle=%i, idle=%i, unsubmitted=%i" % (req_min_idle, sec_class_idle, 0)
            logSupport.log.info("Too many glideins: %s" % stat_str)
            logSupport.log.info("Removing %i idle glideins" % len(idle_list))
            removeGlideins(condorQ.schedd_name, idle_list)
            return 1 # exit, even if no submitted

        if remove_excess_running:
            # no idle left, remove anything you can
            stat_str = "idle=%i, running=%i, max_running=%i" % (sec_class_idle, sec_class_running, req_max_glideins)
            logSupport.log.info("Too many glideins: %s" % stat_str)

            run_list = extractRunSimple(condorQ)
            if len(run_list) > remove_nr:
                run_list = run_list[:remove_nr] #shorten
            logSupport.log.info("Removing %i running glideins" % len(run_list))

            rm_list = run_list

            # Remove Held as well
            # No reason to keep them alive if we are about to kill running glideins anyhow

            # Check if there are held glideins that are not recoverable
            unrecoverable_held_list = extractUnrecoverableHeldSimple(condorQ)
            if len(unrecoverable_held_list) > 0:
                logSupport.log.info("Removing %i unrecoverable held glideins" % len(unrecoverable_held_list))
                rm_list += unrecoverable_held_list

            # Check if there are held glideins
            held_list = extractRecoverableHeldSimple(condorQ)
            if len(held_list) > 0:
                logSupport.log.info("Removing %i held glideins" % len(held_list))
                rm_list += held_list

            removeGlideins(condorQ.schedd_name, rm_list)
            return 1 # exit, even if no submitted

    elif remove_excess_running and (req_max_glideins == 0) and (sec_class_held > 0):
        # no glideins desired, remove all held
        # (only held should be left at this point... idle and running addressed above) 

        # Check if there are held glideins that are not recoverable
        unrecoverable_held_list = extractUnrecoverableHeldSimple(condorQ)
        if len(unrecoverable_held_list) > 0:
            logSupport.log.info("Removing %i unrecoverable held glideins" % len(unrecoverable_held_list))

        # Check if there are held glideins
        held_list = extractRecoverableHeldSimple(condorQ)
        if len(held_list) > 0:
            logSupport.log.info("Removing %i held glideins" % len(held_list))

        removeGlideins(condorQ.schedd_name, unrecoverable_held_list + held_list)
        return 1 # exit, even if no submitted

    return 0


# Sanitizing function
#   Can be used if we the glidein connect to a reachable Collector
def sanitizeGlideins(condorq, status):
    global factoryConfig

    # Check if some glideins have been in idle state for too long
    stale_list = extractStale(condorq, status)
    if len(stale_list) > 0:
        logSupport.log.warning("Found %i stale glideins" % len(stale_list))
        removeGlideins(condorq.schedd_name, stale_list)

    # Check if some glideins have been in running state for too long
    runstale_list = extractRunStale(condorq)
    if len(runstale_list) > 0:
        logSupport.log.warning("Found %i stale (>%ih) running glideins" % (len(runstale_list), factoryConfig.stale_maxage[2] / 3600))
        removeGlideins(condorq.schedd_name, runstale_list)

    # Check if there are held glideins that are not recoverable
    unrecoverable_held_list = extractUnrecoverableHeld(condorq, status)
    if len(unrecoverable_held_list) > 0:
        logSupport.log.warning("Found %i unrecoverable held glideins" % len(unrecoverable_held_list))
        removeGlideins(condorq.schedd_name, unrecoverable_held_list, force=False)

    # Check if there are held glideins
    held_list = extractRecoverableHeld(condorq, status)
    if len(held_list) > 0:
        logSupport.log.warning("Found %i held glideins" % len(held_list))
        releaseGlideins(condorq.schedd_name, held_list)

    # Now look for VMs that have not been claimed for a long time
    staleunclaimed_list = extractStaleUnclaimed(condorq, status)
    if len(staleunclaimed_list) > 0:
        logSupport.log.warning("Found %i stale unclaimed glideins" % len(staleunclaimed_list))
        removeGlideins(condorq.schedd_name, staleunclaimed_list)

    #
    # A check of glideins in "Running" state but not in status
    # should be implemented, too
    # However, it needs some sort of history to account for
    # temporary network outages
    #

    return

def sanitizeGlideinsSimple(condorq):
    global factoryConfig

    # Check if some glideins have been in idle state for too long
    stale_list = extractStaleSimple(condorq)
    if len(stale_list) > 0:
        logSupport.log.warning("Found %i stale glideins" % len(stale_list))
        removeGlideins(condorq.schedd_name, stale_list)

    # Check if some glideins have been in running state for too long
    runstale_list = extractRunStale(condorq)
    if len(runstale_list) > 0:
        logSupport.log.warning("Found %i stale (>%ih) running glideins" % (len(runstale_list), factoryConfig.stale_maxage[2] / 3600))
        removeGlideins(condorq.schedd_name, runstale_list)

    # Check if there are held glideins that are not recoverable
    unrecoverable_held_list = extractUnrecoverableHeldSimple(condorq)
    if len(unrecoverable_held_list) > 0:
        logSupport.log.warning("Found %i unrecoverable held glideins" % len(unrecoverable_held_list))
        removeGlideins(condorq.schedd_name, unrecoverable_held_list, force=False)

    # Check if there are held glideins
    held_list = extractRecoverableHeldSimple(condorq)
    if len(held_list) > 0:
        logSupport.log.warning("Found %i held glideins" % len(held_list))
        releaseGlideins(condorq.schedd_name, held_list)

    return

def logStats(condorq, condorstatus, client_int_name, client_security_name, proxy_security_class):
    global factoryConfig
    #
    # First check if we have enough glideins in the queue
    #

    # Count glideins by status
    qc_status = getQStatus(condorq)
    sum_idle_count(qc_status)
    if condorstatus != None:
        s_running_str = " collector running %s" % len(condorstatus.fetchStored().keys())
    else:
        s_running_str = "" # not monitored

    logSupport.log.info("Client %s (secid: %s_%s) schedd status %s%s" % (client_int_name, client_security_name,
                                                                         proxy_security_class, qc_status, s_running_str))
    if factoryConfig.qc_stats != None:
        client_log_name = secClass2Name(client_security_name, proxy_security_class)
        factoryConfig.client_stats.logSchedd(client_int_name, qc_status)
        factoryConfig.qc_stats.logSchedd(client_log_name, qc_status)

    return

#def logWorkRequests(work):
#    for work_key in work.keys():
#        if work[work_key]['requests'].has_key('IdleGlideins'):
#            log_files.logActivity(Support.log.infoesting %i glideins"%(work[work_key]['internals']["ClientName"],work[work_key]['requests']['IdleGlideins']))
#            log_files.logActivilogSupport.log.infok[work_key]['params'])
#            log_files.logActivilogSupport.log.info Names: %s"%work[work_key]['params_decrypted'].keys()) # cannot log decrypted ones... they are most likely sensitive
#            factoryConfig.qc_stats.logRequest(work[work_key]['internals']["ClientName"],work[work_key]['requests'],work[work_key]['params'])
#            factoryConfig.qc_stats.logClientMonitor(work[work_key]['internals']["ClientName"],work[work_key]['monitor'],work[work_key]['internals'])

def logWorkRequest(client_int_name, client_security_name, proxy_security_class,
                   req_idle, req_max_run, work_el, fraction=1.0):
    # temporary workaround; the requests should always be processed at the caller level
    if work_el['requests'].has_key('RemoveExcess'):
        remove_excess = work_el['requests']['RemoveExcess']
    else:
        remove_excess = 'NO'

    client_log_name = secClass2Name(client_security_name, proxy_security_class)

    logSupport.log.info("Client %s (secid: %s) requesting %i glideins, max running %i, remove excess '%s'" % (client_int_name, client_log_name, req_idle, req_max_run, remove_excess))
    logSupport.log.info("  Params: %s" % work_el['params'])
    logSupport.log.info("  Decrypted Param Names: %s" % work_el['params_decrypted'].keys()) # cannot log decrypted ones... they are most likely sensitive

    reqs = {'IdleGlideins':req_idle, 'MaxGlideins':req_max_run}
    factoryConfig.client_stats.logRequest(client_int_name, reqs)
    factoryConfig.qc_stats.logRequest(client_log_name, reqs)

    factoryConfig.client_stats.logClientMonitor(client_int_name, work_el['monitor'], work_el['internals'], fraction)
    factoryConfig.qc_stats.logClientMonitor(client_log_name, work_el['monitor'], work_el['internals'], fraction)

############################################################
#
# I N T E R N A L - Do not use
#
############################################################

#condor_status_strings = {0:"Wait",1:"Idle", 2:"Running", 3:"Removed", 4:"Completed", 5:"Held", 6:"Suspended", 7:"Assigned"}
#myvm_status_strings = {-1:"Unclaimed}

#
# Hash functions
#

def get_status_glideidx(el):
    global factoryConfig
    return (el[factoryConfig.clusterid_startd_attribute], el[factoryConfig.procid_startd_attribute])

# Split idle depending on GridJobStatus
#   1001 : Unsubmitted
#   1002 : Submitted/Pending
#   1010 : Staging in
#   1100 : Other
#   4010 : Staging out
# All others just return the JobStatus
def hash_status(el):
    job_status = el["JobStatus"]
    if job_status == 1:
        # idle jobs, look of GridJobStatus
        if el.has_key("GridJobStatus"):
            grid_status = str(el["GridJobStatus"]).upper()
            if grid_status in ("PENDING", "INLRMS: Q", "PREPARED", "SUBMITTING", "IDLE", "SUSPENDED", "REGISTERED"):
                return 1002
            elif grid_status in ("STAGE_IN", "PREPARING", "ACCEPTING"):
                return 1010
            else:
                return 1100
        else:
            return 1001
    elif job_status == 2:
        # count only real running, all others become Other
        if el.has_key("GridJobStatus"):
            grid_status = str(el["GridJobStatus"]).upper()
            if grid_status in ("ACTIVE", "REALLY-RUNNING", "INLRMS: R", "RUNNING"):
                return 2
            elif grid_status in ("STAGE_OUT", "INLRMS: E", "EXECUTED", "FINISHING", "DONE"):
                return 4010
            else:
                return 1100
        else:
            return 2
    else:
        # others just pass over
        return job_status

# helper function that sums up the idle states
def sum_idle_count(qc_status):
    #   Idle==Jobstatus(1)
    #   Have to integrate all the variants
    qc_status[1] = 0
    for k in qc_status.keys():
        if (k >= 1000) and (k < 1100):
            qc_status[1] += qc_status[k]
    return

def hash_statusStale(el):
    global factoryConfig
    age = el["ServerTime"] - el["EnteredCurrentStatus"]
    jstatus = el["JobStatus"]
    if factoryConfig.stale_maxage.has_key(jstatus):
        return [jstatus, age > factoryConfig.stale_maxage[jstatus]]
    else:
        return [jstatus, 0] # others are not stale


#
# diffList == base_list - subtract_list
#

def diffList(base_list, subtract_list):
    if len(subtract_list) == 0:
        return base_list # nothing to do

    out_list = []
    for i in base_list:
        if not (i in subtract_list):
            out_list.append(i)

    return out_list

#
# Extract functions
# Will compare with the status info to make sure it does not show good ones
#

# return list of glidein clusters within the search list
def extractRegistered(q, status, search_list):
    global factoryConfig
    sdata = status.fetchStored(lambda el:(el[factoryConfig.schedd_startd_attribute] == q.schedd_name) and (get_status_glideidx(el) in search_list))

    out_list = []
    for vm in sdata.keys():
        el = sdata[vm]
        i = get_status_glideidx(el)
        if not (i in out_list): # prevent duplicates from multiple VMs
            out_list.append(i)

    return out_list


def extractStale(q, status):
    # first find out the stale idle jids
    #  hash: (Idle==1, Stale==1)
    qstale = q.fetchStored(lambda el:(hash_statusStale(el) == [1, 1]))
    qstale_list = qstale.keys()

    # find out if any "Idle" glidein is running instead (in condor_status)
    sstale_list = extractRegistered(q, status, qstale_list)

    return diffList(qstale_list, sstale_list)

def extractStaleSimple(q):
    # first find out the stale idle jids
    #  hash: (Idle==1, Stale==1)
    qstale = q.fetchStored(lambda el:(hash_statusStale(el) == [1, 1]))
    qstale_list = qstale.keys()

    return qstale_list

def extractUnrecoverableHeld(q, status):
    # first find out the held jids that are not recoverable
    #  Held==5 and glideins are not recoverable
    #qheld=q.fetchStored(lambda el:(el["JobStatus"]==5 and isGlideinUnrecoverable(el["HeldReasonCode"],el["HoldReasonSubCode"])))
    qheld = q.fetchStored(lambda el:(el["JobStatus"] == 5 and isGlideinUnrecoverable(el)))
    qheld_list = qheld.keys()

    # find out if any "Held" glidein is running instead (in condor_status)
    sheld_list = extractRegistered(q, status, qheld_list)
    return diffList(qheld_list, sheld_list)

def extractUnrecoverableHeldSimple(q):
    #  Held==5 and glideins are not recoverable
    #qheld=q.fetchStored(lambda el:(el["JobStatus"]==5 and isGlideinUnrecoverable(el["HeldReasonCode"],el["HoldReasonSubCode"])))
    qheld = q.fetchStored(lambda el:(el["JobStatus"] == 5 and isGlideinUnrecoverable(el)))
    qheld_list = qheld.keys()
    return qheld_list

def extractRecoverableHeld(q, status):
    # first find out the held jids
    #  Held==5 and glideins are recoverable
    #qheld=q.fetchStored(lambda el:(el["JobStatus"]==5 and not isGlideinUnrecoverable(el["HeldReasonCode"],el["HoldReasonSubCode"])))
    qheld = q.fetchStored(lambda el:(el["JobStatus"] == 5 and not isGlideinUnrecoverable(el)))
    qheld_list = qheld.keys()

    # find out if any "Held" glidein is running instead (in condor_status)
    sheld_list = extractRegistered(q, status, qheld_list)

    return diffList(qheld_list, sheld_list)

def extractRecoverableHeldSimple(q):
    #  Held==5 and glideins are recoverable
    #qheld=q.fetchStored(lambda el:(el["JobStatus"]==5 and not isGlideinUnrecoverable(el["HeldReasonCode"],el["HoldReasonSubCode"])))
    qheld = q.fetchStored(lambda el:(el["JobStatus"] == 5 and not isGlideinUnrecoverable(el)))
    qheld_list = qheld.keys()
    return qheld_list

def extractHeld(q, status):

    # first find out the held jids
    #  Held==5
    qheld = q.fetchStored(lambda el:el["JobStatus"] == 5)
    qheld_list = qheld.keys()

    # find out if any "Held" glidein is running instead (in condor_status)
    sheld_list = extractRegistered(q, status, qheld_list)

    return diffList(qheld_list, sheld_list)

def extractHeldSimple(q):
    #  Held==5
    qheld = q.fetchStored(lambda el:el["JobStatus"] == 5)
    qheld_list = qheld.keys()
    return qheld_list

def extractIdleSimple(q):
    #  Idle==1
    qidle = q.fetchStored(lambda el:el["JobStatus"] == 1)
    qidle_list = qidle.keys()
    return qidle_list

def extractIdleUnsubmitted(q):
    #  1001 == Unsubmitted
    qidle = q.fetchStored(lambda el:hash_status(el) == 1001)
    qidle_list = qidle.keys()
    return qidle_list

def extractIdleQueued(q):
    #  All 1xxx but 1001
    qidle = q.fetchStored(lambda el:(hash_status(el) in (1002, 1010, 1100)))
    qidle_list = qidle.keys()
    return qidle_list

def extractNonRunSimple(q):
    #  Run==2
    qnrun = q.fetchStored(lambda el:el["JobStatus"] != 2)
    qnrun_list = qnrun.keys()
    return qnrun_list

def extractRunSimple(q):
    #  Run==2
    qrun = q.fetchStored(lambda el:el["JobStatus"] == 2)
    qrun_list = qrun.keys()
    return qrun_list

def extractRunStale(q):
    # first find out the stale running jids
    #  hash: (Running==2, Stale==1)
    qstale = q.fetchStored(lambda el:(hash_statusStale(el) == [2, 1]))
    qstale_list = qstale.keys()

    # no need to check with condor_status
    # these glideins were running for too long, period!
    return qstale_list

# helper function of extractStaleUnclaimed
def group_unclaimed(el_list):
    out = {"nr_vms":0, "nr_unclaimed":0, "min_unclaimed_time":1024 * 1024 * 1024}
    for el in el_list:
        out["nr_vms"] += 1
        if el["State"] == "Unclaimed":
            out["nr_unclaimed"] += 1
            unclaimed_time = el["LastHeardFrom"] - el["EnteredCurrentState"]
            if unclaimed_time < out["min_unclaimed_time"]:
                out["min_unclaimed_time"] = unclaimed_time
    return out

def extractStaleUnclaimed(q, status):
    global factoryConfig
    # first find out the active running jids
    #  hash: (Running==2, Stale==0)
    qsearch = q.fetchStored(lambda el:(hash_statusStale(el) == [2, 0]))
    search_list = qsearch.keys()

    # find out if any "Idle" glidein is running instead (in condor_status)
    global factoryConfig
    sgroup = condorMonitor.Group(status, lambda el:get_status_glideidx(el), group_unclaimed)
    sgroup.load(lambda el:(el[factoryConfig.schedd_startd_attribute] == q.schedd_name) and (get_status_glideidx(el) in search_list))
    sdata = sgroup.fetchStored(lambda el:(el["nr_unclaimed"] > 0) and (el["min_unclaimed_time"] > factoryConfig.stale_maxage[-1]))

    return sdata.keys()

############################################################
#
# Action functions
#
############################################################

def schedd_name2str(schedd_name):
    if schedd_name == None:
        return ""
    else:
        return "-name %s" % schedd_name

extractJobId_recmp = re.compile("^(?P<count>[0-9]+) job\(s\) submitted to cluster (?P<cluster>[0-9]+)\.$")
def extractJobId(submit_out):
    for line in submit_out:
        found = extractJobId_recmp.search(line[:-1])
        if found != None:
            return (long(found.group("cluster")), int(found.group("count")))
    raise condorExe.ExeError, "Could not find cluster info!"

escape_table = {'.':'.dot,',
                ',':'.comma,',
                '&':'.amp,',
                '\\':'.backslash,',
                '|':'.pipe,',
                "`":'.fork,',
                '"':'.quot,',
                "'":'.singquot,',
                '=':'.eq,',
                '+':'.plus,',
                '-':'.minus,',
                '<':'.lt,',
                '>':'.gt,',
                '(':'.open,',
                ')':'.close,',
                '{':'.gopen,',
                '}':'.gclose,',
                '[':'.sopen,',
                ']':'.sclose,',
                '#':'.comment,',
                '$':'.dollar,',
                '*':'.star,',
                '?':'.question,',
                '!':'.not,',
                '~':'.tilde,',
                ':':'.colon,',
                ';':'.semicolon,',
                ' ':'.nbsp,'}
def escapeParam(param_str):
    global escape_table
    out_str = ""
    for c in param_str:
        if escape_table.has_key(c):
            out_str = out_str + escape_table[c]
        else:
            out_str = out_str + c
    return out_str


# submit N new glideins
def submitGlideins(entry_name, client_name, nr_glideins, frontend_name,
                   submit_credentials, client_web, # None means client did not pass one, backwards compatibility
                   params):
    global factoryConfig

    # get the username
    username = submit_credentials.username

    # Need information from glidein.descript, job.descript, and signatures.sha1
    jobDescript = glideFactoryConfig.JobDescript(entry_name)
    schedd = jobDescript.data["Schedd"]

    # List of job ids that have been submitted - initialize to empty array
    submitted_jids = []

    try:
        exe_env = get_submit_environment(entry_name, client_name, submit_credentials, client_web, params)
    except Exception, e:
        msg = "Failed to setup execution environment.  Error:" % str(e)
        logSupport.log.error(msg)
        raise RuntimeError, msg

    try:
        nr_submitted = 0
        while (nr_submitted < nr_glideins):
            if nr_submitted != 0:
                time.sleep(factoryConfig.submit_sleep)

            nr_to_submit = (nr_glideins - nr_submitted)
            if nr_to_submit > factoryConfig.max_cluster_size:
                nr_to_submit = factoryConfig.max_cluster_size

            exe_env.append('GLIDEIN_COUNT=%s' % nr_to_submit)
            exe_env.append('GLIDEIN_FRONTEND_NAME=%s' % frontend_name)

            # check to see if the username for the proxy is the same as the factory username
            if username != MY_USERNAME:
                # no? use privsep
                # need to push all the relevant env variables through
                for var in os.environ.keys():
                    if ((var in ('PATH', 'LD_LIBRARY_PATH', 'X509_CERT_DIR')) or (var[:8] == '_CONDOR_') or (var[:7] == 'CONDOR_')):
                        if os.environ.has_key(var):
                            exe_env.append('%s=%s' % (var, os.environ[var]))
                try:
                    args = ["condor_submit", "-name", schedd, "entry_%s/job.condor" % entry_name]

                    msg = "About to submit using condorPrivsep::\n" \
                          "   username: %s\n" \
                          "   submit directory: %s\n" \
                          "   command: condor_submit\n" \
                          "   args: %s\n" \
                          "   exe_env: %s\n" \
                          "" % (username, factoryConfig.submit_dir, str(args), str(exe_env))
                    logSupport.log.debug(msg)

                    submit_out = condorPrivsep.condor_execute(username, factoryConfig.submit_dir, "condor_submit", args, env=exe_env)
                except condorPrivsep.ExeError, e:
                    submit_out = []
                    msg = "condor_submit failed (user %s): %s" % (username, str(e))
                    logSupport.log.error(msg)
                    logSupport.log.warning("condor_submit failed (user %s)" % username)
                    raise RuntimeError, msg
                except:
                    submit_out = []
                    msg = "condor_submit failed (user %s): Unknown privsep error" % username
                    logSupport.log.error(msg)
                    logSupport.log.warning(msg)
                    raise RuntimeError, msg
            else:
                # avoid using privsep, if possible
                try:
                    env = "; ".join(exe_env)
                    submit_out = condorExe.iexe_cmd("%s; condor_submit -name %s entry_%s/job.condor" % (env, schedd, entry_name))
                except condorExe.ExeError, e:
                    submit_out = []
                    msg = "condor_submit failed: %s" % str(e)
                    logSupport.log.error(msg)
                    raise RuntimeError, msg
                except Exception, e:
                    submit_out = []
                    msg = "condor_submit failed: Unknown error: %s" % str(e)
                    logSupport.log.error(msg)
                    raise RuntimeError, msg


            cluster, count = extractJobId(submit_out)
            for j in range(count):
                submitted_jids.append((cluster, j))
            nr_submitted += count
    finally:
        # write out no matter what
        logSupport.log.info("Submitted %i glideins to %s: %s" % (len(submitted_jids), schedd, submitted_jids))

# remove the glideins in the list
def removeGlideins(schedd_name, jid_list, force=False):
    ####
    # We are assuming the gfactory to be
    # a condor superuser and thus does not need
    # identity switching to remove jobs
    ####

    global factoryConfig

    removed_jids = []

    schedd_str = schedd_name2str(schedd_name)
    is_not_first = 0
    for jid in jid_list:
        if is_not_first:
            is_not_first = 1
            time.sleep(factoryConfig.remove_sleep)
        try:
            condorManager.condorRemoveOne("%li.%li" % (jid[0], jid[1]), schedd_name)
            removed_jids.append(jid)

            # Force the removal if requested
            if force == True:
                try:
                    logSupport.log.info("Forcing the removal of glideins in X state")
                    condorManager.condorRemoveOne("%li.%li" % (jid[0], jid[1]), schedd_name, do_forcex=True)
                except condorExe.ExeError, e:
                    logSupport.log.warning("Forcing the removal of glideins in %s.%s state failed" % (jid[0], jid[1]))

        except condorExe.ExeError, e:
            # silently ignore errors, and try next one
            logSupport.log.warning("removeGlidein(%s,%li.%li): %s" % (schedd_name, jid[0], jid[1], e))

        if len(removed_jids) >= factoryConfig.max_removes:
            break # limit reached, stop


    logSupport.log.info("Removed %i glideins on %s: %s" % (len(removed_jids), schedd_name, removed_jids))

# release the glideins in the list
def releaseGlideins(schedd_name, jid_list):
    ####
    # We are assuming the gfactory to be
    # a condor superuser and thus does not need
    # identity switching to release jobs
    ####

    global factoryConfig

    released_jids = []

    schedd_str = schedd_name2str(schedd_name)
    is_not_first = 0
    for jid in jid_list:
        if is_not_first:
            is_not_first = 1
            time.sleep(factoryConfig.release_sleep)
        try:
            condorManager.condorReleaseOne("%li.%li" % (jid[0], jid[1]), schedd_name)
            released_jids.append(jid)
        except condorExe.ExeError, e:
            logSupport.log.warning("releaseGlidein(%s,%li.%li): %s" % (schedd_name, jid[0], jid[1], e))

        if len(released_jids) >= factoryConfig.max_releases:
            break # limit reached, stop
    logSupport.log.info("Released %i glideins on %s: %s" % (len(released_jids), schedd_name, released_jids))

def get_submit_environment(entry_name, client_name, submit_credentials, client_web, params):
    try:
        # Need information from glidein.descript, job.descript, and signatures.sha1
        glideinDescript = glideFactoryConfig.GlideinDescript()
        jobDescript = glideFactoryConfig.JobDescript(entry_name)
        signatures = glideFactoryConfig.SignatureFile()

        # this is the parameter list that will be added to the arguments for glidein_startup.sh
        params_str = ""
        # if client_web has been provided, get the arguments and add them to the string
        if client_web != None:
            params_str = " ".join(client_web.get_glidein_args())
        # add all the params to the argument string
        for k in params.keys():
            params_str += " -param_%s %s" % (k, params[k])

        exe_env = ['GLIDEIN_ENTRY_NAME=%s' % entry_name]
        exe_env.append('GLIDEIN_CLIENT=%s' % client_name)
        exe_env.append('GLIDEIN_SEC_CLASS=%s' % submit_credentials.security_class)

        # Glidein username (for client logs)
        exe_env.append('GLIDEIN_USER=%s' % submit_credentials.username)

        # Credential id, required for querying the condor q
        exe_env.append('GLIDEIN_CREDENTIAL_ID=%s' % submit_credentials.id)

        # Entry Params (job.descript)
        schedd = jobDescript.data["Schedd"]
        verbosity = jobDescript.data["Verbosity"]
        startup_dir = jobDescript.data["StartupDir"]

        exe_env.append('GLIDEIN_SCHEDD=%s' % schedd)
        exe_env.append('GLIDEIN_VERBOSITY=%s' % verbosity)
        exe_env.append('GLIDEIN_STARTUP_DIR=%s' % startup_dir)

        submit_time = timeConversion.get_time_in_format(time_format="%Y%m%d")
        exe_env.append('GLIDEIN_LOGNR=%s' % str(submit_time))

        # Main Params (glidein.descript
        glidein_name = glideinDescript.data["GlideinName"]
        factory_name = glideinDescript.data["FactoryName"]
        web_url = glideinDescript.data["WebURL"]

        exe_env.append('GLIDEIN_NAME=%s' % glidein_name)
        exe_env.append('FACTORY_NAME=%s' % factory_name)
        exe_env.append('WEB_URL=%s' % web_url)

        # Security Params (signatures.sha1)
        # sign_type has always been hardcoded... we can change in the future if need be
        sign_type = "sha1"
        exe_env.append('SIGN_TYPE=%s' % sign_type)

        main_descript = signatures.data["main_descript"]
        main_sign = signatures.data["main_sign"]

        entry_descript = signatures.data["entry_%s_descript" % entry_name]
        entry_sign = signatures.data["entry_%s_sign" % entry_name]

        exe_env.append('MAIN_DESCRIPT=%s' % main_descript)
        exe_env.append('MAIN_SIGN=%s' % main_sign)
        exe_env.append('ENTRY_DESCRIPT=%s' % entry_descript)
        exe_env.append('ENTRY_SIGN=%s' % entry_sign)

        # Build the glidein pilot arguments
        glidein_arguments = "-v %s -name %s -entry %s -clientname %s -schedd %s " \
                            "-factory %s -web %s -sign %s -signentry %s -signtype %s " \
                            "-descript %s -descriptentry %s -dir %s -param_GLIDEIN_Client %s %s" % \
                            (verbosity, glidein_name, entry_name, client_name,
                             schedd, factory_name, web_url, main_sign, entry_sign,
                             sign_type, main_descript, entry_descript, startup_dir,
                             client_name, params_str)

        # get my (entry) type
        grid_type = jobDescript.data["GridType"]
        if grid_type == "ec2":
<<<<<<< HEAD
            logSupport.log.debug("params: %s" % str(params))
            logSupport.log.debug("submit_credentials.security_credentials: %s" % str(submit_credentials.security_credentials))
            logSupport.log.debug("submit_credentials.identity_credentials: %s" % str(submit_credentials.identity_credentials))

            try:
                exe_env.append('X509_USER_PROXY=%s' % submit_credentials.security_credentials["GlideinProxy"])

                exe_env.append('AMI_ID=%s' % submit_credentials.identity_credentials["VMId"])
                exe_env.append('INSTANCE_TYPE=%s' % submit_credentials.identity_credentials["VMType"])
                exe_env.append('ACCESS_KEY_FILE=%s' % submit_credentials.security_credentials["PublicKey"])
                exe_env.append('SECRET_KEY_FILE=%s' % submit_credentials.security_credentials["PrivateKey"])

                # get the proxy
                full_path_to_proxy = submit_credentials.security_credentials["GlideinProxy"]
                proxy_file = os.path.basename(full_path_to_proxy)
                proxy_dir = os.path.dirname(full_path_to_proxy)

                cat_cmd = "/bin/cat"
                args = [cat_cmd, proxy_file]
                proxy_contents = condorPrivsep.execute(submit_credentials.username, proxy_dir, cat_cmd, args)
                proxy_contents = "".join(proxy_contents)

                ini_template = "[glidein_startup]\n" \
                                "args = %s\n" \
                                "webbase = %s\n" \
                                "proxy_file_name = pilot_proxy\n"

                if jobDescript.has_key("shutdownVM"):
                    disable_shutdown = jobDescript["shutdownVM"]
                    if disable_shutdown: ini_template += "disable_shutdown = True"
                ini = ini_template % (glidein_arguments, web_url)

                tarball = GlideinTar()
                tarball.add_string("glidein_userdata", ini)
                tarball.add_string("pilot_proxy", proxy_contents)
                binary_string = tarball.create_tar_blob()
                encoded_tarball = base64.b64encode(binary_string)
                exe_env.append('USER_DATA=%s' % encoded_tarball)

            except KeyError:
                tb = traceback.format_exception(sys.exc_info()[0], sys.exc_info()[1], sys.exc_info()[2])
                msg = "   Error setting up submission environment (bad key): %s" % str(tb)
                logSupport.log.debug(msg)
            except Exception:
                tb = traceback.format_exception(sys.exc_info()[0], sys.exc_info()[1], sys.exc_info()[2])
                msg = "   Error setting up submission environment (in ec2 section): %s" % str(tb)
                logSupport.log.debug(msg)
                raise
=======
            exe_env.append('AMI_ID=%s' % params["AmiId"])
            exe_env.append('INSTANCE_TYPE=%s' % params["InstanceType"])
            exe_env.append('ACCESS_KEY_FILE=%s' % submit_credentials.security_credentials["PublicKey"])
            exe_env.append('SECRET_KEY_FILE=%s' % submit_credentials.security_credentials["PrivateKey"])

            # get the proxy
            full_path_to_proxy = submit_credentials.security_credentials["SubmitProxy"]
            proxy_file = os.path.basename(full_path_to_proxy)
            proxy_dir = os.path.dirname(full_path_to_proxy)

            cat_cmd = "/bin/cat"
            args = [cat_cmd, proxy_file]
            proxy_contents = condorPrivsep.execute(submit_credentials.username, proxy_dir, cat_cmd, args)

            ini_template = "[glidein_startup]\n" \
                            "args = %s\n" \
                            "webbase = %s\n" \
                            "proxy_file_name = pilot_proxy\n"

            if jobDescript.has_key("shutdownVM"):
                disable_shutdown = jobDescript["shutdownVM"]
                if disable_shutdown: ini_template += "disable_shutdown = True"
            ini = ini_template % (glidein_arguments, web_url)

            tarball = GlideinTar()
            tarball.add_string("glidein_userdata", ini)
            tarball.add_string("pilot_proxy", proxy_contents)
            binary_string = tarball.create_tar_blob()
            encoded_tarball = base64.b64encode(binary_string)
            exe_env.append('USER_DATA=%s' % encoded_tarball)
>>>>>>> 24194465

        else:
            exe_env.append('X509_USER_PROXY=%s' % submit_credentials.security_credentials["SubmitProxy"])

            # we add this here because the macros will be expanded when used in the gt2 submission
            # we don't add the macros to the arguments for the EC2 submission since condor will never 
            # see the macros
            glidein_arguments += " -cluster $(Cluster) -subcluster $(Process)"
            exe_env.append('GLIDEIN_ARGUMENTS="%s"' % glidein_arguments)
            # RSL is definitely not for cloud entries
            glidein_rsl = "none"
            if jobDescript.data.has_key('GlobusRSL'):
                glidein_rsl = jobDescript.data['GlobusRSL']
                # Replace placeholder for project id
                if 'TG_PROJECT_ID' in glidein_rsl:
                    glidein_rsl = glidein_rsl.replace('TG_PROJECT_ID', submit_credentials.identity_credentials['ProjectId'])

            if not (glidein_rsl == "none"):
                exe_env.append('GLIDEIN_RSL=%s' % glidein_rsl)

        return exe_env
    except Exception, e:
        msg = "   Error setting up submission environment: %s" % str(e)
        logSupport.log.debug(msg)

# Get list of CondorG job status for held jobs that are not recoverable
def isGlideinUnrecoverable(jobInfo):
    """
    This function looks at the glidein job's information and returns if the
    CondorG job is unrecoverable.

    This is useful to change to status of glidein (CondorG job) from hold to
    idle.

    @type jobInfo: dictionary
    @param jobInfo: Dictionary containing glidein job's classad information

    @rtype: bool
    @return: True if job is unrecoverable, False if recoverable
    """

    # CondorG held jobs have HeldReasonCode 2
    # CondorG held jobs with following HeldReasonSubCode are not recoverable
    # 0   : Job failed, no reason given by GRAM server
    # 4   : jobmanager unable to set default to the directory requested
    # 7   : authentication with the remote server failed
    # 8   : the user cancelled the job
    # 9   : the system cancelled the job
    # 10  : globus_xio_gsi: Token size exceeds limit
    # 17  : the job failed when the job manager attempted to run it
    # 22  : the job manager failed to create an internal script argument file
    # 31  : the job manager failed to cancel the job as requested
    # 47  : the gatekeeper failed to run the job manager
    # 48  : the provided RSL could not be properly parsed
    # 76  : cannot access cache files in ~/.globus/.gass_cache,
    #       check permissions, quota, and disk space
    # 79  : connecting to the job manager failed. Possible reasons: job
    #       terminated, invalid job contact, network problems, ...
    # 121 : the job state file doesn't exist
    # 122 : could not read the job state file

    unrecoverable = False
    # Dictionary of {HeldReasonCode: HeldReasonSubCode}
    unrecoverableCodes = {2: [ 0, 2, 4, 5, 7, 8, 9, 10, 14, 17,
                               22, 27, 28, 31, 37, 47, 48,
                               72, 76, 79, 81, 86, 87,
                               121, 122 ]}

    if jobInfo.has_key('HoldReasonCode') and jobInfo.has_key('HoldReasonSubCode'):
        code = jobInfo['HoldReasonCode']
        subCode = jobInfo['HoldReasonSubCode']
        if (unrecoverableCodes.has_key(code) and (subCode in unrecoverableCodes[code])):
            unrecoverable = True
    return unrecoverable

############################################################
# only allow simple strings
def is_str_safe(s):
    for c in s:
        if not c in ('._-@' + string.ascii_letters + string.digits):
            return False
    return True


class GlideinTotals:
    """
    Keeps track of all glidein totals.  
    """
    def __init__(self, entry_name, frontendDescript, jobDescript, entry_condorQ):

        # Initialize entry limits
        self.entry_name = entry_name
        self.entry_max_glideins = int(jobDescript.data['MaxGlideins'])
        self.entry_max_held = int(jobDescript.data['MaxHeld'])
        self.entry_max_idle = int(jobDescript.data['MaxIdle'])

        # Count glideins by status
        # Initialized since the held and running won't ever change
        # To simplify idle requests, this variable is updated at the same time the frontend count is updated
        qc_status = getQStatus(entry_condorQ)
        self.entry_running = 0
        self.entry_held = 0
        self.entry_idle = 0
        if qc_status.has_key(2):  # Running==Jobstatus(2)
            self.entry_running = qc_status[2]
        if qc_status.has_key(5):  # Held==JobStatus(5)
            self.entry_held = qc_status[5]
        sum_idle_count(qc_status)
        if qc_status.has_key(1):  # Idle==Jobstatus(1)
            self.entry_idle = qc_status[1]

        all_frontends = frontendDescript.get_all_frontend_sec_classes()

        # Initialize frontend security class limits
        self.frontend_limits = {}
        for fe_sec_class in all_frontends:
            self.frontend_limits[fe_sec_class] = {'max_glideins':-1, 'max_held':-1, 'max_idle':-1}

        # Get factory parameters for frontend-specific limits
        # they are in the format  frontend1:sec_class1:number,frontend2:sec_class2:number
        fe_glideins_param = jobDescript.data['MaxGlideinsFrontends']
        if (fe_glideins_param.find(";") != -1):
            for el in fe_glideins_param.split(","):
                el_list = el.split(";")
                self.frontend_limits[el_list[0]]['max_glideins'] = int(el_list[1])
        fe_idle_param = jobDescript.data['MaxIdleFrontends']
        if (fe_idle_param.find(";") != -1):
            for el in fe_idle_param.split(","):
                el_list = el.split(";")
                self.frontend_limits[el_list[0]]['max_idle'] = int(el_list[1])
        fe_held_param = jobDescript.data['MaxHeldFrontends']
        if (fe_held_param.find(";") != -1):
            for el in fe_held_param.split(","):
                el_list = el.split(";")
                self.frontend_limits[el_list[0]]['max_held'] = int(el_list[1])

        # Initialize frontend totals
        for fe_sec_class in self.frontend_limits:
            # Filter the queue for all glideins for this frontend:security_class (GLIDEIN_FRONTEND_NAME)
            fe_condorQ = condorMonitor.SubQuery(entry_condorQ, lambda d:(d[factoryConfig.frontend_name_attribute] == fe_sec_class))
            fe_condorQ.schedd_name = entry_condorQ.schedd_name
            fe_condorQ.factory_name = entry_condorQ.factory_name
            fe_condorQ.glidein_name = entry_condorQ.glidein_name
            fe_condorQ.entry_name = entry_condorQ.entry_name
            fe_condorQ.load()

            # Count glideins by status
            qc_status = getQStatus(fe_condorQ)
            fe_running = 0
            fe_held = 0
            fe_idle = 0
            if qc_status.has_key(2):  # Running==Jobstatus(2)
                fe_running = qc_status[2]
            if qc_status.has_key(5):  # Held==JobStatus(5)
                fe_held = qc_status[5]
            sum_idle_count(qc_status)
            if qc_status.has_key(1):  # Idle==Jobstatus(1)
                fe_idle = qc_status[1]

            self.frontend_limits[fe_sec_class]['running'] = fe_running
            self.frontend_limits[fe_sec_class]['held'] = fe_held
            self.frontend_limits[fe_sec_class]['idle'] = fe_idle


    def can_add_idle_glideins(self, nr_glideins, frontend_name):
        """
        Determines how many more glideins can be added.  Does not compare against request max_glideins.  Does not update totals.
        """
        nr_allowed = nr_glideins

        # Check entry idle limit
        if self.entry_idle + nr_allowed > self.entry_max_idle:
            # adjust to under the limit
            nr_allowed = self.entry_max_idle - self.entry_idle

        # Check entry total glideins 
        if self.entry_idle + nr_allowed + self.entry_running + self.entry_held > self.entry_max_glideins:
            nr_allowed = self.entry_max_glideins - self.entry_idle - self.entry_running

        fe_limit = self.frontend_limits[frontend_name]

        # Check frontend:sec_class idle limit
        if fe_limit['max_idle'] != -1 and (fe_limit['idle'] + nr_allowed > fe_limit['max_idle']):
            nr_allowed = fe_limit['max_idle'] - fe_limit['idle']

        # Check frontend:sec_class total glideins
        if  fe_limit['max_glideins'] != -1 and (fe_limit['idle'] + fe_limit['held'] + nr_allowed + fe_limit['running'] > fe_limit['max_glideins']):
            nr_allowed = fe_limit['max_glideins'] - fe_limit['idle'] - fe_limit['held'] - fe_limit['running']

        # Return
        return nr_allowed

    def add_idle_glideins(self, nr_glideins, frontend_name):
        """
        Updates the totals with the additional glideins.
        """
        self.entry_idle += nr_glideins
        self.frontend_limits[frontend_name]['idle'] += nr_glideins

    def get_max_held(self, frontend_name):
        """
        Returns -1 if max held is undefined for the given frontend:sec_class
        """
        return self.frontend_limits[frontend_name]['max_held']

    def has_sec_class_exceeded_max_held(self, frontend_name):
        """
        Compares the current held for a security class to the security class limit.
        """
        if self.frontend_limits[frontend_name]['max_held'] != -1:
            # security class limit is defined
            return self.frontend_limits[frontend_name]['held'] >= self.frontend_limits[frontend_name]['max_held']
        else:
            return False

    def has_entry_exceeded_max_held(self):
        return self.entry_held >= self.entry_max_held

    def has_entry_exceeded_max_idle(self):
        return self.entry_idle >= self.entry_max_idle

    def has_entry_exceeded_max_glideins(self):
        # max_glideins=total glidens for an entry.  Total is defined as idle+running+held
        return self.entry_idle + self.entry_running + self.entry_held >= self.entry_max_glideins


    def __str__(self):
        """
        for testing purposes 
        """
        output = ""
        output += "GlideinTotals ENTRY NAME = %s\n" % self.entry_name
        output += "GlideinTotals ENTRY VALUES\n"
        output += "     idle=%s\n" % self.entry_idle
        output += "     held=%s\n" % self.entry_held
        output += "     running=%s\n" % self.entry_running
        output += "GlideinTotals ENTRY MAX VALUES\n"
        output += "     max_idle=%s\n" % self.entry_max_idle
        output += "     max_held=%s\n" % self.entry_max_held
        output += "     max_glideins=%s\n" % self.entry_max_glideins

        for frontend in self.frontend_limits.keys():
            fe_limit = self.frontend_limits[frontend]
            output += "GlideinTotals FRONTEND NAME = %s\n" % frontend
            output += "     idle = %s\n" % fe_limit['idle']
            output += "     max_idle = %s\n" % fe_limit['max_idle']
            output += "     held = %s\n" % fe_limit['held']
            output += "     max_held = %s\n" % fe_limit['max_held']
            output += "     running = %s\n" % fe_limit['running']
            output += "     max_glideins = %s\n" % fe_limit['max_glideins']

        return output
<|MERGE_RESOLUTION|>--- conflicted
+++ resolved
@@ -1266,7 +1266,6 @@
         # get my (entry) type
         grid_type = jobDescript.data["GridType"]
         if grid_type == "ec2":
-<<<<<<< HEAD
             logSupport.log.debug("params: %s" % str(params))
             logSupport.log.debug("submit_credentials.security_credentials: %s" % str(submit_credentials.security_credentials))
             logSupport.log.debug("submit_credentials.identity_credentials: %s" % str(submit_credentials.identity_credentials))
@@ -1315,38 +1314,6 @@
                 msg = "   Error setting up submission environment (in ec2 section): %s" % str(tb)
                 logSupport.log.debug(msg)
                 raise
-=======
-            exe_env.append('AMI_ID=%s' % params["AmiId"])
-            exe_env.append('INSTANCE_TYPE=%s' % params["InstanceType"])
-            exe_env.append('ACCESS_KEY_FILE=%s' % submit_credentials.security_credentials["PublicKey"])
-            exe_env.append('SECRET_KEY_FILE=%s' % submit_credentials.security_credentials["PrivateKey"])
-
-            # get the proxy
-            full_path_to_proxy = submit_credentials.security_credentials["SubmitProxy"]
-            proxy_file = os.path.basename(full_path_to_proxy)
-            proxy_dir = os.path.dirname(full_path_to_proxy)
-
-            cat_cmd = "/bin/cat"
-            args = [cat_cmd, proxy_file]
-            proxy_contents = condorPrivsep.execute(submit_credentials.username, proxy_dir, cat_cmd, args)
-
-            ini_template = "[glidein_startup]\n" \
-                            "args = %s\n" \
-                            "webbase = %s\n" \
-                            "proxy_file_name = pilot_proxy\n"
-
-            if jobDescript.has_key("shutdownVM"):
-                disable_shutdown = jobDescript["shutdownVM"]
-                if disable_shutdown: ini_template += "disable_shutdown = True"
-            ini = ini_template % (glidein_arguments, web_url)
-
-            tarball = GlideinTar()
-            tarball.add_string("glidein_userdata", ini)
-            tarball.add_string("pilot_proxy", proxy_contents)
-            binary_string = tarball.create_tar_blob()
-            encoded_tarball = base64.b64encode(binary_string)
-            exe_env.append('USER_DATA=%s' % encoded_tarball)
->>>>>>> 24194465
 
         else:
             exe_env.append('X509_USER_PROXY=%s' % submit_credentials.security_credentials["SubmitProxy"])
